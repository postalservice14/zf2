<?php
/**
 * Zend Framework (http://framework.zend.com/)
 *
 * @link      http://github.com/zendframework/zf2 for the canonical source repository
 * @copyright Copyright (c) 2005-2013 Zend Technologies USA Inc. (http://www.zend.com)
 * @license   http://framework.zend.com/license/new-bsd New BSD License
 */

namespace Zend\View\Helper\Navigation;

use RecursiveIteratorIterator;
use Zend\EventManager\EventManager;
use Zend\EventManager\EventManagerAwareInterface;
use Zend\EventManager\EventManagerInterface;
use Zend\I18n\Translator\Translator;
use Zend\I18n\Translator\TranslatorAwareInterface;
use Zend\Navigation;
use Zend\Navigation\Page\AbstractPage;
use Zend\Permissions\Acl;
use Zend\ServiceManager\ServiceLocatorAwareInterface;
use Zend\ServiceManager\ServiceLocatorInterface;
use Zend\View;
use Zend\View\Exception;

/**
 * Base class for navigational helpers
 */
abstract class AbstractHelper extends View\Helper\AbstractHtmlElement implements
    EventManagerAwareInterface,
    HelperInterface,
    ServiceLocatorAwareInterface,
    TranslatorAwareInterface
{
    /**
     * @var EventManagerInterface
     */
    protected $events;

    /**
     * @var ServiceLocatorInterface
     */
    protected $serviceLocator;

    /**
     * AbstractContainer to operate on by default
     *
     * @var Navigation\AbstractContainer
     */
    protected $container;

    /**
     * The minimum depth a page must have to be included when rendering
     *
     * @var int
     */
    protected $minDepth;

    /**
     * The maximum depth a page can have to be included when rendering
     *
     * @var int
     */
    protected $maxDepth;

    /**
     * Indentation string
     *
     * @var string
     */
    protected $indent = '';

    /**
     * ACL to use when iterating pages
     *
     * @var Acl\AclInterface
     */
    protected $acl;

    /**
     * Whether invisible items should be rendered by this helper
     *
     * @var bool
     */
    protected $renderInvisible = false;

    /**
     * ACL role to use when iterating pages
     *
     * @var string|Acl\Role\RoleInterface
     */
    protected $role;

    /**
     * Whether ACL should be used for filtering out pages
     *
     * @var bool
     */
    protected $useAcl = true;

    /**
     * Translator (optional)
     *
     * @var Translator
     */
    protected $translator;

    /**
     * Translator text domain (optional)
     *
     * @var string
     */
    protected $translatorTextDomain = 'default';

    /**
     * Whether translator should be used
     *
     * @var bool
     */
    protected $translatorEnabled = true;

    /**
     * Default ACL to use when iterating pages if not explicitly set in the
     * instance by calling {@link setAcl()}
     *
     * @var Acl\AclInterface
     */
    protected static $defaultAcl;

    /**
     * Default ACL role to use when iterating pages if not explicitly set in the
     * instance by calling {@link setRole()}
     *
     * @var string|Acl\Role\RoleInterface
     */
    protected static $defaultRole;

    /**
     * Magic overload: Proxy calls to the navigation container
     *
     * @param  string $method    method name in container
     * @param  array  $arguments rguments to pass
     * @return mixed
     * @throws Navigation\Exception\ExceptionInterface
     */
    public function __call($method, array $arguments = array())
    {
        return call_user_func_array(
            array($this->getContainer(), $method),
            $arguments);
    }

    /**
     * Magic overload: Proxy to {@link render()}.
     *
<<<<<<< HEAD
     * @return \Zend\ServiceManager\ServiceLocatorInterface
     */
    public function getServiceLocator()
    {
        return $this->serviceLocator;
    }

    /**
     * Set the event manager.
     *
     * @param   EventManagerInterface $events
     * @return  AbstractHelper
     */
    public function setEventManager(EventManagerInterface $events)
    {
        $events->setIdentifiers(array(
            __CLASS__,
            get_called_class(),
        ));

        $this->events = $events;

        $this->setDefaultListeners();

        return $this;
    }

    /**
     * Get the event manager.
     *
     * @return  EventManagerInterface
     */
    public function getEventManager()
    {
        if (null === $this->events) {
            $this->setEventManager(new EventManager());
        }

        return $this->events;
    }

    /**
     * Sets navigation container the helper operates on by default
=======
     * This method will trigger an E_USER_ERROR if rendering the helper causes
     * an exception to be thrown.
>>>>>>> 8f019f83
     *
     * Implements {@link HelperInterface::__toString()}.
     *
     * @return string
     */
    public function __toString()
    {
        try {
            return $this->render();
        } catch (\Exception $e) {
            $msg = get_class($e) . ': ' . $e->getMessage();
            trigger_error($msg, E_USER_ERROR);
            return '';
        }
    }

    /**
     * Finds the deepest active page in the given container
     *
     * @param  Navigation\AbstractContainer $container  container to search
     * @param  int|null             $minDepth   [optional] minimum depth
     *                                          required for page to be
     *                                          valid. Default is to use
     *                                          {@link getMinDepth()}. A
     *                                          null value means no minimum
     *                                          depth required.
     * @param  int|null             $maxDepth   [optional] maximum depth
     *                                          a page can have to be
     *                                          valid. Default is to use
     *                                          {@link getMaxDepth()}. A
     *                                          null value means no maximum
     *                                          depth required.
     * @return array                            an associative array with
     *                                          the values 'depth' and
     *                                          'page', or an empty array
     *                                          if not found
     */
    public function findActive($container, $minDepth = null, $maxDepth = -1)
    {
        $this->parseContainer($container);
        if (!is_int($minDepth)) {
            $minDepth = $this->getMinDepth();
        }
        if ((!is_int($maxDepth) || $maxDepth < 0) && null !== $maxDepth) {
            $maxDepth = $this->getMaxDepth();
        }

        $found  = null;
        $foundDepth = -1;
        $iterator = new RecursiveIteratorIterator($container, RecursiveIteratorIterator::CHILD_FIRST);

        foreach ($iterator as $page) {
            $currDepth = $iterator->getDepth();
            if ($currDepth < $minDepth || !$this->accept($page)) {
                // page is not accepted
                continue;
            }

            if ($page->isActive(false) && $currDepth > $foundDepth) {
                // found an active page at a deeper level than before
                $found = $page;
                $foundDepth = $currDepth;
            }
        }

        if (is_int($maxDepth) && $foundDepth > $maxDepth) {
            while ($foundDepth > $maxDepth) {
                if (--$foundDepth < $minDepth) {
                    $found = null;
                    break;
                }

                $found = $found->getParent();
                if (!$found instanceof AbstractPage) {
                    $found = null;
                    break;
                }
            }
        }

        if ($found) {
            return array('page' => $found, 'depth' => $foundDepth);
        }

        return array();
    }

    /**
     * Verifies container and eventually fetches it from service locator if it is a string
     *
     * @param  Navigation\AbstractContainer|string|null $container
     * @throws Exception\InvalidArgumentException
     */
    protected function parseContainer(&$container = null)
    {
        if (null === $container) {
            return;
        }

        if (is_string($container)) {
            if (!$this->getServiceLocator()) {
                throw new Exception\InvalidArgumentException(sprintf(
                    'Attempted to set container with alias "%s" but no ServiceLocator was set',
                    $container
                ));
            }

            /**
             * Load the navigation container from the root service locator
             *
             * The navigation container is probably located in Zend\ServiceManager\ServiceManager
             * and not in the View\HelperPluginManager. If the set service locator is a
             * HelperPluginManager, access the navigation container via the main service locator.
             */
            $sl = $this->getServiceLocator();
            if ($sl instanceof View\HelperPluginManager) {
                $sl = $sl->getServiceLocator();
            }
            $container = $sl->get($container);
            return;
        }

        if (!$container instanceof Navigation\AbstractContainer) {
            throw new  Exception\InvalidArgumentException(
                'Container must be a string alias or an instance of ' .
                    'Zend\Navigation\AbstractContainer'
            );
        }
    }

    // Iterator filter methods:

    /**
     * Determines whether a page should be accepted when iterating
     *
     * Rules:
     * - If a page is not visible it is not accepted, unless RenderInvisible has
     *   been set to true.
     * - If helper has no ACL, page is accepted
     * - If helper has ACL, but no role, page is not accepted
     * - If helper has ACL and role:
     *  - Page is accepted if it has no resource or privilege
     *  - Page is accepted if ACL allows page's resource or privilege
     * - If page is accepted by the rules above and $recursive is true, the page
     *   will not be accepted if it is the descendant of a non-accepted page.
     *
     * @param  AbstractPage $page      page to check
     * @param  bool         $recursive [optional] if true, page will not be
     *                                 accepted if it is the descendant of a
     *                                 page that is not accepted. Default is true.
     * @return bool
     */
    public function accept(AbstractPage $page, $recursive = true)
    {
        // accept by default
        $accept = true;

        if (!$page->isVisible(false) && !$this->getRenderInvisible()) {
            // don't accept invisible pages
            $accept = false;
        } elseif ($this->getUseAcl() && !$this->acceptAcl($page)) {
            // acl is not amused
            $accept = false;
        }

        if ($accept && $recursive) {
            $parent = $page->getParent();
            if ($parent instanceof AbstractPage) {
                $accept = $this->accept($parent, true);
            }
        }

        return $accept;
    }

    /**
     * Determines whether a page should be accepted by ACL when iterating
     *
     * Rules:
     * - If helper has no ACL, page is accepted
     * - If page has a resource or privilege defined, page is accepted
     *   if the ACL allows access to it using the helper's role
     * - If page has no resource or privilege, page is accepted
     *
     * @param  AbstractPage $page  page to check
     * @return bool
     */
    protected function acceptAcl(AbstractPage $page)
    {
        if (!$acl = $this->getAcl()) {
            // no acl registered means don't use acl
            return true;
        }

        $role = $this->getRole();
        $resource = $page->getResource();
        $privilege = $page->getPrivilege();

        if ($resource || $privilege) {
            // determine using helper role and page resource/privilege
            return $acl->hasResource($resource) && $acl->isAllowed($role, $resource, $privilege);
        }

        return true;
    }

    // Util methods:

    /**
     * Retrieve whitespace representation of $indent
     *
     * @param  int|string $indent
     * @return string
     */
    protected function getWhitespace($indent)
    {
        if (is_int($indent)) {
            $indent = str_repeat(' ', $indent);
        }

        return (string) $indent;
    }

    /**
     * Converts an associative array to a string of tag attributes.
     *
     * Overloads {@link View\Helper\AbstractHtmlElement::htmlAttribs()}.
     *
     * @param  array $attribs  an array where each key-value pair is converted
     *                         to an attribute name and value
     * @return string
     */
    protected function htmlAttribs($attribs)
    {
        // filter out null values and empty string values
        foreach ($attribs as $key => $value) {
            if ($value === null || (is_string($value) && !strlen($value))) {
                unset($attribs[$key]);
            }
        }

        return parent::htmlAttribs($attribs);
    }

    /**
     * Returns an HTML string containing an 'a' element for the given page
     *
     * @param  AbstractPage $page  page to generate HTML for
     * @return string
     */
    public function htmlify(AbstractPage $page)
    {
        // get label and title for translating
        $label = $page->getLabel();
        $title = $page->getTitle();

        if (null !== ($translator = $this->getTranslator())) {
            $textDomain = $this->getTranslatorTextDomain();
            if (is_string($label) && !empty($label)) {
                $label = $translator->translate($label, $textDomain);
            }
            if (is_string($title) && !empty($title)) {
                $title = $translator->translate($title, $textDomain);
            }
        }

        // get attribs for anchor element
        $attribs = array(
            'id'     => $page->getId(),
            'title'  => $title,
            'class'  => $page->getClass(),
            'href'   => $page->getHref(),
            'target' => $page->getTarget()
        );

        $escaper = $this->view->plugin('escapeHtml');

        return '<a' . $this->htmlAttribs($attribs) . '>' . $escaper($label) . '</a>';
    }

    /**
     * Normalize an ID
     *
     * Overrides {@link View\Helper\AbstractHtmlElement::normalizeId()}.
     *
     * @param  string $value
     * @return string
     */
    protected function normalizeId($value)
    {
        $prefix = get_class($this);
        $prefix = strtolower(trim(substr($prefix, strrpos($prefix, '\\')), '\\'));

        return $prefix . '-' . $value;
    }

    /**
     * Sets ACL to use when iterating pages
     *
     * Implements {@link HelperInterface::setAcl()}.
     *
     * @param  Acl\AclInterface $acl ACL object.
     * @return AbstractHelper
     */
    public function setAcl(Acl\AclInterface $acl = null)
    {
        $this->acl = $acl;
        return $this;
    }

    /**
     * Returns ACL or null if it isn't set using {@link setAcl()} or
     * {@link setDefaultAcl()}
     *
     * Implements {@link HelperInterface::getAcl()}.
     *
     * @return Acl\AclInterface|null  ACL object or null
     */
    public function getAcl()
    {
        if ($this->acl === null && static::$defaultAcl !== null) {
            return static::$defaultAcl;
        }

        return $this->acl;
    }

    /**
     * Checks if the helper has an ACL instance
     *
     * Implements {@link HelperInterface::hasAcl()}.
     *
     * @return bool
     */
    public function hasAcl()
    {
        if ($this->acl instanceof Acl\Acl
            || static::$defaultAcl instanceof Acl\Acl
        ) {
            return true;
        }

        return false;
    }

    /**
     * Sets navigation container the helper operates on by default
     *
     * Implements {@link HelperInterface::setContainer()}.
     *
     * @param  string|Navigation\AbstractContainer $container Default is null, meaning container will be reset.
     * @return AbstractHelper
     */
    public function setContainer($container = null)
    {
        $this->parseContainer($container);
        $this->container = $container;

        return $this;
    }

    /**
     * Returns the navigation container helper operates on by default
     *
     * Implements {@link HelperInterface::getContainer()}.
     *
     * If no container is set, a new container will be instantiated and
     * stored in the helper.
     *
     * @return Navigation\AbstractContainer  navigation container
     */
    public function getContainer()
    {
        if (null === $this->container) {
            $this->container = new Navigation\Navigation();
        }

        return $this->container;
    }

    /**
     * Checks if the helper has a container
     *
     * Implements {@link HelperInterface::hasContainer()}.
     *
     * @return bool
     */
    public function hasContainer()
    {
        return null !== $this->container;
    }

    /**
     * Set the indentation string for using in {@link render()}, optionally a
     * number of spaces to indent with
     *
     * @param  string|int $indent
     * @return AbstractHelper
     */
    public function setIndent($indent)
    {
        $this->indent = $this->getWhitespace($indent);
        return $this;
    }

    /**
     * Returns indentation
     *
     * @return string
     */
    public function getIndent()
    {
        return $this->indent;
    }

    /**
     * Sets the maximum depth a page can have to be included when rendering
     *
     * @param  int $maxDepth Default is null, which sets no maximum depth.
     * @return AbstractHelper
     */
    public function setMaxDepth($maxDepth = null)
    {
        if (null === $maxDepth || is_int($maxDepth)) {
            $this->maxDepth = $maxDepth;
        } else {
            $this->maxDepth = (int) $maxDepth;
        }

        return $this;
    }

    /**
     * Returns maximum depth a page can have to be included when rendering
     *
     * @return int|null
     */
    public function getMaxDepth()
    {
        return $this->maxDepth;
    }

    /**
     * Sets the minimum depth a page must have to be included when rendering
     *
     * @param  int $minDepth Default is null, which sets no minimum depth.
     * @return AbstractHelper
     */
    public function setMinDepth($minDepth = null)
    {
        if (null === $minDepth || is_int($minDepth)) {
            $this->minDepth = $minDepth;
        } else {
            $this->minDepth = (int) $minDepth;
        }

        return $this;
    }

    /**
     * Returns minimum depth a page must have to be included when rendering
     *
     * @return int|null
     */
    public function getMinDepth()
    {
        if (!is_int($this->minDepth) || $this->minDepth < 0) {
            return 0;
        }

        return $this->minDepth;
    }

    /**
     * Render invisible items?
     *
     * @param  bool $renderInvisible
     * @return AbstractHelper
     */
    public function setRenderInvisible($renderInvisible = true)
    {
        $this->renderInvisible = (bool) $renderInvisible;
        return $this;
    }

    /**
     * Return renderInvisible flag
     *
     * @return bool
     */
    public function getRenderInvisible()
    {
        return $this->renderInvisible;
    }

    /**
     * Sets ACL role(s) to use when iterating pages
     *
     * Implements {@link HelperInterface::setRole()}.
     *
     * @param  mixed $role [optional] role to set. Expects a string, an
     *                     instance of type {@link Acl\Role\RoleInterface}, or null. Default
     *                     is null, which will set no role.
     * @return AbstractHelper
     * @throws Exception\InvalidArgumentException
     */
    public function setRole($role = null)
    {
        if (null === $role || is_string($role) ||
            $role instanceof Acl\Role\RoleInterface
        ) {
            $this->role = $role;
        } else {
            throw new Exception\InvalidArgumentException(sprintf(
                '$role must be a string, null, or an instance of '
                    .  'Zend\Permissions\Role\RoleInterface; %s given',
                (is_object($role) ? get_class($role) : gettype($role))
            ));
        }

        return $this;
    }

    /**
     * Returns ACL role to use when iterating pages, or null if it isn't set
     * using {@link setRole()} or {@link setDefaultRole()}
     *
     * Implements {@link HelperInterface::getRole()}.
     *
     * @return string|Acl\Role\RoleInterface|null
     */
    public function getRole()
    {
        if ($this->role === null && static::$defaultRole !== null) {
            return static::$defaultRole;
        }

        return $this->role;
    }

    /**
     * Checks if the helper has an ACL role
     *
     * Implements {@link HelperInterface::hasRole()}.
     *
     * @return bool
     */
    public function hasRole()
    {
        if ($this->role instanceof Acl\Role\RoleInterface
            || is_string($this->role)
            || static::$defaultRole instanceof Acl\Role\RoleInterface
            || is_string(static::$defaultRole)
        ) {
            return true;
        }

        return false;
    }

    /**
     * Set the service locator.
     *
     * @param  ServiceLocatorInterface $serviceLocator
     * @return AbstractHelper
     */
    public function setServiceLocator(ServiceLocatorInterface $serviceLocator)
    {
        $this->serviceLocator = $serviceLocator;
        return $this;
    }

    /**
     * Get the service locator.
     *
     * @return ServiceLocatorInterface
     */
    public function getServiceLocator()
    {
        return $this->serviceLocator;
    }

    // Translator methods - Good candidate to refactor as a trait with PHP 5.4

    /**
     * Sets translator to use in helper
     *
     * @param  Translator $translator  [optional] translator.
     *                                 Default is null, which sets no translator.
     * @param  string     $textDomain  [optional] text domain
     *                                 Default is null, which skips setTranslatorTextDomain
     * @return AbstractHelper
     */
    public function setTranslator(Translator $translator = null, $textDomain = null)
    {
        $this->translator = $translator;
        if (null !== $textDomain) {
            $this->setTranslatorTextDomain($textDomain);
        }

        return $this;
    }

    /**
     * Returns translator used in helper
     *
     * @return Translator|null
     */
    public function getTranslator()
    {
        if (! $this->isTranslatorEnabled()) {
            return null;
        }

        return $this->translator;
    }

    /**
     * Checks if the helper has a translator
     *
     * @return bool
     */
    public function hasTranslator()
    {
        return (bool) $this->getTranslator();
    }

    /**
     * Sets whether translator is enabled and should be used
     *
     * @param  bool $enabled
     * @return AbstractHelper
     */
    public function setTranslatorEnabled($enabled = true)
    {
        $this->translatorEnabled = (bool) $enabled;
        return $this;
    }

    /**
     * Returns whether translator is enabled and should be used
     *
     * @return bool
     */
    public function isTranslatorEnabled()
    {
        return $this->translatorEnabled;
    }

    /**
     * Set translation text domain
     *
     * @param  string $textDomain
     * @return AbstractHelper
     */
    public function setTranslatorTextDomain($textDomain = 'default')
    {
        $this->translatorTextDomain = $textDomain;
        return $this;
    }

    /**
     * Return the translation text domain
     *
     * @return string
     */
    public function getTranslatorTextDomain()
    {
        return $this->translatorTextDomain;
    }

<<<<<<< HEAD
    // Iterator filter methods:

    /**
     * Determines whether a page should be accepted when iterating
     *
     * Default listener may be 'overridden' by attaching listener to 'isAllowed'
     * method. Listener must be 'short circuited' if overriding default ACL
     * listener.
     *
     * Rules:
     * - If a page is not visible it is not accepted, unless RenderInvisible has
     *   been set to true
     * - If $useAcl is true (default is true):
     *      - Page is accepted if listener returns true, otherwise false
     * - If page is accepted and $recursive is true, the page
     *   will not be accepted if it is the descendant of a non-accepted page
     *
     * @param   AbstractPage    $page       page to check
     * @param   bool            $recursive  [optional] if true, page will not be
     *                                      accepted if it is the descendant of
     *                                      a page that is not accepted. Default
     *                                      is true
     *
     * @return  bool                        Whether page should be accepted
     */
    public function accept(AbstractPage $page, $recursive = true)
    {
        $accept = true;

        if (!$page->isVisible(false) && !$this->getRenderInvisible()) {
            $accept = false;
        } elseif ($this->getUseAcl()) {
            $acl = $this->getAcl();
            $role = $this->getRole();
            $params = array('acl' => $acl, 'page' => $page, 'role' => $role);
            $accept = $this->isAllowed($params);
        }

        if ($accept && $recursive) {
            $parent = $page->getParent();

            if ($parent instanceof AbstractPage) {
                $accept = $this->accept($parent, true);
            }
        }

        return $accept;
    }

    /**
     * Determines whether a page should be allowed given certain parameters
     *
     * @param   array   $params
     * @return  boolean
     */
    protected function isAllowed($params)
    {
        $results = $this->getEventManager()->trigger(__FUNCTION__, $this, $params);
        return $results->last();
    }

    // Util methods:

    /**
     * Retrieve whitespace representation of $indent
     *
     * @param  int|string $indent
     * @return string
     */
    protected function getWhitespace($indent)
    {
        if (is_int($indent)) {
            $indent = str_repeat(' ', $indent);
        }

        return (string) $indent;
    }

=======
>>>>>>> 8f019f83
    /**
     * Sets whether ACL should be used
     *
     * Implements {@link HelperInterface::setUseAcl()}.
     *
     * @param  bool $useAcl
     * @return AbstractHelper
     */
    public function setUseAcl($useAcl = true)
    {
        $this->useAcl = (bool) $useAcl;
        return $this;
    }

    /**
     * Returns whether ACL should be used
     *
     * Implements {@link HelperInterface::getUseAcl()}.
     *
     * @return bool
     */
    public function getUseAcl()
    {
        return $this->useAcl;
    }

    // Static methods:

    /**
     * Sets default ACL to use if another ACL is not explicitly set
     *
     * @param  Acl\AclInterface $acl [optional] ACL object. Default is null, which
     *                      sets no ACL object.
     * @return void
     */
    public static function setDefaultAcl(Acl\AclInterface $acl = null)
    {
        static::$defaultAcl = $acl;
    }

    /**
     * Sets default ACL role(s) to use when iterating pages if not explicitly
     * set later with {@link setRole()}
     *
     * @param  mixed $role [optional] role to set. Expects null, string, or an
     *                     instance of {@link Acl\Role\RoleInterface}. Default is null, which
     *                     sets no default role.
     * @return void
     * @throws Exception\InvalidArgumentException if role is invalid
     */
    public static function setDefaultRole($role = null)
    {
        if (null === $role
            || is_string($role)
            || $role instanceof Acl\Role\RoleInterface
        ) {
            static::$defaultRole = $role;
        } else {
            throw new Exception\InvalidArgumentException(sprintf(
                '$role must be null|string|Zend\Permissions\Role\RoleInterface; received "%s"',
                (is_object($role) ? get_class($role) : gettype($role))
            ));
        }
    }

    /**
     * Attaches default ACL listeners, if ACLs are in use
     */
    protected function setDefaultListeners()
    {
        if (!$this->getUseAcl()) {
            return;
        }

        $this->getEventManager()->getSharedManager()->attach(
            'Zend\View\Helper\Navigation\AbstractHelper',
            'isAllowed',
            array('Zend\View\Helper\Navigation\Listener\AclListener', 'accept')
        );
    }
}<|MERGE_RESOLUTION|>--- conflicted
+++ resolved
@@ -153,54 +153,8 @@
     /**
      * Magic overload: Proxy to {@link render()}.
      *
-<<<<<<< HEAD
-     * @return \Zend\ServiceManager\ServiceLocatorInterface
-     */
-    public function getServiceLocator()
-    {
-        return $this->serviceLocator;
-    }
-
-    /**
-     * Set the event manager.
-     *
-     * @param   EventManagerInterface $events
-     * @return  AbstractHelper
-     */
-    public function setEventManager(EventManagerInterface $events)
-    {
-        $events->setIdentifiers(array(
-            __CLASS__,
-            get_called_class(),
-        ));
-
-        $this->events = $events;
-
-        $this->setDefaultListeners();
-
-        return $this;
-    }
-
-    /**
-     * Get the event manager.
-     *
-     * @return  EventManagerInterface
-     */
-    public function getEventManager()
-    {
-        if (null === $this->events) {
-            $this->setEventManager(new EventManager());
-        }
-
-        return $this->events;
-    }
-
-    /**
-     * Sets navigation container the helper operates on by default
-=======
      * This method will trigger an E_USER_ERROR if rendering the helper causes
      * an exception to be thrown.
->>>>>>> 8f019f83
      *
      * Implements {@link HelperInterface::__toString()}.
      *
@@ -336,38 +290,42 @@
     /**
      * Determines whether a page should be accepted when iterating
      *
+     * Default listener may be 'overridden' by attaching listener to 'isAllowed'
+     * method. Listener must be 'short circuited' if overriding default ACL
+     * listener.
+     *
      * Rules:
      * - If a page is not visible it is not accepted, unless RenderInvisible has
-     *   been set to true.
-     * - If helper has no ACL, page is accepted
-     * - If helper has ACL, but no role, page is not accepted
-     * - If helper has ACL and role:
-     *  - Page is accepted if it has no resource or privilege
-     *  - Page is accepted if ACL allows page's resource or privilege
-     * - If page is accepted by the rules above and $recursive is true, the page
-     *   will not be accepted if it is the descendant of a non-accepted page.
-     *
-     * @param  AbstractPage $page      page to check
-     * @param  bool         $recursive [optional] if true, page will not be
-     *                                 accepted if it is the descendant of a
-     *                                 page that is not accepted. Default is true.
-     * @return bool
+     *   been set to true
+     * - If $useAcl is true (default is true):
+     *      - Page is accepted if listener returns true, otherwise false
+     * - If page is accepted and $recursive is true, the page
+     *   will not be accepted if it is the descendant of a non-accepted page
+     *
+     * @param   AbstractPage    $page       page to check
+     * @param   bool            $recursive  [optional] if true, page will not be
+     *                                      accepted if it is the descendant of
+     *                                      a page that is not accepted. Default
+     *                                      is true
+     *
+     * @return  bool                        Whether page should be accepted
      */
     public function accept(AbstractPage $page, $recursive = true)
     {
-        // accept by default
         $accept = true;
 
         if (!$page->isVisible(false) && !$this->getRenderInvisible()) {
-            // don't accept invisible pages
             $accept = false;
-        } elseif ($this->getUseAcl() && !$this->acceptAcl($page)) {
-            // acl is not amused
-            $accept = false;
+        } elseif ($this->getUseAcl()) {
+            $acl = $this->getAcl();
+            $role = $this->getRole();
+            $params = array('acl' => $acl, 'page' => $page, 'role' => $role);
+            $accept = $this->isAllowed($params);
         }
 
         if ($accept && $recursive) {
             $parent = $page->getParent();
+
             if ($parent instanceof AbstractPage) {
                 $accept = $this->accept($parent, true);
             }
@@ -377,34 +335,15 @@
     }
 
     /**
-     * Determines whether a page should be accepted by ACL when iterating
-     *
-     * Rules:
-     * - If helper has no ACL, page is accepted
-     * - If page has a resource or privilege defined, page is accepted
-     *   if the ACL allows access to it using the helper's role
-     * - If page has no resource or privilege, page is accepted
-     *
-     * @param  AbstractPage $page  page to check
-     * @return bool
-     */
-    protected function acceptAcl(AbstractPage $page)
-    {
-        if (!$acl = $this->getAcl()) {
-            // no acl registered means don't use acl
-            return true;
-        }
-
-        $role = $this->getRole();
-        $resource = $page->getResource();
-        $privilege = $page->getPrivilege();
-
-        if ($resource || $privilege) {
-            // determine using helper role and page resource/privilege
-            return $acl->hasResource($resource) && $acl->isAllowed($role, $resource, $privilege);
-        }
-
-        return true;
+     * Determines whether a page should be allowed given certain parameters
+     *
+     * @param   array   $params
+     * @return  boolean
+     */
+    protected function isAllowed($params)
+    {
+        $results = $this->getEventManager()->trigger(__FUNCTION__, $this, $params);
+        return $results->last();
     }
 
     // Util methods:
@@ -544,6 +483,40 @@
         }
 
         return false;
+    }
+
+    /**
+     * Set the event manager.
+     *
+     * @param   EventManagerInterface $events
+     * @return  AbstractHelper
+     */
+    public function setEventManager(EventManagerInterface $events)
+    {
+        $events->setIdentifiers(array(
+            __CLASS__,
+            get_called_class(),
+        ));
+
+        $this->events = $events;
+
+        $this->setDefaultListeners();
+
+        return $this;
+    }
+
+    /**
+     * Get the event manager.
+     *
+     * @return  EventManagerInterface
+     */
+    public function getEventManager()
+    {
+        if (null === $this->events) {
+            $this->setEventManager(new EventManager());
+        }
+
+        return $this->events;
     }
 
     /**
@@ -872,87 +845,6 @@
         return $this->translatorTextDomain;
     }
 
-<<<<<<< HEAD
-    // Iterator filter methods:
-
-    /**
-     * Determines whether a page should be accepted when iterating
-     *
-     * Default listener may be 'overridden' by attaching listener to 'isAllowed'
-     * method. Listener must be 'short circuited' if overriding default ACL
-     * listener.
-     *
-     * Rules:
-     * - If a page is not visible it is not accepted, unless RenderInvisible has
-     *   been set to true
-     * - If $useAcl is true (default is true):
-     *      - Page is accepted if listener returns true, otherwise false
-     * - If page is accepted and $recursive is true, the page
-     *   will not be accepted if it is the descendant of a non-accepted page
-     *
-     * @param   AbstractPage    $page       page to check
-     * @param   bool            $recursive  [optional] if true, page will not be
-     *                                      accepted if it is the descendant of
-     *                                      a page that is not accepted. Default
-     *                                      is true
-     *
-     * @return  bool                        Whether page should be accepted
-     */
-    public function accept(AbstractPage $page, $recursive = true)
-    {
-        $accept = true;
-
-        if (!$page->isVisible(false) && !$this->getRenderInvisible()) {
-            $accept = false;
-        } elseif ($this->getUseAcl()) {
-            $acl = $this->getAcl();
-            $role = $this->getRole();
-            $params = array('acl' => $acl, 'page' => $page, 'role' => $role);
-            $accept = $this->isAllowed($params);
-        }
-
-        if ($accept && $recursive) {
-            $parent = $page->getParent();
-
-            if ($parent instanceof AbstractPage) {
-                $accept = $this->accept($parent, true);
-            }
-        }
-
-        return $accept;
-    }
-
-    /**
-     * Determines whether a page should be allowed given certain parameters
-     *
-     * @param   array   $params
-     * @return  boolean
-     */
-    protected function isAllowed($params)
-    {
-        $results = $this->getEventManager()->trigger(__FUNCTION__, $this, $params);
-        return $results->last();
-    }
-
-    // Util methods:
-
-    /**
-     * Retrieve whitespace representation of $indent
-     *
-     * @param  int|string $indent
-     * @return string
-     */
-    protected function getWhitespace($indent)
-    {
-        if (is_int($indent)) {
-            $indent = str_repeat(' ', $indent);
-        }
-
-        return (string) $indent;
-    }
-
-=======
->>>>>>> 8f019f83
     /**
      * Sets whether ACL should be used
      *
