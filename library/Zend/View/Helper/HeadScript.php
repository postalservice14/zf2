--- conflicted
+++ resolved
@@ -395,11 +395,7 @@
         $attrString = '';
         if (!empty($item->attributes)) {
             foreach ($item->attributes as $key => $value) {
-<<<<<<< HEAD
-                if ((!$this->arbitraryAttributesAllowed() && !in_array($key, $this->_optionalAttributes)) 
-=======
                 if ((!$this->arbitraryAttributesAllowed() && !in_array($key, $this->_optionalAttributes))
->>>>>>> 0e2a8b1d
                     || in_array($key, array('conditional', 'noescape')))
                 {
                     continue;
@@ -428,11 +424,7 @@
             if ($addScriptEscape) {
                 $html .= $indent . '    ' . $escapeEnd . PHP_EOL;
             }
-<<<<<<< HEAD
-            
-=======
-
->>>>>>> 0e2a8b1d
+
             $html .= $indent;
         }
         $html .= '</script>';
