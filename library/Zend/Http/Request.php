<?php

namespace Zend\Http;

use Zend\Stdlib\RequestDescription,
    Zend\Stdlib\Message,
    Zend\Stdlib\ParametersDescription,
    Zend\Stdlib\Parameters,
    Zend\Uri\Http as HttpUri;

class Request extends Message implements RequestDescription
{

    /**#@+
     * @const string METHOD constant names
     */
    const METHOD_OPTIONS = 'OPTIONS';
    const METHOD_GET     = 'GET';
    const METHOD_HEAD    = 'HEAD';
    const METHOD_POST    = 'POST';
    const METHOD_PUT     = 'PUT';
    const METHOD_DELETE  = 'DELETE';
    const METHOD_TRACE   = 'TRACE';
    const METHOD_CONNECT = 'CONNECT';
    /**#@-*/

    /**#@+
     * @const string Version constant numbers
     */
    const VERSION_11 = '1.1';
    const VERSION_10 = '1.0';
    /**#@-*/
    
    /**
     * @var string
     */
    protected $method = self::METHOD_GET;

    /**
<<<<<<< HEAD
     * @var string|HttpUri
=======
     * @var string|\Zend\Uri\Uri
>>>>>>> 04d929ad
     */
    protected $uri = null;

    /**
     * @var string
     */
    protected $version = self::VERSION_11;

    /**
     * @var \Zend\Stdlib\ParametersDescription
     */
    protected $queryParams = null;
    
    /**
     * @var \Zend\Stdlib\ParametersDescription
     */
    protected $postParams = null;
    
    /**
     * @var \Zend\Stdlib\ParametersDescription
     */
    protected $fileParams = null;
    
    /**
     * @var \Zend\Stdlib\ParametersDescription
     */
    protected $serverParams = null;
    
    /**
     * @var \Zend\Stdlib\ParametersDescription
     */
    protected $envParams = null;

    /**
     * @var string|\Zend\Http\Headers
     */
    protected $headers = null;
    
    /**
     * @var string
     */
    protected $rawBody = null;
    
    /**
     * @param string $string
     * @return \Zend\Http\Request
     */
    public static function fromString($string)
    {
        $request = new static();

        $lines = preg_split('/\r\n/', $string);

        // first line must be Method/Uri/Version string
        $matches = null;
        $methods = implode('|', array(
            self::METHOD_OPTIONS, self::METHOD_GET, self::METHOD_HEAD, self::METHOD_POST,
            self::METHOD_PUT, self::METHOD_DELETE, self::METHOD_TRACE, self::METHOD_CONNECT
        ));
        $regex = '^(?P<method>' . $methods . ')\s(?<uri>[^ ]*)(?:\sHTTP\/(?<version>\d+\.\d+)){0,1}';
        $firstLine = array_shift($lines);
        if (!preg_match('#' . $regex . '#', $firstLine, $matches)) {
            throw new Exception\InvalidArgumentException('A valid request line was not found in the provided string');
        }

        $request->setMethod($matches['method']);
        $request->setUri($matches['uri']);

        if ($matches['version']) {
            $request->setVersion($matches['version']);
        }

        if (count($lines) == 0) {
            return $request;
        }

        $isHeader = true;
        $headers = $rawBody = array();
        while ($lines) {
            $nextLine = array_shift($lines);
            if ($nextLine == '') {
                $isHeader = false;
                continue;
            }
            if ($isHeader) {
                $headers[] .= $nextLine;
            } else {
                $rawBody[] .= $nextLine;
            }
        }

        if ($headers) {
            $request->headers = implode("\r\n", $headers);
        }

        if ($rawBody) {
            $request->setRawBody(implode("\r\n", $rawBody));
        }

        return $request;
    }

    /**
     * @param string $method
     * @return Request
     */
    public function setMethod($method)
    {
        if (!defined('self::METHOD_' . strtoupper($method))) {
            throw new Exception\InvalidArgumentException('Invalid HTTP method passed');
        }
        $this->method = $method;
        return $this;
    }

    /**
     * @return string
     */
    public function getMethod()
    {
        return $this->method;
    }

    /**
     * @throws Exception\InvalidArgumentException
     * @param string|HttpUri $uri
     * @return Request
     */
    public function setUri($uri)
    {
<<<<<<< HEAD
        if (is_string($uri) || $uri instanceof HttpUri) {
            $this->uri = $uri;
        } else {
=======
        if (is_string($uri)) {
            if (!\Zend\Uri\Uri::validateHost($uri)) {
                throw new Exception\InvalidArgumentException('Invalid URI passed as string');
            }
        } elseif (!($uri instanceof \Zend\Uri\Http)) {
>>>>>>> 04d929ad
            throw new Exception\InvalidArgumentException('URI must be an instance of Zend\Uri\Http or a string');
        }
        $this->uri= $uri;
        
        return $this;
    }

    /**
     * @return string
     */
    public function getUri()
    {
        if ($this->uri instanceof HttpUri) {
            return $this->uri->toString();
        }
        return $this->uri;
    }

    /**
     * @return HttpUri
     */
    public function uri()
    {
        if ($this->uri === null || is_string($this->uri)) {
            $this->uri = new \Zend\Uri\Http($this->uri);
        }
        return $this->uri;
    }

    /**
     * @throws Exception\InvalidArgumentException
     * @param string $version (Must be 1.0 or 1.1)
     * @return Request
     */
    public function setVersion($version)
    {
        if (!in_array($version, array(self::VERSION_10, self::VERSION_11))) {
            throw new Exception\InvalidArgumentException('Version provided is not a valid version for this HTTP request object');
        }
        $this->version = $version;
        return $this;
    }

    /**
     * @return string
     */
    public function getVersion()
    {
        return $this->version;
    }

    /**
<<<<<<< HEAD
     * @param ParametersDescription $query
     * @return Request
=======
     * @param array|\Zend\Stdlib\ParametersDescription $query
     * @return \Zend\Http\Request
>>>>>>> 04d929ad
     */
    public function setQuery( $query)
    {
        $this->queryParams = $query;
        return $this;
    }

    /**
     * @return ParametersDescription
     */
    public function query()
    {
        if ($this->queryParams === null) {
            $this->queryParams = new Parameters();
        } elseif (is_array($this->queryParams)) {
            $this->queryParams = new Parameters($this->queryParams);
        }

        return $this->queryParams;
    }
    

    /**
<<<<<<< HEAD
     * @param ParametersDescription $post
     * @return Request
=======
     * @param array|\Zend\Stdlib\ParametersDescription $query
     * @return \Zend\Http\Request
>>>>>>> 04d929ad
     */
    public function setPost($post)
    {
        $this->postParams = $post;
        return $this;
    }

    /**
     * @return \Zend\Stdlib\ParametersDescription
     */
    public function post()
    {
        if ($this->postParams === null) {
            $this->postParams = new Parameters();
        } elseif (is_array($this->postParams)) {
            $this->postParams = new Parameters($this->postParams);
        }

        return $this->postParams;
    }
    
    /**
     * @return \Zend\Stdlib\ParametersDescription
     */
    public function cookie()
    {
        return $this->headers()->get('Cookie');
    }

    /**
     * @param ParametersDescription $files
     * @return Request
     */
    public function setFile(ParametersDescription $files)
    {
        $this->fileParams = $files;
        return $this;
    }
    
    /**
     * @return ParametersDescription
     */
    public function file()
    {
        if ($this->fileParams === null) {
            $this->fileParams = new Parameters();
        }

        return $this->fileParams;
    }

    /** 
     * @param ParametersDescription
     * @return Request
     */
    public function setServer(ParametersDescription $server)
    {
        $this->serverParams = $server;
        return $this;
    }
    
    /**
     * @return \Zend\Stdlib\ParametersDescription
     */
    public function server()
    {
        if ($this->serverParams === null) {
            $this->serverParams = new Parameters();
        }

        return $this->serverParams;
    }

    /**
     * @param \Zend\Stdlib\ParametersDescription $env
     * @return \Zend\Http\Request
     */
    public function setEnv(ParametersDescription $env)
    {
        $this->envParams = $env;
        return $this;
    }

    /**
     * @return \Zend\Stdlib\ParametersDescription
     */
    public function env()
    {
        if ($this->envParams === null) {
            $this->envParams = new Parameters();
        }

        return $this->envParams;
    }

    /**
     * Set the headers
     * 
     * @param  $headers
     * @return \Zend\Http\Request
     */
    public function setHeaders($headers)
    {
        $this->headers = $headers;
        return $this;
    }

    /**
     *
     * @return \Zend\Http\Headers
     */
    public function headers()
    {
        if ($this->headers === null || is_string($this->headers)) {
            $this->headers = (is_string($this->headers)) ? Headers::fromString($this->headers) : new Headers();
        } elseif (is_array($this->headers)) {
            $headers='';
            foreach ($this->headers as $type => $value) {
                $headers.= "$type: $value\r\n";
            }
            $this->headers = Headers::fromString($headers);
        }

        return $this->headers;
    }

    /**
     * @param string $string
     * @return \Zend\Http\Request
     */
    public function setRawBody($string)
    {
        $this->rawBody = $string;
        return $this;
    }

    /**
     * @return string
     */
    public function getRawBody()
    {
        return $this->rawBody;
    }

    /**
     * @return bool
     */
    public function isOptions()
    {
        return ($this->method === self::METHOD_OPTIONS);
    }

    /**
     * @return bool
     */
    public function isGet()
    {
        return ($this->method === self::METHOD_GET);
    }

    /**
     * @return bool
     */
    public function isHead()
    {
        return ($this->method === self::METHOD_HEAD);
    }

    /**
     * @return bool
     */
    public function isPost()
    {
        return ($this->method === self::METHOD_POST);
    }

    /**
     * @return bool
     */
    public function isPut()
    {
        return ($this->method === self::METHOD_PUT);
    }

    /**
     * @return bool
     */
    public function isDelete()
    {
        return ($this->method === self::METHOD_DELETE);
    }

    /**
     * @return bool
     */
    public function isTrace()
    {
        return ($this->method === self::METHOD_TRACE);
    }

    /**
     * @return bool
     */
    public function isConnect()
    {
        return ($this->method === self::METHOD_CONNECT);
    }

    /**
     * @return string
     */
    public function renderRequestLine()
    {
        return $this->method . ' ' . (string) $this->uri . ' HTTP/' . $this->version;
    }

    /**
     * @return string
     */
    public function toString()
    {
        $str = $this->renderRequestLine() . "\r\n";
        if ($this->headers) {
            $str .= $this->headers->toString();
        }
        $str .= "\r\n";
        $str .= $this->getContent();
        return $str;
    }

}<|MERGE_RESOLUTION|>--- conflicted
+++ resolved
@@ -37,11 +37,7 @@
     protected $method = self::METHOD_GET;
 
     /**
-<<<<<<< HEAD
      * @var string|HttpUri
-=======
-     * @var string|\Zend\Uri\Uri
->>>>>>> 04d929ad
      */
     protected $uri = null;
 
@@ -84,7 +80,7 @@
      * @var string
      */
     protected $rawBody = null;
-    
+
     /**
      * @param string $string
      * @return \Zend\Http\Request
@@ -150,9 +146,6 @@
      */
     public function setMethod($method)
     {
-        if (!defined('self::METHOD_' . strtoupper($method))) {
-            throw new Exception\InvalidArgumentException('Invalid HTTP method passed');
-        }
         $this->method = $method;
         return $this;
     }
@@ -172,17 +165,11 @@
      */
     public function setUri($uri)
     {
-<<<<<<< HEAD
-        if (is_string($uri) || $uri instanceof HttpUri) {
-            $this->uri = $uri;
-        } else {
-=======
         if (is_string($uri)) {
             if (!\Zend\Uri\Uri::validateHost($uri)) {
                 throw new Exception\InvalidArgumentException('Invalid URI passed as string');
             }
         } elseif (!($uri instanceof \Zend\Uri\Http)) {
->>>>>>> 04d929ad
             throw new Exception\InvalidArgumentException('URI must be an instance of Zend\Uri\Http or a string');
         }
         $this->uri= $uri;
@@ -235,13 +222,8 @@
     }
 
     /**
-<<<<<<< HEAD
-     * @param ParametersDescription $query
-     * @return Request
-=======
      * @param array|\Zend\Stdlib\ParametersDescription $query
      * @return \Zend\Http\Request
->>>>>>> 04d929ad
      */
     public function setQuery( $query)
     {
@@ -250,7 +232,7 @@
     }
 
     /**
-     * @return ParametersDescription
+     * @return \Zend\Stdlib\ParametersDescription
      */
     public function query()
     {
@@ -263,15 +245,9 @@
         return $this->queryParams;
     }
     
-
-    /**
-<<<<<<< HEAD
-     * @param ParametersDescription $post
-     * @return Request
-=======
+    /**
      * @param array|\Zend\Stdlib\ParametersDescription $query
      * @return \Zend\Http\Request
->>>>>>> 04d929ad
      */
     public function setPost($post)
     {
@@ -368,9 +344,8 @@
     }
 
     /**
-     * Set the headers
-     * 
-     * @param  $headers
+     *
+     * @param \Zend\Http\RequestHeaders $headers
      * @return \Zend\Http\Request
      */
     public function setHeaders($headers)
