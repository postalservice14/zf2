<?php

namespace Zend\Http\Header;

/**
 * @throws Exception\InvalidArgumentException
 * @see http://www.w3.org/Protocols/rfc2616/rfc2616-sec14.html#sec14.43
 */
class UserAgent implements HeaderDescription
{

    public static function fromString($headerLine)
    {
        $header = new static();

        list($name, $value) = preg_split('#: #', $headerLine, 2);

        // check to ensure proper header type for this factory
<<<<<<< HEAD
        if (strtolower($name) !== 'user-agent') {
            throw new Exception\InvalidArgumentException('Invalid header line for User-Agent string: "' . $name . '"');
=======
        if (str_replace(array('_', ' ', '.'), '-', strtolower($name)) !== 'user-agent') {
            throw new Exception\InvalidArgumentException('Invalid header line for User-Agent string');
>>>>>>> a10dcfc1
        }

        // @todo implementation details
        $header->value = $value;

        return $header;
    }

    public function getFieldName()
    {
        return 'User-Agent';
    }

    public function getFieldValue()
    {
        return $this->value;
    }

    public function toString()
    {
        return 'User-Agent: ' . $this->getFieldValue();
    }

}<|MERGE_RESOLUTION|>--- conflicted
+++ resolved
@@ -16,13 +16,8 @@
         list($name, $value) = preg_split('#: #', $headerLine, 2);
 
         // check to ensure proper header type for this factory
-<<<<<<< HEAD
-        if (strtolower($name) !== 'user-agent') {
+        if (str_replace(array('_', ' ', '.'), '-', strtolower($name)) !== 'user-agent') {
             throw new Exception\InvalidArgumentException('Invalid header line for User-Agent string: "' . $name . '"');
-=======
-        if (str_replace(array('_', ' ', '.'), '-', strtolower($name)) !== 'user-agent') {
-            throw new Exception\InvalidArgumentException('Invalid header line for User-Agent string');
->>>>>>> a10dcfc1
         }
 
         // @todo implementation details
