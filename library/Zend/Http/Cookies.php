--- conflicted
+++ resolved
@@ -159,13 +159,8 @@
      * checking cookie expiry time.
      *
      * @param string|Uri\Uri $uri URI to check against (secure, domain, path)
-<<<<<<< HEAD
-     * @param boolean $matchSessionCookies Whether to send session cookies
-     * @param int $ret_as Whether to return cookies as objects of \Zend\Http\Header\SetCookie or as strings
-=======
-     * @param  bool $matchSessionCookies Whether to send session cookies
+     * @param bool $matchSessionCookies Whether to send session cookies
      * @param int $ret_as Whether to return cookies as objects of \Zend\Http\Header\Cookie or as strings
->>>>>>> b5b39be1
      * @param int $now Override the current time when checking for expiry time
      * @throws Exception\InvalidArgumentException if invalid URI specified
      * @return array|string
