--- conflicted
+++ resolved
@@ -98,13 +98,8 @@
      * match(): defined by RouteInterface interface.
      *
      * @param  Request $request
-<<<<<<< HEAD
-     * @param  integer $pathOffset
+     * @param  int $pathOffset
      * @return RouteMatch|null
-=======
-     * @param  int $pathOffset
-     * @return RouteMatch
->>>>>>> 2db9a178
      */
     public function match(Request $request, $pathOffset = null)
     {
