<?php
/**
 * Zend Framework
 *
 * LICENSE
 *
 * This source file is subject to the new BSD license that is bundled
 * with this package in the file LICENSE.txt.
 * It is also available through the world-wide-web at this URL:
 * http://framework.zend.com/license/new-bsd
 * If you did not receive a copy of the license and are unable to
 * obtain it through the world-wide-web, please send an email
 * to license@zend.com so we can send you a copy immediately.
 *
 * @category   Zend
 * @package    Zend_Mvc_Router
 * @subpackage Http
 * @copyright  Copyright (c) 2005-2012 Zend Technologies USA Inc. (http://www.zend.com)
 * @license    http://framework.zend.com/license/new-bsd     New BSD License
 */

namespace Zend\Mvc\Router\Http;

use Zend\Mvc\Router\Exception,
    Traversable,
    Zend\Stdlib\ArrayUtils,
    Zend\Mvc\Router\SimpleRouteStack,
<<<<<<< HEAD
    Zend\Mvc\Router\RouteInterface as BaseRoute,
    Zend\Mvc\Router\Http\RouteInterface,
    Zend\Stdlib\RequestDescription as Request,
=======
    Zend\Mvc\Router\Route as BaseRoute,
    Zend\Mvc\Router\Http\Route,
    Zend\Stdlib\RequestInterface as Request,
>>>>>>> d3e60431
    Zend\Uri\Http as HttpUri;

/**
 * Tree search implementation.
 *
 * @package    Zend_Mvc_Router
 * @subpackage Http
 * @copyright  Copyright (c) 2005-2012 Zend Technologies USA Inc. (http://www.zend.com)
 * @license    http://framework.zend.com/license/new-bsd     New BSD License
 */
class TreeRouteStack extends SimpleRouteStack
{
    /**
     * Base URL.
     *
     * @var string
     */
    protected $baseUrl;

    /**
     * Request URI.
     *
     * @var HttpUri
     */
    protected $requestUri;

    /**
     * init(): defined by SimpleRouteStack.
     *
     * @see    SimpleRouteStack::init()
     * @return void
     */
    protected function init()
    {
        $this->routeBroker->getClassLoader()->registerPlugins(array(
            'hostname' => __NAMESPACE__ . '\Hostname',
            'literal'  => __NAMESPACE__ . '\Literal',
            'part'     => __NAMESPACE__ . '\Part',
            'regex'    => __NAMESPACE__ . '\Regex',
            'scheme'   => __NAMESPACE__ . '\Scheme',
            'segment'  => __NAMESPACE__ . '\Segment',
            'wildcard' => __NAMESPACE__ . '\Wildcard',
            'query'    => __NAMESPACE__ . '\Query',
        ));
    }

    /**
     * addRoute(): defined by RouteStackInterface interface.
     *
     * @see    RouteStack::addRoute()
     * @param  string  $name
     * @param  mixed   $route
     * @param  integer $priority
     * @return TreeRouteStack
     */
    public function addRoute($name, $route, $priority = null)
    {
        if (!$route instanceof RouteInterface) {
            $route = $this->routeFromArray($route);
        }

        return parent::addRoute($name, $route, $priority);
    }

    /**
     * routeFromArray(): defined by SimpleRouteStack.
     *
     * @see    SimpleRouteStack::routeFromArray()
     * @param  array|\Traversable $specs
     * @return RouteInterface
     */
    protected function routeFromArray($specs)
    {
        if ($specs instanceof Traversable) {
            $specs = ArrayUtils::iteratorToArray($specs);
        } elseif (!is_array($specs)) {
            throw new Exception\InvalidArgumentException('RouteInterface definition must be an array or Traversable object');
        }

        $route = parent::routeFromArray($specs);

        if (!$route instanceof RouteInterface) {
            throw new Exception\RuntimeException('Given route does not implement HTTP route interface');
        }

        if (isset($specs['child_routes'])) {
            $options = array(
                'route'         => $route,
                'may_terminate' => (isset($specs['may_terminate']) && $specs['may_terminate']),
                'child_routes'  => $specs['child_routes'],
                'route_broker'  => $this->routeBroker,
            );

            $priority = (isset($route->priority) ? $route->priority : null);

            $route = $this->routeBroker->load('part', $options);
            $route->priority = $priority;
        }

        return $route;
    }

    /**
     * match(): defined by BaseRoute interface.
     *
     * @see    BaseRoute::match()
     * @param  Request $request
     * @return RouteMatch
     */
    public function match(Request $request)
    {
        if (!method_exists($request, 'uri')) {
            return null;
        }

        if ($this->baseUrl === null && method_exists($request, 'getBaseUrl')) {
            $this->setBaseUrl($request->getBaseUrl());
        }

        $uri           = $request->uri();
        $baseUrlLength = strlen($this->baseUrl) ?: null;

        if ($this->requestUri === null) {
            $this->setRequestUri($uri);
        }

        if ($baseUrlLength !== null) {
            $pathLength = strlen($uri->getPath()) - $baseUrlLength;

            foreach ($this->routes as $name => $route) {
                if (($match = $route->match($request, $baseUrlLength)) instanceof RouteMatch && $match->getLength() === $pathLength) {
                    $match->setMatchedRouteName($name);

                    foreach ($this->defaultParams as $name => $value) {
                        if ($match->getParam($name) === null) {
                            $match->setParam($name, $value);
                        }
                    }

                    return $match;
                }
            }
        } else {
            return parent::match($request);
        }

        return null;
    }

    /**
     * assemble(): defined by RouteInterface interface.
     *
     * @see    BaseRoute::assemble()
     * @param  array $params
     * @param  array $options
     * @return mixed
     */
    public function assemble(array $params = array(), array $options = array())
    {
        if (!isset($options['name'])) {
            throw new Exception\InvalidArgumentException('Missing "name" option');
        }

        $names = explode('/', $options['name'], 2);
        $route = $this->routes->get($names[0]);

        if (!$route) {
            throw new Exception\RuntimeException(sprintf('RouteInterface with name "%s" not found', $names[0]));
        }

        if (isset($names[1])) {
            $options['name'] = $names[1];
        } else {
            unset($options['name']);
        }

        if (!isset($options['only_return_path']) || !$options['only_return_path']) {
            if (!isset($options['uri'])) {
                $uri = new HttpUri();

                if (isset($options['force_canonical']) && $options['force_canonical']) {
                    if ($this->requestUri === null) {
                        throw new Exception\RuntimeException('Request URI has not been set');
                    }

                    $uri->setScheme($this->requestUri->getScheme())
                        ->setHost($this->requestUri->getHost())
                        ->setPort($this->requestUri->getPort());
                }

                $options['uri'] = $uri;
            } else {
                $uri = $options['uri'];
            }

            $path = $this->baseUrl . $route->assemble(array_merge($this->defaultParams, $params), $options);

            if ((isset($options['force_canonical']) && $options['force_canonical']) || $uri->getHost() !== null) {
                if ($uri->getScheme() === null) {
                    if ($this->requestUri === null) {
                        throw new Exception\RuntimeException('Request URI has not been set');
                    }

                    $uri->setScheme($this->requestUri->getScheme());
                }

                return $uri->setPath($path)->toString();
            }
        }

        return $this->baseUrl . $route->assemble(array_merge($this->defaultParams, $params), $options);
    }

    /**
     * Set the base URL.
     *
     * @param  string $baseUrl
     * @return self
     */
    public function setBaseUrl($baseUrl)
    {
        $this->baseUrl = rtrim($baseUrl, '/');
        return $this;
    }

    /**
     * Get the base URL.
     *
     * @return string
     */
    public function getBaseUrl()
    {
        return $this->baseUrl;
    }

    /**
     * Set the request URI.
     *
     * @param  HttpUri $uri
     * @return TreeRouteStack
     */
    public function setRequestUri(HttpUri $uri)
    {
        $this->requestUri = $uri;
        return $this;
    }

    /**
     * Get the request URI.
     *
     * @return HttpUri
     */
    public function getRequestUri()
    {
        return $this->requestUri;
    }
}<|MERGE_RESOLUTION|>--- conflicted
+++ resolved
@@ -25,15 +25,9 @@
     Traversable,
     Zend\Stdlib\ArrayUtils,
     Zend\Mvc\Router\SimpleRouteStack,
-<<<<<<< HEAD
     Zend\Mvc\Router\RouteInterface as BaseRoute,
     Zend\Mvc\Router\Http\RouteInterface,
-    Zend\Stdlib\RequestDescription as Request,
-=======
-    Zend\Mvc\Router\Route as BaseRoute,
-    Zend\Mvc\Router\Http\Route,
     Zend\Stdlib\RequestInterface as Request,
->>>>>>> d3e60431
     Zend\Uri\Http as HttpUri;
 
 /**
