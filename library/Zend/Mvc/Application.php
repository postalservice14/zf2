<?php

namespace Zend\Mvc;

use ArrayObject,
    Zend\Di\Exception\ClassNotFoundException,
    Zend\Di\Locator,
    Zend\EventManager\EventCollection,
    Zend\EventManager\EventManager,
    Zend\Http\Header\Cookie,
    Zend\Http\PhpEnvironment\Request as PhpHttpRequest,
    Zend\Http\PhpEnvironment\Response as PhpHttpResponse,
    Zend\Uri\Http as HttpUri,
    Zend\Stdlib\Dispatchable,
    Zend\Stdlib\ArrayUtils,
    Zend\Stdlib\Parameters,
    Zend\Stdlib\RequestDescription as Request,
    Zend\Stdlib\ResponseDescription as Response;

/**
 * Main application class for invoking applications
 *
 * Expects the user will provide a Service Locator or Dependency Injector, as
 * well as a configured router. Once done, calling run() will invoke the
 * application, first routing, then dispatching the discovered controller. A
 * response will then be returned, which may then be sent to the caller.
 */
class Application implements AppContext
{
    const ERROR_CONTROLLER_CANNOT_DISPATCH = 'error-controller-cannot-dispatch';
    const ERROR_CONTROLLER_NOT_FOUND       = 'error-controller-not-found';
    const ERROR_CONTROLLER_INVALID         = 'error-controller-invalid';
    const ERROR_EXCEPTION                  = 'error-exception';
    const ERROR_ROUTER_NO_MATCH            = 'error-router-no-match';

    protected $event;
    protected $events;
    protected $locator;
    protected $request;
    protected $response;
    protected $router;

    /**
     * Set the event manager instance used by this context
     *
     * @param  EventCollection $events
     * @return Application
     */
    public function setEventManager(EventCollection $events)
    {
        $this->events = $events;
        return $this;
    }

    /**
     * Set a service locator/DI object
     *
     * @param  Locator $locator
     * @return Application
     */
    public function setLocator(Locator $locator)
    {
        $this->locator = $locator;
        return $this;
    }

    /**
     * Set the request object
     *
     * @param  Request $request
     * @return Application
     */
    public function setRequest(Request $request)
    {
        $this->request = $request;
        return $this;
    }

    /**
     * Set the response object
     *
     * @param  Response $response
     * @return Application
     */
    public function setResponse(Response $response)
    {
        $this->response = $response;
        return $this;
    }

    /**
     * Set the router used to decompose the request
     *
     * A router should return a metadata object containing a controller key.
     *
     * @param  Router\RouteStack $router
     * @return Application
     */
    public function setRouter(Router\RouteStack $router)
    {
        $this->router = $router;
        return $this;
    }

    /**
     * Set the MVC event instance
     *
     * @param  MvcEvent $event
     * @return Application
     */
    public function setMvcEvent(MvcEvent $event)
    {
        $this->event = $event;
        return $this;
    }

    /**
     * Get the locator object
     *
     * @return null|Locator
     */
    public function getLocator()
    {
        return $this->locator;
    }

    /**
     * Get the request object
     *
     * @return Request
     */
    public function getRequest()
    {
        if (!$this->request instanceof Request) {
            $this->setRequest(new PhpHttpRequest);
        }
        return $this->request;
    }

    /**
     * Get the response object
     *
     * @return Response
     */
    public function getResponse()
    {
        if (!$this->response instanceof Response) {
            $this->setResponse(new PhpHttpResponse());
        }
        return $this->response;
    }

    /**
     * Get the router object
     *
     * @return Router
     */
    public function getRouter()
    {
        if (!$this->router instanceof Router\RouteStack) {
            $this->setRouter(new Router\SimpleRouteStack());
        }
        return $this->router;
    }

    /**
     * Get the MVC event instance
     *
     * @return MvcEvent
     */
    public function getMvcEvent()
    {
        if ($this->event) {
            return $this->event;
        }

        $this->event = $event  = new MvcEvent();
        $event->setTarget($this);
        $event->setRequest($this->getRequest())
              ->setResponse($this->getResponse())
              ->setRouter($this->getRouter());
        return $event;
    }

    /**
     * Retrieve the event manager
     *
     * Lazy-loads an EventManager instance if none registered.
     *
     * @return EventCollection
     */
    public function events()
    {
        if (!$this->events instanceof EventCollection) {
            $this->setEventManager(new EventManager(array(__CLASS__, get_class($this))));
            $this->attachDefaultListeners();
        }
        return $this->events;
    }

    /**
     * Run the application
     *
     * @triggers route(MvcEvent)
     *           Routes the request, and sets the RouteMatch object in the event.
     * @triggers dispatch(MvcEvent)
     *           Dispatches a request, using the discovered RouteMatch and
     *           provided request.
     * @triggers dispatch.error(MvcEvent)
     *           On errors (controller not found, action not supported, etc.),
     *           populates the event with information about the error type,
     *           discovered controller, and controller class (if known).
     *           Typically, a handler should return a populated Response object
     *           that can be returned immediately.
     * @return SendableResponse
     */
    public function run()
    {
        $events = $this->events();
        $event  = $this->getMvcEvent();

        // Define callback used to determine whether or not to short-circuit
        $shortCircuit = function ($r) use ($event) {
            if ($r instanceof Response) {
                return true;
            }
            if ($event->getError()) {
                return true;
            }
            return false;
        };

        // Trigger route event
        $result = $events->trigger(MvcEvent::EVENT_ROUTE, $event, $shortCircuit);
        if ($result->stopped()) {
            $response = $result->last();
            if ($response instanceof Response) {
<<<<<<< HEAD
                $event->setTarget($this);
                $events->trigger('finish', $event);
=======
                $events->trigger(MvcEvent::EVENT_FINISH, $event);
>>>>>>> 390fc7fe
                return $response;
            }
            if ($event->getError()) {
                return $this->completeRequest($event);
            }
            return $event->getResponse();
        }
        if ($event->getError()) {
            return $this->completeRequest($event);
        }

        // Trigger dispatch event
        $result = $events->trigger(MvcEvent::EVENT_DISPATCH, $event, $shortCircuit);

        // Complete response
        $response = $result->last();
        if ($response instanceof Response) {
<<<<<<< HEAD
            $event->setTarget($this);
            $events->trigger('finish', $event);
=======
            $events->trigger(MvcEvent::EVENT_FINISH, $event);
>>>>>>> 390fc7fe
            return $response;
        }

        $response = $this->getResponse();
        $event->setResponse($response);

        return $this->completeRequest($event);
    }

    /**
     * Complete the request
     *
     * Triggers "render" and "finish" events, and returns response from
     * event object.
     *
     * @param  MvcEvent $event
     * @return Response
     */
    protected function completeRequest(MvcEvent $event)
    {
        $events = $this->events();
<<<<<<< HEAD
        $event->setTarget($this);
        $events->trigger('render', $event);
        $events->trigger('finish', $event);
=======
        $events->trigger(MvcEvent::EVENT_RENDER, $event);
        $events->trigger(MvcEvent::EVENT_FINISH, $event);
>>>>>>> 390fc7fe
        return $event->getResponse();
    }

    /**
     * Route the request
     *
     * @param  MvcEvent $e
     * @return Router\RouteMatch
     */
    public function route(MvcEvent $e)
    {
        $request = $e->getRequest();
        $router  = $e->getRouter();

        $routeMatch = $router->match($request);

        if (!$routeMatch instanceof Router\RouteMatch) {
            $e->setError(static::ERROR_ROUTER_NO_MATCH);

            $results = $this->events()->trigger(MvcEvent::EVENT_DISPATCH_ERROR, $e);
            if (count($results)) {
                $return  = $results->last();
            } else {
                $return = $e->getParams();
            }
            return $return;
        }

        $e->setRouteMatch($routeMatch);
        return $routeMatch;
    }

    /**
     * Dispatch the matched route
     *
     * @param  MvcEvent $e
     * @return mixed
     */
    public function dispatch(MvcEvent $e)
    {
        $locator = $this->getLocator();
        if (!$locator) {
            throw new Exception\MissingLocatorException(
                'Cannot dispatch without a locator'
            );
        }

        $routeMatch     = $e->getRouteMatch();
        $controllerName = $routeMatch->getParam('controller', 'not-found');
        $events         = $this->events();

        try {
            $controller = $locator->get($controllerName);
        } catch (ClassNotFoundException $exception) {
            $error = clone $e;
            $error->setError(static::ERROR_CONTROLLER_NOT_FOUND)
                  ->setController($controllerName)
                  ->setParam('exception', $exception);

            $results = $events->trigger(MvcEvent::EVENT_DISPATCH_ERROR, $error);
            if (count($results)) {
                $return  = $results->last();
            } else {
                $return = $error->getParams();
            }
            goto complete;
        }

        if ($controller instanceof LocatorAware) {
            $controller->setLocator($locator);
        }

        if (!$controller instanceof Dispatchable) {
            $error = clone $e;
            $error->setError(static::ERROR_CONTROLLER_INVALID)
                  ->setController($controllerName)
                  ->setControllerClass(get_class($controller));

            $results = $events->trigger(MvcEvent::EVENT_DISPATCH_ERROR, $error);
            if (count($results)) {
                $return  = $results->last();
            } else {
                $return = $error->getParams();
            }
            goto complete;
        }

        $request  = $e->getRequest();
        $response = $this->getResponse();

        if ($controller instanceof InjectApplicationEvent) {
            $controller->setEvent($e);
        }

        try {
            $return   = $controller->dispatch($request, $response);
        } catch (\Exception $ex) {
            $error = clone $e;
            $error->setError(static::ERROR_EXCEPTION)
                  ->setController($controllerName)
                  ->setControllerClass(get_class($controller))
                  ->setParam('exception', $ex);
            $results = $events->trigger(MvcEvent::EVENT_DISPATCH_ERROR, $error);
            if (count($results)) {
                $return  = $results->last();
            } else {
                $return = $error->getParams();
            }
        }

        complete:

        if (!is_object($return)) {
            if (ArrayUtils::hasStringKeys($return)) {
                $return = new ArrayObject($return, ArrayObject::ARRAY_AS_PROPS);
            }
        }
        $e->setResult($return);
        return $return;
    }

    /**
     * Attach default listeners for route and dispatch events
     *
     * @param  EventCollection $events
     * @return void
     */
    protected function attachDefaultListeners()
    {
        $events = $this->events();
        $events->attach(MvcEvent::EVENT_ROUTE, array($this, 'route'));
        $events->attach(MvcEvent::EVENT_DISPATCH, array($this, 'dispatch'));
    }
}<|MERGE_RESOLUTION|>--- conflicted
+++ resolved
@@ -235,12 +235,8 @@
         if ($result->stopped()) {
             $response = $result->last();
             if ($response instanceof Response) {
-<<<<<<< HEAD
                 $event->setTarget($this);
-                $events->trigger('finish', $event);
-=======
                 $events->trigger(MvcEvent::EVENT_FINISH, $event);
->>>>>>> 390fc7fe
                 return $response;
             }
             if ($event->getError()) {
@@ -258,12 +254,8 @@
         // Complete response
         $response = $result->last();
         if ($response instanceof Response) {
-<<<<<<< HEAD
             $event->setTarget($this);
-            $events->trigger('finish', $event);
-=======
             $events->trigger(MvcEvent::EVENT_FINISH, $event);
->>>>>>> 390fc7fe
             return $response;
         }
 
@@ -285,14 +277,9 @@
     protected function completeRequest(MvcEvent $event)
     {
         $events = $this->events();
-<<<<<<< HEAD
         $event->setTarget($this);
-        $events->trigger('render', $event);
-        $events->trigger('finish', $event);
-=======
         $events->trigger(MvcEvent::EVENT_RENDER, $event);
         $events->trigger(MvcEvent::EVENT_FINISH, $event);
->>>>>>> 390fc7fe
         return $event->getResponse();
     }
 
