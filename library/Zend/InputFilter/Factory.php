--- conflicted
+++ resolved
@@ -153,14 +153,11 @@
                         $input->setRequired(!$value);
                     }
                     break;
-<<<<<<< HEAD
+                case 'continue_if_empty':
+                    $input->setContinueIfEmpty($inputSpecification['continue_if_empty']);
+                    break;
                 case 'error_message':
                     $input->setErrorMessage($value);
-=======
-                case 'continue_if_empty':
-                    $input->setContinueIfEmpty($inputSpecification['continue_if_empty']);
->>>>>>> 1ba74d2e
-                    break;
                 case 'fallback_value':
                     $input->setFallbackValue($value);
                     break;
