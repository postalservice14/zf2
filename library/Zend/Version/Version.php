<?php
/**
 * Zend Framework (http://framework.zend.com/)
 *
 * @link      http://github.com/zendframework/zf2 for the canonical source repository
 * @copyright Copyright (c) 2005-2013 Zend Technologies USA Inc. (http://www.zend.com)
 * @license   http://framework.zend.com/license/new-bsd New BSD License
 */

namespace Zend\Version;

use Zend\Http;
use Zend\Json\Json;

/**
 * Class to store and retrieve the version of Zend Framework.
 */
final class Version
{
    /**
     * Zend Framework version identification - see compareVersion()
     */
    const VERSION = '2.3.0dev';

    /**
     * Github Service Identifier for version information is retreived from
     */
    const VERSION_SERVICE_GITHUB = 'GITHUB';

    /**
     * Zend (framework.zend.com) Service Identifier for version information is retreived from
     */
    const VERSION_SERVICE_ZEND = 'ZEND';

    /**
     * The latest stable version Zend Framework available
     *
     * @var string
     */
    protected static $latestVersion;

    /**
     * Compare the specified Zend Framework version string $version
     * with the current Zend\Version\Version::VERSION of Zend Framework.
     *
     * @param  string  $version  A version string (e.g. "0.7.1").
     * @return int           -1 if the $version is older,
     *                           0 if they are the same,
     *                           and +1 if $version is newer.
     *
     */
    public static function compareVersion($version)
    {
        $version = strtolower($version);
        $version = preg_replace('/(\d)pr(\d?)/', '$1a$2', $version);

        return version_compare($version, strtolower(self::VERSION));
    }

    /**
     * Fetches the version of the latest stable release.
     *
<<<<<<< HEAD
     * By Default, this uses the GitHub API (v3) and only returns refs that begin with
     * 'tags/release-'. Because GitHub returns the refs in alphabetical order,
     * we need to reduce the array to a single value, comparing the version
     * numbers with version_compare().
     *
     * If $service is set to VERSION_SERVICE_ZEND this will fall back to calling the
     * classic style of version retrieval.
=======
     * By default, this uses the API provided by framework.zend.com for version
     * retrieval.
     *
     * If $service is set to VERSION_SERVICE_GITHUB, this will use the GitHub
     * API (v3) and only returns refs that begin with * 'tags/release-'.
     * Because GitHub returns the refs in alphabetical order, we need to reduce
     * the array to a single value, comparing the version numbers with
     * version_compare().
>>>>>>> 252e4797
     *
     * @see    http://developer.github.com/v3/git/refs/#get-all-references
     * @link   https://api.github.com/repos/zendframework/zf2/git/refs/tags/release-
     * @link   http://framework.zend.com/api/zf-version?v=2
     * @param  string      $service    Version service with which to retrieve the version
     * @param  Http\Client $httpClient HTTP client with which to retrieve the version
     * @return string
     */
    public static function getLatest($service = self::VERSION_SERVICE_ZEND, Http\Client $httpClient = null)
    {
        if (null !== self::$latestVersion) {
            return self::$latestVersion;
        }

        self::$latestVersion = 'not available';

        if (null === $httpClient && !ini_get('allow_url_fopen')) {
            trigger_error(
                sprintf(
                    'allow_url_fopen is not set, and no Zend\Http\Client ' .
                    'was passed. You must either set allow_url_fopen in ' .
                    'your PHP configuration or pass a configured ' .
                    'Zend\Http\Client as the second argument to %s.',
                    __METHOD__
                ),
                E_USER_WARNING
            );

            return self::$latestVersion;
        }

        $response = false;
        if ($service === self::VERSION_SERVICE_GITHUB) {
            $response = self::getLatestFromGithub($httpClient);
        } elseif ($service === self::VERSION_SERVICE_ZEND) {
            $response = self::getLatestFromZend($httpClient);
        } else {
            trigger_error(
                sprintf(
                    'Unknown version service: %s',
                    $service
                ),
                E_USER_WARNING
            );
        }

        if ($response) {
            self::$latestVersion = $response;
        }

        return self::$latestVersion;
    }

    /**
     * Returns true if the running version of Zend Framework is
     * the latest (or newer??) than the latest tag on GitHub,
     * which is returned by self::getLatest().
     *
     * @return bool
     */
    public static function isLatest()
    {
        return self::compareVersion(self::getLatest()) < 1;
    }

    /**
     * Get the API response to a call from a configured HTTP client
     *
     * @param  Http\Client  $httpClient Configured HTTP client
     * @return string|false API response or false on error
     */
    protected static function getApiResponse(Http\Client $httpClient)
    {
        try {
            $response = $httpClient->send();
        } catch (Http\Exception\RuntimeException $e) {
            return false;
        }

        if (!$response->isSuccess()) {
            return false;
        }

        return $response->getBody();
    }

    /**
     * Get the latest version from Github
     *
     * @param  Http\Client $httpClient Configured HTTP client
     * @return string|null API response or false on error
     */
    protected static function getLatestFromGithub(Http\Client $httpClient = null)
    {
        $url = 'https://api.github.com/repos/zendframework/zf2/git/refs/tags/release-';

        if ($httpClient === null) {
            $context = stream_context_create(
                array(
                    'http' => array(
                        'user_agent' => sprintf('Zend-Version/%s', self::VERSION),
                    ),
                )
            );
            $apiResponse = file_get_contents($url, false, $context);
        } else {
            $request = new Http\Request();
            $request->setUri($url);
            $httpClient->setRequest($request);
            $apiResponse = self::getApiResponse($httpClient);
        }

        if (!$apiResponse) {
            return false;
        }

        $decodedResponse = Json::decode($apiResponse, Json::TYPE_ARRAY);

        // Simplify the API response into a simple array of version numbers
        $tags = array_map(function ($tag) {
            return substr($tag['ref'], 18); // Reliable because we're
                                            // filtering on 'refs/tags/release-'
        }, $decodedResponse);

        // Fetch the latest version number from the array
        return array_reduce($tags, function ($a, $b) {
            return version_compare($a, $b, '>') ? $a : $b;
        });
    }

    /**
     * Get the latest version from framework.zend.com
     *
     * @param  Http\Client $httpClient Configured HTTP client
     * @return string|null API response or false on error
     */
    protected static function getLatestFromZend(Http\Client $httpClient = null)
    {
        $url = 'http://framework.zend.com/api/zf-version?v=2';

        if ($httpClient === null) {
            $apiResponse = file_get_contents($url);
        } else {
            $request = new Http\Request();
            $request->setUri($url);
            $httpClient->setRequest($request);
            $apiResponse = self::getApiResponse($httpClient);
        }

        if (!$apiResponse) {
            return false;
        }

        return $apiResponse;
    }
}<|MERGE_RESOLUTION|>--- conflicted
+++ resolved
@@ -60,15 +60,6 @@
     /**
      * Fetches the version of the latest stable release.
      *
-<<<<<<< HEAD
-     * By Default, this uses the GitHub API (v3) and only returns refs that begin with
-     * 'tags/release-'. Because GitHub returns the refs in alphabetical order,
-     * we need to reduce the array to a single value, comparing the version
-     * numbers with version_compare().
-     *
-     * If $service is set to VERSION_SERVICE_ZEND this will fall back to calling the
-     * classic style of version retrieval.
-=======
      * By default, this uses the API provided by framework.zend.com for version
      * retrieval.
      *
@@ -77,7 +68,6 @@
      * Because GitHub returns the refs in alphabetical order, we need to reduce
      * the array to a single value, comparing the version numbers with
      * version_compare().
->>>>>>> 252e4797
      *
      * @see    http://developer.github.com/v3/git/refs/#get-all-references
      * @link   https://api.github.com/repos/zendframework/zf2/git/refs/tags/release-
