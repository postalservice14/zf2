<?php
/**
 * Zend Framework (http://framework.zend.com/)
 *
 * @link      http://github.com/zendframework/zf2 for the canonical source repository
 * @copyright Copyright (c) 2005-2014 Zend Technologies USA Inc. (http://www.zend.com)
 * @license   http://framework.zend.com/license/new-bsd New BSD License
 */

namespace Zend\Version;

use Zend\Http;
use Zend\Json\Json;

/**
 * Class to store and retrieve the version of Zend Framework.
 */
final class Version
{
    /**
     * Zend Framework version identification - see compareVersion()
     */
<<<<<<< HEAD
    const VERSION = '2.3.0dev';
=======
    const VERSION = '2.2.6';
>>>>>>> 19318af5

    /**
     * Github Service Identifier for version information is retrieved from
     */
    const VERSION_SERVICE_GITHUB = 'GITHUB';

    /**
     * Zend (framework.zend.com) Service Identifier for version information is retrieved from
     */
    const VERSION_SERVICE_ZEND = 'ZEND';

    /**
     * The latest stable version Zend Framework available
     *
     * @var string
     */
    protected static $latestVersion;

    /**
     * Compare the specified Zend Framework version string $version
     * with the current Zend\Version\Version::VERSION of Zend Framework.
     *
     * @param  string  $version  A version string (e.g. "0.7.1").
     * @return int           -1 if the $version is older,
     *                           0 if they are the same,
     *                           and +1 if $version is newer.
     *
     */
    public static function compareVersion($version)
    {
        $version = strtolower($version);
        $version = preg_replace('/(\d)pr(\d?)/', '$1a$2', $version);

        return version_compare($version, strtolower(self::VERSION));
    }

    /**
     * Fetches the version of the latest stable release.
     *
     * By default, this uses the API provided by framework.zend.com for version
     * retrieval.
     *
     * If $service is set to VERSION_SERVICE_GITHUB, this will use the GitHub
     * API (v3) and only returns refs that begin with * 'tags/release-'.
     * Because GitHub returns the refs in alphabetical order, we need to reduce
     * the array to a single value, comparing the version numbers with
     * version_compare().
     *
     * @see    http://developer.github.com/v3/git/refs/#get-all-references
     * @link   https://api.github.com/repos/zendframework/zf2/git/refs/tags/release-
     * @link   http://framework.zend.com/api/zf-version?v=2
     * @param  string      $service    Version service with which to retrieve the version
     * @param  Http\Client $httpClient HTTP client with which to retrieve the version
     * @return string
     */
    public static function getLatest($service = self::VERSION_SERVICE_ZEND, Http\Client $httpClient = null)
    {
        if (null !== self::$latestVersion) {
            return self::$latestVersion;
        }

        self::$latestVersion = 'not available';

        if (null === $httpClient && !ini_get('allow_url_fopen')) {
            trigger_error(
                sprintf(
                    'allow_url_fopen is not set, and no Zend\Http\Client ' .
                    'was passed. You must either set allow_url_fopen in ' .
                    'your PHP configuration or pass a configured ' .
                    'Zend\Http\Client as the second argument to %s.',
                    __METHOD__
                ),
                E_USER_WARNING
            );

            return self::$latestVersion;
        }

        $response = false;
        if ($service === self::VERSION_SERVICE_GITHUB) {
            $response = self::getLatestFromGithub($httpClient);
        } elseif ($service === self::VERSION_SERVICE_ZEND) {
            $response = self::getLatestFromZend($httpClient);
        } else {
            trigger_error(
                sprintf(
                    'Unknown version service: %s',
                    $service
                ),
                E_USER_WARNING
            );
        }

        if ($response) {
            self::$latestVersion = $response;
        }

        return self::$latestVersion;
    }

    /**
     * Returns true if the running version of Zend Framework is
     * the latest (or newer??) than the latest tag on GitHub,
     * which is returned by self::getLatest().
     *
     * @return bool
     */
    public static function isLatest()
    {
        return self::compareVersion(self::getLatest()) < 1;
    }

    /**
     * Get the API response to a call from a configured HTTP client
     *
     * @param  Http\Client  $httpClient Configured HTTP client
     * @return string|false API response or false on error
     */
    protected static function getApiResponse(Http\Client $httpClient)
    {
        try {
            $response = $httpClient->send();
        } catch (Http\Exception\RuntimeException $e) {
            return false;
        }

        if (!$response->isSuccess()) {
            return false;
        }

        return $response->getBody();
    }

    /**
     * Get the latest version from Github
     *
     * @param  Http\Client $httpClient Configured HTTP client
     * @return string|null API response or false on error
     */
    protected static function getLatestFromGithub(Http\Client $httpClient = null)
    {
        $url = 'https://api.github.com/repos/zendframework/zf2/git/refs/tags/release-';

        if ($httpClient === null) {
            $context = stream_context_create(
                array(
                    'http' => array(
                        'user_agent' => sprintf('Zend-Version/%s', self::VERSION),
                    ),
                )
            );
            $apiResponse = file_get_contents($url, false, $context);
        } else {
            $request = new Http\Request();
            $request->setUri($url);
            $httpClient->setRequest($request);
            $apiResponse = self::getApiResponse($httpClient);
        }

        if (!$apiResponse) {
            return false;
        }

        $decodedResponse = Json::decode($apiResponse, Json::TYPE_ARRAY);

        // Simplify the API response into a simple array of version numbers
        $tags = array_map(function ($tag) {
            return substr($tag['ref'], 18); // Reliable because we're
                                            // filtering on 'refs/tags/release-'
        }, $decodedResponse);

        // Fetch the latest version number from the array
        return array_reduce($tags, function ($a, $b) {
            return version_compare($a, $b, '>') ? $a : $b;
        });
    }

    /**
     * Get the latest version from framework.zend.com
     *
     * @param  Http\Client $httpClient Configured HTTP client
     * @return string|null API response or false on error
     */
    protected static function getLatestFromZend(Http\Client $httpClient = null)
    {
        $url = 'http://framework.zend.com/api/zf-version?v=2';

        if ($httpClient === null) {
            $apiResponse = file_get_contents($url);
        } else {
            $request = new Http\Request();
            $request->setUri($url);
            $httpClient->setRequest($request);
            $apiResponse = self::getApiResponse($httpClient);
        }

        if (!$apiResponse) {
            return false;
        }

        return $apiResponse;
    }
}<|MERGE_RESOLUTION|>--- conflicted
+++ resolved
@@ -20,11 +20,10 @@
     /**
      * Zend Framework version identification - see compareVersion()
      */
-<<<<<<< HEAD
     const VERSION = '2.3.0dev';
-=======
-    const VERSION = '2.2.6';
->>>>>>> 19318af5
+
+    /**
+     * Github Service Identifier for version information is retrieved from
 
     /**
      * Github Service Identifier for version information is retrieved from
