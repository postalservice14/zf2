--- conflicted
+++ resolved
@@ -134,11 +134,7 @@
     /**
      * Get class names
      *
-<<<<<<< HEAD
-     * @return string[]
-=======
      * @return array
->>>>>>> d4f7afb5
      */
     public function getClassNames()
     {
@@ -158,11 +154,7 @@
     /**
      * Get classes
      *
-<<<<<<< HEAD
      * @return ClassScanner[]
-=======
-     * @return array
->>>>>>> d4f7afb5
      */
     public function getClasses()
     {
@@ -180,11 +172,6 @@
     }
 
     /**
-<<<<<<< HEAD
-=======
-     * Get class
-     *
->>>>>>> d4f7afb5
      * Return the class object from this scanner
      *
      * @param string|int $name
@@ -255,11 +242,7 @@
     /**
      * Get function names
      *
-<<<<<<< HEAD
      * @return string[]
-=======
-     * @return array
->>>>>>> d4f7afb5
      */
     public function getFunctionNames()
     {
