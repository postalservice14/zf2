<?php
/**
 * Zend Framework (http://framework.zend.com/)
 *
 * @link      http://github.com/zendframework/zf2 for the canonical source repository
 * @copyright Copyright (c) 2005-2012 Zend Technologies USA Inc. (http://www.zend.com)
 * @license   http://framework.zend.com/license/new-bsd New BSD License
 * @package   Zend_Code
 */

namespace Zend\Code\Scanner;

use Zend\Code\Annotation\AnnotationManager;
use Zend\Code\Exception;
use Zend\Code\NameInformation;

class TokenArrayScanner implements ScannerInterface
{
    /**
     * @var bool
     */
    protected $isScanned = false;

    /**
     * @var array
     */
    protected $tokens = array();

    /**
     * @var null
     */
    protected $docComment = null;

    /**
     * @var NameInformation
     */
    protected $nameInformation = null;

    /**
     * @var array
     */
    protected $infos = array();

    /**
     * @var AnnotationManager
     */
    protected $annotationManager = null;

    /**
     * @param null|array             $tokens
     * @param null|AnnotationManager $annotationManager
     */
    public function __construct($tokens, AnnotationManager $annotationManager = null)
    {
        $this->tokens            = $tokens;
        $this->annotationManager = $annotationManager;
    }

    public function getAnnotationManager()
    {
        return $this->annotationManager;
    }

    /**
     * @todo Assignment of $this->docComment should probably be done in scan()
     *       and then $this->getDocComment() just retrieves it.
     */
    public function getDocComment()
    {
        foreach ($this->tokens as $token) {
            $type    = $token[0];
            $value   = $token[1];
            $lineNum = $token[2];
            if (($type == T_OPEN_TAG) || ($type == T_WHITESPACE)) {
                continue;
            } elseif ($type == T_DOC_COMMENT) {
                $this->docComment = $value;
                return $this->docComment;
            } else {
                // Only whitespace is allowed before file docblocks
                return;
            }
        }
    }

    public function getNamespaces()
    {
        $this->scan();

        $namespaces = array();
        foreach ($this->infos as $info) {
            if ($info['type'] == 'namespace') {
                $namespaces[] = $info['namespace'];
            }
        }
        return $namespaces;
    }

    /**
     * Get uses
     *
     * @param null|string $namespace
     * @return array|null
     */
    public function getUses($namespace = null)
    {
        $this->scan();
        return $this->getUsesNoScan($namespace);
    }

    public function getIncludes()
    {
        $this->scan();
        // @todo Implement getIncludes() in TokenArrayScanner
    }

    /**
     * Get class names
     *
     * @return string[]
     */
    public function getClassNames()
    {
        $this->scan();

        $return = array();

        foreach ($this->infos as $info) {
            if ($info['type'] != 'class') {
                continue;
            }
            $return[] = $info['name'];
        }
        return $return;
    }

    /**
     * Get classes
     *
     * @return ClassScanner[]
     */
    public function getClasses()
    {
        $this->scan();

        $return = array();

        foreach ($this->infos as $info) {
            if ($info['type'] != 'class') {
                continue;
            }
            $return[] = $this->getClass($info['name']);
        }
        return $return;
    }

    /**
     * Return the class object from this scanner
     *
     * @param string|int $name
     * @throws Exception\InvalidArgumentException
     * @return ClassScanner
     */
    public function getClass($name)
    {
        $this->scan();

        if (is_int($name)) {
            $info = $this->infos[$name];
            if ($info['type'] != 'class') {
                throw new Exception\InvalidArgumentException('Index of info offset is not about a class');
            }
        } elseif (is_string($name)) {
            $classFound = false;
            foreach ($this->infos as $info) {
                if ($info['type'] === 'class' && $info['name'] === $name) {
                    $classFound = true;
                    break;
                }
            }
            if (!$classFound) {
                return false;
            }
        }

        return new ClassScanner(
            array_slice(
                $this->tokens,
                $info['tokenStart'],
                ($info['tokenEnd'] - $info['tokenStart'] + 1)
            ), // zero indexed array
            new NameInformation($info['namespace'], $info['uses'])
        );
    }

    /**
     * Get class name information
     *
     * @param string $className
     * @return bool|null|NameInformation
     */
    public function getClassNameInformation($className)
    {
        $this->scan();

        $classFound = false;
        foreach ($this->infos as $info) {
            if ($info['type'] === 'class' && $info['name'] === $className) {
                $classFound = true;
                break;
            }
        }
        if (!$classFound) {
            return false;
        }


        if (!isset($info)) {
            return null;
        }

        return new NameInformation($info['namespace'], $info['uses']);
    }

    /**
     * Get function names
     *
     * @return string[]
     */
    public function getFunctionNames()
    {
        $this->scan();
        $functionNames = array();
        foreach ($this->infos as $info) {
            if ($info['type'] == 'function') {
                $functionNames[] = $info['name'];
            }
        }
        return $functionNames;
    }

    public function getFunctions()
    {
        $this->scan();

        $functions = array();
        foreach ($this->infos as $info) {
            if ($info['type'] == 'function') {
                // @todo $functions[] = new FunctionScanner($info['name']);
            }
        }
        return $functions;
    }

    public static function export($tokens)
    {
        // @todo
    }

    public function __toString()
    {
        // @todo
    }

    /**
     * @todo: $this->docComment should be assigned for valid docblock during
     *        the scan instead of $this->getDocComment() (starting with
     *        T_DOC_COMMENT case)
     */
    protected function scan()
    {
        if ($this->isScanned) {
            return;
        }

        if (!$this->tokens) {
            throw new Exception\RuntimeException('No tokens were provided');
        }

        /**
         * Variables & Setup
         */

        $tokens          = &$this->tokens; // localize
        $infos           = &$this->infos; // localize
        $tokenIndex      = null;
        $token           = null;
        $tokenType       = null;
        $tokenContent    = null;
        $tokenLine       = null;
        $namespace       = null;
        $docCommentIndex = false;
        $infoIndex       = 0;

        /*
         * MACRO creation
         */
        $MACRO_TOKEN_ADVANCE = function () use (&$tokens, &$tokenIndex, &$token, &$tokenType, &$tokenContent, &$tokenLine) {
            $tokenIndex = ($tokenIndex === null) ? 0 : $tokenIndex + 1;
            if (!isset($tokens[$tokenIndex])) {
                $token        = false;
                $tokenContent = false;
                $tokenType    = false;
                $tokenLine    = false;
                return false;
            }
            if (is_string($tokens[$tokenIndex]) && $tokens[$tokenIndex] === '"') {
                do {
                    $tokenIndex++;
                } while (!(is_string($tokens[$tokenIndex]) && $tokens[$tokenIndex] === '"'));
            }
            $token = $tokens[$tokenIndex];
            if (is_array($token)) {
                list($tokenType, $tokenContent, $tokenLine) = $token;
            } else {
                $tokenType    = null;
                $tokenContent = $token;
            }
            return $tokenIndex;
        };
<<<<<<< HEAD
        $MACRO_TOKEN_LOGICAL_START_INDEX = function () use (&$tokenIndex, &$docCommentIndex) {
            ;
=======
        $MACRO_TOKEN_LOGICAL_START_INDEX = function() use (&$tokenIndex, &$docCommentIndex) {
>>>>>>> 63254a18
            return ($docCommentIndex === false) ? $tokenIndex : $docCommentIndex;
        };
        $MACRO_DOC_COMMENT_START = function () use (&$tokenIndex, &$docCommentIndex) {
            $docCommentIndex = $tokenIndex;
            return $docCommentIndex;
        };
        $MACRO_DOC_COMMENT_VALIDATE = function () use (&$tokenType, &$docCommentIndex) {
            static $validTrailingTokens = null;
            if ($validTrailingTokens === null) {
                $validTrailingTokens = array(T_WHITESPACE, T_FINAL, T_ABSTRACT, T_INTERFACE, T_CLASS, T_FUNCTION);
            }
            if ($docCommentIndex !== false && !in_array($tokenType, $validTrailingTokens)) {
                $docCommentIndex = false;
            }
            return $docCommentIndex;
        };
        $MACRO_INFO_ADVANCE = function () use (&$infoIndex, &$infos, &$tokenIndex, &$tokenLine) {
            $infos[$infoIndex]['tokenEnd'] = $tokenIndex;
            $infos[$infoIndex]['lineEnd']  = $tokenLine;
            $infoIndex++;
            return $infoIndex;
        };

        /**
         * START FINITE STATE MACHINE FOR SCANNING TOKENS
         */

        // Initialize token
        $MACRO_TOKEN_ADVANCE();

        SCANNER_TOP:

        if ($token === false) {
            goto SCANNER_END;
        }

        // Validate current doc comment index
        $MACRO_DOC_COMMENT_VALIDATE();

        switch ($tokenType) {

            case T_DOC_COMMENT:

                $MACRO_DOC_COMMENT_START();
                goto SCANNER_CONTINUE;

            case T_NAMESPACE:

                $infos[$infoIndex] = array(
                    'type'       => 'namespace',
                    'tokenStart' => $MACRO_TOKEN_LOGICAL_START_INDEX(),
                    'tokenEnd'   => null,
                    'lineStart'  => $token[2],
                    'lineEnd'    => null,
                    'namespace'  => null,
                );

                // start processing with next token
                if ($MACRO_TOKEN_ADVANCE() === false) {
                    goto SCANNER_END;
                }

                SCANNER_NAMESPACE_TOP:

                if ($tokenType === null && $tokenContent === ';' || $tokenContent === '{') {
                    goto SCANNER_NAMESPACE_END;
                }

                if ($tokenType === T_WHITESPACE) {
                    goto SCANNER_NAMESPACE_CONTINUE;
                }

                if ($tokenType === T_NS_SEPARATOR || $tokenType === T_STRING) {
                    $infos[$infoIndex]['namespace'] .= $tokenContent;
                }

                SCANNER_NAMESPACE_CONTINUE:

                if ($MACRO_TOKEN_ADVANCE() === false) {
                    goto SCANNER_END;
                }
                goto SCANNER_NAMESPACE_TOP;

                SCANNER_NAMESPACE_END:

                $namespace = $infos[$infoIndex]['namespace'];

                $MACRO_INFO_ADVANCE();
                goto SCANNER_CONTINUE;

            case T_USE:

                $infos[$infoIndex] = array(
                    'type'       => 'use',
                    'tokenStart' => $MACRO_TOKEN_LOGICAL_START_INDEX(),
                    'tokenEnd'   => null,
                    'lineStart'  => $tokens[$tokenIndex][2],
                    'lineEnd'    => null,
                    'namespace'  => $namespace,
                    'statements' => array(0 => array('use' => null,
                                                     'as'  => null)),
                );

                $useStatementIndex = 0;
                $useAsContext      = false;

                // start processing with next token
                if ($MACRO_TOKEN_ADVANCE() === false) {
                    goto SCANNER_END;
                }

                SCANNER_USE_TOP:

                if ($tokenType === null) {
                    if ($tokenContent === ';') {
                        goto SCANNER_USE_END;
                    } elseif ($tokenContent === ',') {
                        $useAsContext = false;
                        $useStatementIndex++;
                        $infos[$infoIndex]['statements'][$useStatementIndex] = array('use' => null,
                                                                                     'as'  => null);
                    }
                }

                // ANALYZE
                if ($tokenType !== null) {

                    if ($tokenType == T_AS) {
                        $useAsContext = true;
                        goto SCANNER_USE_CONTINUE;
                    }

                    if ($tokenType == T_NS_SEPARATOR || $tokenType == T_STRING) {
                        if ($useAsContext == false) {
                            $infos[$infoIndex]['statements'][$useStatementIndex]['use'] .= $tokenContent;
                        } else {
                            $infos[$infoIndex]['statements'][$useStatementIndex]['as'] = $tokenContent;
                        }
                    }

                }

                SCANNER_USE_CONTINUE:

                if ($MACRO_TOKEN_ADVANCE() === false) {
                    goto SCANNER_END;
                }
                goto SCANNER_USE_TOP;

                SCANNER_USE_END:


                $MACRO_INFO_ADVANCE();
                goto SCANNER_CONTINUE;

            case T_INCLUDE:
            case T_INCLUDE_ONCE:
            case T_REQUIRE:
            case T_REQUIRE_ONCE:

                // Static for performance
                static $includeTypes = array(
                    T_INCLUDE      => 'include',
                    T_INCLUDE_ONCE => 'include_once',
                    T_REQUIRE      => 'require',
                    T_REQUIRE_ONCE => 'require_once'
                );

                $infos[$infoIndex] = array(
                    'type'        => 'include',
                    'tokenStart'  => $MACRO_TOKEN_LOGICAL_START_INDEX(),
                    'tokenEnd'    => null,
                    'lineStart'   => $tokens[$tokenIndex][2],
                    'lineEnd'     => null,
                    'includeType' => $includeTypes[$tokens[$tokenIndex][0]],
                    'path'        => '',
                );

                // start processing with next token
                if ($MACRO_TOKEN_ADVANCE() === false) {
                    goto SCANNER_END;
                }

                SCANNER_INCLUDE_TOP:

                if ($tokenType === null && $tokenContent === ';') {
                    goto SCANNER_INCLUDE_END;
                }

                $infos[$infoIndex]['path'] .= $tokenContent;

                SCANNER_INCLUDE_CONTINUE:

                if ($MACRO_TOKEN_ADVANCE() === false) {
                    goto SCANNER_END;
                }
                goto SCANNER_INCLUDE_TOP;

                SCANNER_INCLUDE_END:

                $MACRO_INFO_ADVANCE();
                goto SCANNER_CONTINUE;

            case T_FUNCTION:
            case T_FINAL:
            case T_ABSTRACT:
            case T_CLASS:
            case T_INTERFACE:

                $infos[$infoIndex] = array(
                    'type'        => ($tokenType === T_FUNCTION) ? 'function' : 'class',
                    'tokenStart'  => $MACRO_TOKEN_LOGICAL_START_INDEX(),
                    'tokenEnd'    => null,
                    'lineStart'   => $tokens[$tokenIndex][2],
                    'lineEnd'     => null,
                    'namespace'   => $namespace,
                    'uses'        => $this->getUsesNoScan($namespace),
                    'name'        => null,
                    'shortName'   => null,
                );

                $classBraceCount = 0;

                // start processing with current token

                SCANNER_CLASS_TOP:

                // process the name
                if ($infos[$infoIndex]['shortName'] == ''
                    && (($tokenType === T_CLASS || $tokenType === T_INTERFACE) && $infos[$infoIndex]['type'] === 'class'
                        || ($tokenType === T_FUNCTION && $infos[$infoIndex]['type'] === 'function'))
                ) {
                    $infos[$infoIndex]['shortName'] = $tokens[$tokenIndex + 2][1];
                    $infos[$infoIndex]['name']      = (($namespace != null) ? $namespace . '\\' : '') . $infos[$infoIndex]['shortName'];
                }

                if ($tokenType === null) {
                    if ($tokenContent == '{') {
                        $classBraceCount++;
                    }
                    if ($tokenContent == '}') {
                        $classBraceCount--;
                        if ($classBraceCount === 0) {
                            goto SCANNER_CLASS_END;
                        }
                    }
                }

                SCANNER_CLASS_CONTINUE:

                if ($MACRO_TOKEN_ADVANCE() === false) {
                    goto SCANNER_END;
                }
                goto SCANNER_CLASS_TOP;

                SCANNER_CLASS_END:

                $MACRO_INFO_ADVANCE();
                goto SCANNER_CONTINUE;

        }

        SCANNER_CONTINUE:

        if ($MACRO_TOKEN_ADVANCE() === false) {
            goto SCANNER_END;
        }
        goto SCANNER_TOP;

        SCANNER_END:

        /**
         * END FINITE STATE MACHINE FOR SCANNING TOKENS
         */

        $this->isScanned = true;
    }

    // @todo hasNamespace(), getNamespace()

    protected function getUsesNoScan($namespace)
    {
        $namespaces = array();
        foreach ($this->infos as $info) {
            if ($info['type'] == 'namespace') {
                $namespaces[] = $info['namespace'];
            }
        }

        if ($namespace === null) {
            $namespace = array_shift($namespaces);
        } elseif (!is_string($namespace)) {
            throw new Exception\InvalidArgumentException('Invalid namespace provided');
        } elseif (!in_array($namespace, $namespaces)) {
            return null;
        }

        $uses = array();
        foreach ($this->infos as $info) {
            if ($info['type'] !== 'use') {
                continue;
            }
            foreach ($info['statements'] as $statement) {
                if ($info['namespace'] == $namespace) {
                    $uses[] = $statement;
                }
            }
        }

        return $uses;
    }

}<|MERGE_RESOLUTION|>--- conflicted
+++ resolved
@@ -295,7 +295,7 @@
         /*
          * MACRO creation
          */
-        $MACRO_TOKEN_ADVANCE = function () use (&$tokens, &$tokenIndex, &$token, &$tokenType, &$tokenContent, &$tokenLine) {
+        $MACRO_TOKEN_ADVANCE             = function () use (&$tokens, &$tokenIndex, &$token, &$tokenType, &$tokenContent, &$tokenLine) {
             $tokenIndex = ($tokenIndex === null) ? 0 : $tokenIndex + 1;
             if (!isset($tokens[$tokenIndex])) {
                 $token        = false;
@@ -318,12 +318,7 @@
             }
             return $tokenIndex;
         };
-<<<<<<< HEAD
         $MACRO_TOKEN_LOGICAL_START_INDEX = function () use (&$tokenIndex, &$docCommentIndex) {
-            ;
-=======
-        $MACRO_TOKEN_LOGICAL_START_INDEX = function() use (&$tokenIndex, &$docCommentIndex) {
->>>>>>> 63254a18
             return ($docCommentIndex === false) ? $tokenIndex : $docCommentIndex;
         };
         $MACRO_DOC_COMMENT_START = function () use (&$tokenIndex, &$docCommentIndex) {
