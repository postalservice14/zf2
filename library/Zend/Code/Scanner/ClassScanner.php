--- conflicted
+++ resolved
@@ -97,13 +97,8 @@
     protected $infos = array();
 
     /**
-<<<<<<< HEAD
-     * @param array                $classTokens
-     * @param NameInformation|null $nameInformation
-=======
      * @param  array $classTokens
      * @param  NameInformation|null $nameInformation
->>>>>>> baf54538
      * @return ClassScanner
      */
     public function __construct(array $classTokens, NameInformation $nameInformation = null)
@@ -113,17 +108,10 @@
     }
 
     /**
-<<<<<<< HEAD
-<<<<<<< HEAD
-=======
      * Get annotations
      *
->>>>>>> c7ab3b44304857c7271297becf651225c4bca6b4
      * @param  Annotation\AnnotationManager $annotationManager
      * @return Annotation\AnnotationCollection
-=======
-     * @return array
->>>>>>> baf54538
      */
     public function getAnnotations(Annotation\AnnotationManager $annotationManager)
     {
@@ -134,12 +122,9 @@
         return new AnnotationScanner($annotationManager, $docComment, $this->nameInformation);
     }
 
-<<<<<<< HEAD
-=======
     /**
      * @return null|string
      */
->>>>>>> baf54538
     public function getDocComment()
     {
         $this->scan();
@@ -147,12 +132,9 @@
         return $this->docComment;
     }
 
-<<<<<<< HEAD
-=======
     /**
      * @return false|DocBlockScanner
      */
->>>>>>> baf54538
     public function getDocBlock()
     {
         if (!$docComment = $this->getDocComment()) {
@@ -162,155 +144,108 @@
         return new DocBlockScanner($docComment);
     }
 
-<<<<<<< HEAD
-=======
     /**
      * @return null|string
      */
->>>>>>> baf54538
     public function getName()
     {
         $this->scan();
-
         return $this->name;
     }
 
-<<<<<<< HEAD
-=======
     /**
      * @return null|string
      */
->>>>>>> baf54538
     public function getShortName()
     {
         $this->scan();
-
         return $this->shortName;
     }
 
-<<<<<<< HEAD
-=======
     /**
      * @return int|null
      */
->>>>>>> baf54538
     public function getLineStart()
     {
         $this->scan();
-
         return $this->lineStart;
     }
 
-<<<<<<< HEAD
-=======
     /**
      * @return int|null
      */
->>>>>>> baf54538
     public function getLineEnd()
     {
         $this->scan();
-
         return $this->lineEnd;
     }
 
-<<<<<<< HEAD
-=======
     /**
      * @return bool
      */
->>>>>>> baf54538
     public function isFinal()
     {
         $this->scan();
-
         return $this->isFinal;
     }
 
-<<<<<<< HEAD
-=======
     /**
      * @return bool
      */
->>>>>>> baf54538
     public function isInstantiable()
     {
         $this->scan();
-
         return (!$this->isAbstract && !$this->isInterface);
     }
 
-<<<<<<< HEAD
-=======
     /**
      * @return bool
      */
->>>>>>> baf54538
     public function isAbstract()
     {
         $this->scan();
-
         return $this->isAbstract;
     }
 
-<<<<<<< HEAD
-=======
     /**
      * @return bool
      */
->>>>>>> baf54538
     public function isInterface()
     {
         $this->scan();
-
         return $this->isInterface;
     }
 
-<<<<<<< HEAD
-=======
     /**
      * @return bool
      */
->>>>>>> baf54538
     public function hasParentClass()
     {
         $this->scan();
-
         return ($this->parentClass != null);
     }
 
-<<<<<<< HEAD
-=======
     /**
      * @return null|string
      */
->>>>>>> baf54538
     public function getParentClass()
     {
         $this->scan();
-
         return $this->parentClass;
     }
 
-<<<<<<< HEAD
-=======
     /**
      * @return array
      */
->>>>>>> baf54538
     public function getInterfaces()
     {
         $this->scan();
-
         return $this->interfaces;
     }
 
-<<<<<<< HEAD
-=======
     /**
      * @return array
      */
->>>>>>> baf54538
     public function getConstants()
     {
         $this->scan();
@@ -328,11 +263,8 @@
     }
 
     /**
-<<<<<<< HEAD
      * Returns a list of property names
      *
-=======
->>>>>>> baf54538
      * @return array
      */
     public function getPropertyNames()
@@ -352,11 +284,8 @@
     }
 
     /**
-<<<<<<< HEAD
      * Returns a list of properties
      *
-=======
->>>>>>> baf54538
      * @return array
      */
     public function getProperties()
@@ -449,13 +378,8 @@
     }
 
     /**
-<<<<<<< HEAD
-     * @param string|int $methodNameOrInfoIndex
-     * @throws \Zend\Code\Exception\InvalidArgumentException
-=======
      * @param  string|int $methodNameOrInfoIndex
      * @throws Exception\InvalidArgumentException
->>>>>>> baf54538
      * @return MethodScanner
      */
     public function getMethod($methodNameOrInfoIndex)
@@ -493,13 +417,10 @@
         return $m;
     }
 
-<<<<<<< HEAD
-=======
     /**
      * @param  string $name
      * @return bool
      */
->>>>>>> baf54538
     public function hasMethod($name)
     {
         $this->scan();
@@ -523,13 +444,10 @@
         // @todo
     }
 
-<<<<<<< HEAD
-=======
     /**
      * @return void
      * @throws Exception\RuntimeException
      */
->>>>>>> baf54538
     protected function scan()
     {
         if ($this->isScanned) {
