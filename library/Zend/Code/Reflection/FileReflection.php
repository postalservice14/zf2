<?php
/**
 * Zend Framework
 *
 * LICENSE
 *
 * This source file is subject to the new BSD license that is bundled
 * with this package in the file LICENSE.txt.
 * It is also available through the world-wide-web at this URL:
 * http://framework.zend.com/license/new-bsd
 * If you did not receive a copy of the license and are unable to
 * obtain it through the world-wide-web, please send an email
 * to license@zend.com so we can send you a copy immediately.
 *
 * @category   Zend
 * @package    Zend_Reflection
 * @copyright  Copyright (c) 2005-2012 Zend Technologies USA Inc. (http://www.zend.com)
 * @license    http://framework.zend.com/license/new-bsd     New BSD License
 */

namespace Zend\Code\Reflection;

use Zend\Code\NameInformation;
use Zend\Code\Scanner\CachingFileScanner;

/**
 * @category   Zend
 * @package    Zend_Reflection
 * @copyright  Copyright (c) 2005-2012 Zend Technologies USA Inc. (http://www.zend.com)
 * @license    http://framework.zend.com/license/new-bsd     New BSD License
 */
class FileReflection implements ReflectionInterface
{
    /**
     * @var string
     */
    protected $filePath = null;

    /**
     * @var string
     */
    protected $docComment = null;

    /**
     * @var int
     */
    protected $startLine = 1;

    /**
     * @var int
     */
    protected $endLine = null;

    /**
     * @var string
     */
    protected $namespaces = array();

    /**
     * @var string[]
     */
    protected $uses = array();

    /**
     * @var string[]
     */
    protected $requiredFiles = array();

    /**
     * @var ReflectionClass[]
     */
    protected $classes = array();

    /**
     * @var FunctionReflection[]
     */
    protected $functions = array();

    /**
     * @var string
     */
    protected $contents = null;

    /**
     * Constructor
     *
<<<<<<< HEAD
     * @param string $filename
=======
     * @param string $file
>>>>>>> 9323624e
     * @throws Exception\RuntimeException
     * @return FileReflection
     */
    public function __construct($filename)
    {
        if (($fileRealPath = realpath($filename)) === false) {
            $fileRealPath = stream_resolve_include_path($filename);
        }

        if (!$fileRealPath || !in_array($fileRealPath, get_included_files())) {
            throw new Exception\RuntimeException('File ' . $filename . ' must be required before it can be reflected');
        }

        $this->filePath = $fileRealPath;
        $this->reflect();
    }

    /**
     * Export
     *
     * Required by the Reflector interface.
     *
     * @todo   What should this do?
     * @return null
     */
    public static function export()
    {
        return null;
    }

    /**
     * Return the file name of the reflected file
     *
     * @return string
     */
    public function getFileName()
    {
        // @todo get file name from path
        return $this->filePath;
    }

    /**
     * Get the start line - Always 1, staying consistent with the Reflection API
     *
     * @return int
     */
    public function getStartLine()
    {
        return $this->startLine;
    }

    /**
     * Get the end line / number of lines
     *
     * @return int
     */
    public function getEndLine()
    {
        return $this->endLine;
    }

    /**
     * Return the doc comment
     *
     * @return string
     */
    public function getDocComment()
    {
        return $this->docComment;
    }

    /**
     * Return the DocBlock
     *
     * @return DocBlockReflection
     */
    public function getDocBlock()
    {
        if (!($docComment = $this->getDocComment())) {
            return false;
        }
        $instance = new DocBlockReflection($docComment);
        return $instance;
    }

    public function getNamespaces()
    {
        return $this->namespaces;
    }

    /**
     * getNamespace()
     *
     * @return string
     */
    public function getNamespace()
    {
        if (count($this->namespaces) > 0) {
            return $this->namespaces[0];
        }
        return null;
    }

    /**
     * getUses()
     *
     * @return string[]
     */
    public function getUses()
    {
        return $this->uses;
    }

    /**
     * Return the reflection classes of the classes found inside this file
     *
     * @return array Array of \Zend\Code\Reflection\ReflectionClass instances
     */
    public function getClasses()
    {
        $classes = array();
        foreach ($this->classes as $class) {
            $instance  = new ClassReflection($class);
            $classes[] = $instance;
        }
        return $classes;
    }

    /**
     * Return the reflection functions of the functions found inside this file
     *
     * @return array Array of Zend_Reflection_Functions
     */
    public function getFunctions()
    {
        $functions = array();
        foreach ($this->functions as $function) {
            $instance    = new FunctionReflection($function);
            $functions[] = $instance;
        }
        return $functions;
    }

    /**
     * Retrieve the reflection class of a given class found in this file
     *
     * @param  null|string $name
     * @return ClassReflection
     * @throws Exception\InvalidArgumentException for invalid class name or invalid reflection class
     */
    public function getClass($name = null)
    {
        if ($name === null) {
            reset($this->classes);
            $selected = current($this->classes);
            $instance = new ClassReflection($selected);

            return $instance;
        }

        if (in_array($name, $this->classes)) {
            $instance = new ClassReflection($name);

            return $instance;
        }

        throw new Exception\InvalidArgumentException('Class by name ' . $name . ' not found.');
    }

    /**
     * Return the full contents of file
     *
     * @return string
     */
    public function getContents()
    {
        return file_get_contents($this->filePath);
    }

    public function toString()
    {
        return ''; // @todo
    }

    /**
     * Serialize to string
     *
     * Required by the Reflector interface
     *
     * @todo   What should this serialization look like?
     * @return string
     */
    public function __toString()
    {
        return '';
    }

    /**
     * This method does the work of "reflecting" the file
     *
     * Uses Zend\Code\Scanner\FileScanner to gather file information
     *
     * @return void
     */
    protected function reflect()
    {
        $scanner             = new CachingFileScanner($this->filePath);
        $this->docComment    = $scanner->getDocComment();
        $this->requiredFiles = $scanner->getIncludes();
        $this->classes       = $scanner->getClassNames();
        $this->namespaces    = $scanner->getNamespaces();
        $this->uses          = $scanner->getUses();
    }

    /**
     * Validate / check a file level DocBlock
     *
     * @param  array $tokens Array of tokenizer tokens
     * @return void
     */
    protected function checkFileDocBlock($tokens)
    {
        foreach ($tokens as $token) {
            $type    = $token[0];
            $value   = $token[1];
            $lineNum = $token[2];
            if (($type == T_OPEN_TAG) || ($type == T_WHITESPACE)) {
                continue;
            } elseif ($type == T_DOC_COMMENT) {
                $this->docComment = $value;
                $this->startLine  = $lineNum + substr_count($value, "\n") + 1;
                return;
            } else {
                // Only whitespace is allowed before file DocBlocks
                return;
            }
        }
    }
}<|MERGE_RESOLUTION|>--- conflicted
+++ resolved
@@ -84,11 +84,7 @@
     /**
      * Constructor
      *
-<<<<<<< HEAD
      * @param string $filename
-=======
-     * @param string $file
->>>>>>> 9323624e
      * @throws Exception\RuntimeException
      * @return FileReflection
      */
