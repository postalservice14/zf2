<?php
/**
 * Zend Framework (http://framework.zend.com/)
 *
 * @link      http://github.com/zendframework/zf2 for the canonical source repository
 * @copyright Copyright (c) 2005-2014 Zend Technologies USA Inc. (http://www.zend.com)
 * @license   http://framework.zend.com/license/new-bsd New BSD License
 */

namespace Zend\Code\Reflection;

use ReflectionMethod as PhpReflectionMethod;
use Zend\Code\Annotation\AnnotationManager;
use Zend\Code\Scanner\AnnotationScanner;
use Zend\Code\Scanner\CachingFileScanner;

class MethodReflection extends PhpReflectionMethod implements ReflectionInterface
{
    /**
     * Constant use in @MethodReflection to display prototype as an array
     */
    const PROTOTYPE_AS_ARRAY = 'prototype_as_array';

    /**
     * Constant use in @MethodReflection to display prototype as a string
     */
    const PROTOTYPE_AS_STRING = 'prototype_as_string';

    /**
     * @var AnnotationScanner
     */
    protected $annotations = null;

    /**
     * Retrieve method DocBlock reflection
     *
     * @return DocBlockReflection|false
     */
    public function getDocBlock()
    {
        if ('' == $this->getDocComment()) {
            return false;
        }

        $instance = new DocBlockReflection($this);

        return $instance;
    }

    /**
     * @param  AnnotationManager $annotationManager
     * @return AnnotationScanner
     */
    public function getAnnotations(AnnotationManager $annotationManager)
    {
        if (($docComment = $this->getDocComment()) == '') {
            return false;
        }

        if ($this->annotations) {
            return $this->annotations;
        }

        $cachingFileScanner = $this->createFileScanner($this->getFileName());
        $nameInformation    = $cachingFileScanner->getClassNameInformation($this->getDeclaringClass()->getName());

        if (!$nameInformation) {
            return false;
        }

        $this->annotations = new AnnotationScanner($annotationManager, $docComment, $nameInformation);

        return $this->annotations;
    }

    /**
     * Get start line (position) of method
     *
     * @param  bool $includeDocComment
     * @return int
     */
    public function getStartLine($includeDocComment = false)
    {
        if ($includeDocComment) {
            if ($this->getDocComment() != '') {
                return $this->getDocBlock()->getStartLine();
            }
        }

        return parent::getStartLine();
    }

    /**
     * Get reflection of declaring class
     *
     * @return ClassReflection
     */
    public function getDeclaringClass()
    {
        $phpReflection  = parent::getDeclaringClass();
        $zendReflection = new ClassReflection($phpReflection->getName());
        unset($phpReflection);

        return $zendReflection;
    }

    /**
     * Get method prototype
     *
     * @return array
     */
    public function getPrototype($format = MethodReflection::PROTOTYPE_AS_ARRAY)
    {
        $returnType = 'mixed';
        $docBlock = $this->getDocBlock();
        if ($docBlock) {
            $return = $docBlock->getTag('return');
            $returnTypes = $return->getTypes();
            $returnType = count($returnTypes) > 1 ? implode('|', $returnTypes) : $returnTypes[0];
        }

        $declaringClass = $this->getDeclaringClass();
        $prototype = array(
            'namespace'  => $declaringClass->getNamespaceName(),
            'class'      => substr($declaringClass->getName(), strlen($declaringClass->getNamespaceName()) + 1),
            'name'       => $this->getName(),
            'visibility' => ($this->isPublic() ? 'public' : ($this->isPrivate() ? 'private' : 'protected')),
            'return'     => $returnType,
            'arguments'  => array(),
        );

        $parameters = $this->getParameters();
        foreach ($parameters as $parameter) {
            $prototype['arguments'][$parameter->getName()] = array(
                'type'     => $parameter->getType(),
                'required' => !$parameter->isOptional(),
                'by_ref'   => $parameter->isPassedByReference(),
                'default'  => $parameter->isDefaultValueAvailable() ? $parameter->getDefaultValue() : null,
            );
        }

        if ($format == MethodReflection::PROTOTYPE_AS_STRING) {
            $line = $prototype['visibility'] . ' ' . $prototype['return'] . ' ' . $prototype['name'] . '(';
            $args = array();
            foreach ($prototype['arguments'] as $name => $argument) {
                $argsLine = ($argument['type'] ? $argument['type'] . ' ' : '') . ($argument['by_ref'] ? '&' : '') . '$' . $name;
                if (!$argument['required']) {
                    $argsLine .= ' = ' . var_export($argument['default'], true);
                }
                $args[] = $argsLine;
            }
            $line .= implode(', ', $args);
            $line .= ')';

            return $line;
        }

        return $prototype;
    }

    /**
     * Get all method parameter reflection objects
     *
     * @return ParameterReflection[]
     */
    public function getParameters()
    {
        $phpReflections  = parent::getParameters();
        $zendReflections = array();
        while ($phpReflections && ($phpReflection = array_shift($phpReflections))) {
            $instance = new ParameterReflection(array(
                $this->getDeclaringClass()->getName(),
                $this->getName()),
                $phpReflection->getName()
            );
            $zendReflections[] = $instance;
            unset($phpReflection);
        }
        unset($phpReflections);

        return $zendReflections;
    }

    /**
     * Get method contents
     *
     * @param  bool $includeDocBlock
     * @return string|bool
     */
    public function getContents($includeDocBlock = true)
    {
        $fileName = $this->getFileName();

<<<<<<< HEAD
        if (class_exists($this->class) && !$fileName || !file_exists($fileName)) {
            return ''; // probably from eval'd code, return empty
        }

        $lines = array_slice(
            file($fileName, FILE_IGNORE_NEW_LINES),
            $this->getStartLine() - 1,
            ($this->getEndLine() - ($this->getStartLine() - 1)),
            true
        );
=======
        if ((class_exists($this->class) && !$fileName) || ! file_exists($fileName)) {
            return ''; // probably from eval'd code, return empty
        }

        $fileContents = file($fileName);
        $startNum     = $this->getStartLine($includeDocBlock);
        $endNum       = ($this->getEndLine() - $this->getStartLine());
>>>>>>> ffcb3eab

        $functionLine = implode("\n", $lines);
        $name         = preg_quote($this->getName());
        preg_match('#[(public|protected|private|abstract|final|static)\s*]*function\s+' . $name . '\s*\([^\)]*\)\s*{([^{}]+({[^}]+})*[^}]+)?}#s', $functionLine, $matches);

        if (!isset($matches[0])) {
            return false;
        }

        $content    = $matches[0];
        $docComment = $this->getDocComment();

        return $includeDocBlock && $docComment ? $docComment . "\n" . $content : $content;
    }

    /**
     * Get method body
     *
     * @return string|bool
     */
    public function getBody()
    {
<<<<<<< HEAD
        $fileName = $this->getFileName();
        if (false === $fileName || !file_exists($fileName)) {
=======
        $fileName = $this->getDeclaringClass()->getFileName();

        if (false === $fileName || ! file_exists($fileName)) {
>>>>>>> ffcb3eab
            return '';
        }

        $lines = array_slice(
            file($fileName, FILE_IGNORE_NEW_LINES),
<<<<<<< HEAD
            $this->getStartLine() - 1,
            ($this->getEndLine() - ($this->getStartLine() - 1)),
=======
            $this->getStartLine(),
            ($this->getEndLine() - $this->getStartLine()),
>>>>>>> ffcb3eab
            true
        );

        $functionLine = implode("\n", $lines);
        $name = preg_quote($this->getName());
        preg_match('#[(public|protected|private|abstract|final|static)\s*]*function\s+' . $name . '\s*\([^\)]*\)\s*{([^{}]+({[^}]+})*[^}]+)}#s', $functionLine, $matches);

        if (!isset($matches[1])) {
            return false;
        }

        $body = $matches[1];

        return $body;
    }

    public function toString()
    {
        return parent::__toString();
    }

    public function __toString()
    {
        return parent::__toString();
    }

    /**
     * Creates a new FileScanner instance.
     *
     * By having this as a seperate method it allows the method to be overridden
     * if a different FileScanner is needed.
     *
     * @param  string $filename
     *
     * @return FileScanner
     */
    protected function createFileScanner($filename)
    {
        return new CachingFileScanner($filename);
    }
}<|MERGE_RESOLUTION|>--- conflicted
+++ resolved
@@ -191,8 +191,7 @@
     {
         $fileName = $this->getFileName();
 
-<<<<<<< HEAD
-        if (class_exists($this->class) && !$fileName || !file_exists($fileName)) {
+        if ((class_exists($this->class) && !$fileName) || ! file_exists($fileName)) {
             return ''; // probably from eval'd code, return empty
         }
 
@@ -202,15 +201,6 @@
             ($this->getEndLine() - ($this->getStartLine() - 1)),
             true
         );
-=======
-        if ((class_exists($this->class) && !$fileName) || ! file_exists($fileName)) {
-            return ''; // probably from eval'd code, return empty
-        }
-
-        $fileContents = file($fileName);
-        $startNum     = $this->getStartLine($includeDocBlock);
-        $endNum       = ($this->getEndLine() - $this->getStartLine());
->>>>>>> ffcb3eab
 
         $functionLine = implode("\n", $lines);
         $name         = preg_quote($this->getName());
@@ -233,26 +223,16 @@
      */
     public function getBody()
     {
-<<<<<<< HEAD
-        $fileName = $this->getFileName();
-        if (false === $fileName || !file_exists($fileName)) {
-=======
         $fileName = $this->getDeclaringClass()->getFileName();
 
         if (false === $fileName || ! file_exists($fileName)) {
->>>>>>> ffcb3eab
             return '';
         }
 
         $lines = array_slice(
             file($fileName, FILE_IGNORE_NEW_LINES),
-<<<<<<< HEAD
             $this->getStartLine() - 1,
             ($this->getEndLine() - ($this->getStartLine() - 1)),
-=======
-            $this->getStartLine(),
-            ($this->getEndLine() - $this->getStartLine()),
->>>>>>> ffcb3eab
             true
         );
 
