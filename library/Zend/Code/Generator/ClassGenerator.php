--- conflicted
+++ resolved
@@ -18,7 +18,6 @@
  */
 class ClassGenerator extends AbstractGenerator
 {
-
     const FLAG_ABSTRACT = 0x01;
     const FLAG_FINAL    = 0x02;
 
@@ -68,16 +67,12 @@
     protected $methods = array();
 
     /**
-<<<<<<< HEAD
      * @var array Array of string names
      */
     protected $uses = array();
 
     /**
-     * fromReflection() - build a Code Generation Php Object from a Class Reflection
-=======
      * Build a Code Generation Php Object from a Class Reflection
->>>>>>> baf54538
      *
      * @param  ClassReflection $classReflection
      * @return ClassGenerator
@@ -151,11 +146,7 @@
      * @configkey methods
      *
      * @throws Exception\InvalidArgumentException
-<<<<<<< HEAD
-     * @param  array                              $array
-=======
      * @param  array $array
->>>>>>> baf54538
      * @return ClassGenerator
      */
     public static function fromArray(array $array)
@@ -202,15 +193,6 @@
     }
 
     /**
-<<<<<<< HEAD
-     * @param string            $name
-     * @param string            $namespaceName
-     * @param array|string      $flags
-     * @param string            $extends
-     * @param array             $interfaces
-     * @param array             $properties
-     * @param array             $methods
-=======
      * @param  string $name
      * @param  string $namespaceName
      * @param  array|string $flags
@@ -218,8 +200,7 @@
      * @param  array $interfaces
      * @param  array $properties
      * @param  array $methods
->>>>>>> baf54538
-     * @param DocBlockGenerator $docBlock
+     * @param  DocBlockGenerator $docBlock
      */
     public function __construct($name = null, $namespaceName = null, $flags = null, $extends = null,
                                 $interfaces = array(), $properties = array(), $methods = array(), $docBlock = null)
@@ -251,11 +232,7 @@
     }
 
     /**
-<<<<<<< HEAD
-     * @param  string         $name
-=======
      * @param  string $name
->>>>>>> baf54538
      * @return ClassGenerator
      */
     public function setName($name)
@@ -280,26 +257,17 @@
     }
 
     /**
-<<<<<<< HEAD
+     * @param  string $namespaceName
+     * @return ClassGenerator
+     */
+    public function setNamespaceName($namespaceName)
+    {
+        $this->namespaceName = $namespaceName;
+        return $this;
+    }
+
+    /**
      * @return string
-=======
-     * @param  string $namespaceName
-     * @return ClassGenerator
->>>>>>> baf54538
-     */
-    public function setNamespaceName($namespaceName)
-    {
-        $this->namespaceName = $namespaceName;
-        return $this;
-    }
-
-    /**
-<<<<<<< HEAD
-     * @param  string         $namespaceName
-     * @return ClassGenerator
-=======
-     * @return string
->>>>>>> baf54538
      */
     public function getNamespaceName()
     {
@@ -307,11 +275,7 @@
     }
 
     /**
-<<<<<<< HEAD
-     * @param  FileGenerator  $fileGenerator
-=======
      * @param  FileGenerator $fileGenerator
->>>>>>> baf54538
      * @return ClassGenerator
      */
     public function setContainingFileGenerator(FileGenerator $fileGenerator)
@@ -347,13 +311,8 @@
     }
 
     /**
-<<<<<<< HEAD
-     * @param  array|string                        $flags
-     * @return \Zend\Code\Generator\ClassGenerator
-=======
      * @param  array|string $flags
      * @return ClassGenerator
->>>>>>> baf54538
      */
     public function setFlags($flags)
     {
@@ -371,11 +330,7 @@
     }
 
     /**
-<<<<<<< HEAD
-     * @param  string         $flag
-=======
      * @param  string $flag
->>>>>>> baf54538
      * @return ClassGenerator
      */
     public function addFlag($flag)
@@ -386,11 +341,7 @@
     }
 
     /**
-<<<<<<< HEAD
-     * @param  string         $flag
-=======
      * @param  string $flag
->>>>>>> baf54538
      * @return ClassGenerator
      */
     public function removeFlag($flag)
@@ -401,11 +352,7 @@
     }
 
     /**
-<<<<<<< HEAD
-     * @param  bool                    $isAbstract
-=======
      * @param  bool $isAbstract
->>>>>>> baf54538
      * @return AbstractMemberGenerator
      */
     public function setAbstract($isAbstract)
@@ -422,11 +369,7 @@
     }
 
     /**
-<<<<<<< HEAD
-     * @param  bool                    $isFinal
-=======
      * @param  bool $isFinal
->>>>>>> baf54538
      * @return AbstractMemberGenerator
      */
     public function setFinal($isFinal)
@@ -443,11 +386,7 @@
     }
 
     /**
-<<<<<<< HEAD
-     * @param  string         $extendedClass
-=======
      * @param  string $extendedClass
->>>>>>> baf54538
      * @return ClassGenerator
      */
     public function setExtendedClass($extendedClass)
@@ -466,11 +405,7 @@
     }
 
     /**
-<<<<<<< HEAD
-     * @param  array          $implementedInterfaces
-=======
      * @param  array $implementedInterfaces
->>>>>>> baf54538
      * @return ClassGenerator
      */
     public function setImplementedInterfaces(array $implementedInterfaces)
@@ -489,11 +424,7 @@
     }
 
     /**
-<<<<<<< HEAD
-     * @param  array          $properties
-=======
      * @param  array $properties
->>>>>>> baf54538
      * @return ClassGenerator
      */
     public function addProperties(array $properties)
@@ -516,15 +447,9 @@
     /**
      * Add Property from scalars
      *
-<<<<<<< HEAD
-     * @param  string                             $name
-     * @param  string|array                       $defaultValue
-     * @param  int                                $flags
-=======
      * @param  string $name
      * @param  string|array $defaultValue
      * @param  int $flags
->>>>>>> baf54538
      * @throws Exception\InvalidArgumentException
      * @return ClassGenerator
      */
@@ -564,10 +489,9 @@
     }
 
     /**
-<<<<<<< HEAD
      * Add a class to "use" classes
      *
-     * @param string $useClass
+     * @param  string $useClass
      */
     public function addUse($use, $useAlias = null)
     {
@@ -578,10 +502,6 @@
     }
 
     /**
-     * getProperties()
-     *
-=======
->>>>>>> baf54538
      * @return PropertyGenerator[]
      */
     public function getProperties()
@@ -590,11 +510,7 @@
     }
 
     /**
-<<<<<<< HEAD
-     * @param  string                  $propertyName
-=======
      * @param  string $propertyName
->>>>>>> baf54538
      * @return PropertyGenerator|false
      */
     public function getProperty($propertyName)
@@ -609,7 +525,6 @@
     }
 
     /**
-<<<<<<< HEAD
      * Returns the "use" classes
      *
      * @return array
@@ -620,12 +535,7 @@
     }
 
     /**
-     * hasProperty()
-     *
-     * @param string $propertyName
-=======
      * @param  string $propertyName
->>>>>>> baf54538
      * @return bool
      */
     public function hasProperty($propertyName)
@@ -634,11 +544,7 @@
     }
 
     /**
-<<<<<<< HEAD
-     * @param  array          $methods
-=======
      * @param  array $methods
->>>>>>> baf54538
      * @return ClassGenerator
      */
     public function addMethods(array $methods)
@@ -661,19 +567,11 @@
     /**
      * Add Method from scalars
      *
-<<<<<<< HEAD
-     * @param  string                             $name
-     * @param  array                              $parameters
-     * @param  int                                $flags
-     * @param  string                             $body
-     * @param  string                             $docBlock
-=======
      * @param  string $name
      * @param  array $parameters
      * @param  int $flags
      * @param  string $body
      * @param  string $docBlock
->>>>>>> baf54538
      * @throws Exception\InvalidArgumentException
      * @return ClassGenerator
      */
@@ -722,11 +620,7 @@
     }
 
     /**
-<<<<<<< HEAD
-     * @param  string                $methodName
-=======
      * @param  string $methodName
->>>>>>> baf54538
      * @return MethodGenerator|false
      */
     public function getMethod($methodName)
@@ -839,5 +733,4 @@
 
         return $output;
     }
-
 }