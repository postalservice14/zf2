--- conflicted
+++ resolved
@@ -35,21 +35,12 @@
      */
     public static function fromReflection(ReflectionDocBlockTag $reflectionTagParam)
     {
-<<<<<<< HEAD
-        $paramTag = new self();
+        $paramTag = new static();
         $paramTag
             ->setName('param')
             ->setDatatype($reflectionTagParam->getType()) // @todo rename
             ->setParamName($reflectionTagParam->getVariableName())
             ->setDescription($reflectionTagParam->getDescription());
-=======
-        $paramTag = new static();
-
-        $paramTag->setName('param');
-        $paramTag->setDatatype($reflectionTagParam->getType()); // @todo rename
-        $paramTag->setParamName($reflectionTagParam->getVariableName());
-        $paramTag->setDescription($reflectionTagParam->getDescription());
->>>>>>> 1bbb9f1d
 
         return $paramTag;
     }
