--- conflicted
+++ resolved
@@ -70,11 +70,7 @@
      * @configkey tags             array
      *
      * @throws Exception\InvalidArgumentException
-<<<<<<< HEAD
-     * @param  array                              $array
-=======
      * @param  array $array
->>>>>>> baf54538
      * @return DocBlockGenerator
      */
     public static function fromArray(array $array)
@@ -99,15 +95,9 @@
     }
 
     /**
-<<<<<<< HEAD
-     * @param string $shortDescription
-     * @param string $longDescription
-     * @param array  $tags
-=======
      * @param  string $shortDescription
      * @param  string $longDescription
      * @param  array $tags
->>>>>>> baf54538
      */
     public function __construct($shortDescription = null, $longDescription = null, array $tags = array())
     {
@@ -123,11 +113,7 @@
     }
 
     /**
-<<<<<<< HEAD
-     * @param  string            $shortDescription
-=======
      * @param  string $shortDescription
->>>>>>> baf54538
      * @return DocBlockGenerator
      */
     public function setShortDescription($shortDescription)
@@ -146,11 +132,7 @@
     }
 
     /**
-<<<<<<< HEAD
-     * @param  string            $longDescription
-=======
      * @param  string $longDescription
->>>>>>> baf54538
      * @return DocBlockGenerator
      */
     public function setLongDescription($longDescription)
@@ -169,11 +151,7 @@
     }
 
     /**
-<<<<<<< HEAD
-     * @param  array             $tags
-=======
      * @param  array $tags
->>>>>>> baf54538
      * @return DocBlockGenerator
      */
     public function setTags(array $tags)
@@ -186,11 +164,7 @@
     }
 
     /**
-<<<<<<< HEAD
-     * @param  array|DocBlock\Tag                 $tag
-=======
      * @param  array|DockBlockTag $tag
->>>>>>> baf54538
      * @throws Exception\InvalidArgumentException
      * @return DocBlockGenerator
      */
@@ -212,11 +186,7 @@
     }
 
     /**
-<<<<<<< HEAD
-     * @return DocBlock\Tag[]
-=======
      * @return DockBlockTag[]
->>>>>>> baf54538
      */
     public function getTags()
     {
