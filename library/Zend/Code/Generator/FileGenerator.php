--- conflicted
+++ resolved
@@ -71,8 +71,8 @@
      * Constructor
      *
      * Passes $options to {@link setOptions()}.
-     * 
-     * @param  array|\Traversable $options 
+     *
+     * @param  array|\Traversable $options
      * @return void
      */
     public function __construct($options = null)
@@ -127,7 +127,7 @@
         foreach ($fileReflection->getClasses() as $class) {
             $phpClass = ClassGenerator::fromReflection($class);
             $phpClass->setContainingFileGenerator($file);
-            
+
             $file->setClass($phpClass);
 
             $classStartLine = $class->getStartLine(true);
@@ -300,7 +300,7 @@
 
     /**
      * setNamespace()
-     * 
+     *
      * @param $namespace
      * @return FileGenerator
      */
@@ -312,7 +312,7 @@
 
     /**
      * getUses()
-     * 
+     *
      * Returns an array with the first element the use statement, second is the as part.
      * If $withResolvedAs is set to true, there will be a third element that is the
      * "resolved" as statement, as the second part is not required in use statements
@@ -507,19 +507,13 @@
         }
 
         // if there are markers, put the body into the output
-<<<<<<< HEAD
         if (preg_match('#/\* Zend_Code_Generator_FileGenerator-(.*?)Marker:#', $body)) {
-            $output .= $body;
-=======
-        if (preg_match('#/\* Zend_CodeGenerator_Php_File-(.*?)Marker:#', $body)) {
             $tokens = token_get_all($body);
             foreach($tokens as $token) {
                 if (is_array($token) && in_array($token[0], array(T_OPEN_TAG, T_COMMENT, T_DOC_COMMENT, T_WHITESPACE))) {
                     $output .= $token[1];
                 }
             }
-            //$output .= $body;
->>>>>>> 64cac8e0
             $body    = '';
         }
 
