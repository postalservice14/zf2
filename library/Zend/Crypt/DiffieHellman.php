<?php
/**
 * Zend Framework
 *
 * LICENSE
 *
 * This source file is subject to the new BSD license that is bundled
 * with this package in the file LICENSE.txt.
 * It is also available through the world-wide-web at this URL:
 * http://framework.zend.com/license/new-bsd
 * If you did not receive a copy of the license and are unable to
 * obtain it through the world-wide-web, please send an email
 * to license@zend.com so we can send you a copy immediately.
 *
 * @category   Zend
 * @package    Zend_Crypt
 * @subpackage DiffieHellman
 * @copyright  Copyright (c) 2005-2010 Zend Technologies USA Inc. (http://www.zend.com)
 * @license    http://framework.zend.com/license/new-bsd     New BSD License
 * @version    $Id$
 */

/**
 * @namespace
 */
namespace Zend\Crypt;

/**
 * PHP implementation of the Diffie-Hellman public key encryption algorithm.
 * Allows two unassociated parties to establish a joint shared secret key
 * to be used in encrypting subsequent communications.
 *
 * @uses       Zend\Crypt\DiffieHellmanException
 * @uses       Zend\Crypt\Math
 * @category   Zend
 * @package    Zend_Crypt
 * @copyright  Copyright (c) 2005-2010 Zend Technologies USA Inc. (http://www.zend.com)
 * @license    http://framework.zend.com/license/new-bsd     New BSD License
 */
class DiffieHellman
{

    /**
     * Static flag to select whether to use PHP5.3's openssl extension
     * if available.
     *
     * @var boolean
     */
    public static $useOpenssl = true;

    /**
     * Default large prime number; required by the algorithm.
     *
     * @var string
     */
    private $_prime = null;

    /**
     * The default generator number. This number must be greater than 0 but
     * less than the prime number set.
     *
     * @var string
     */
    private $_generator = null;

    /**
     * A private number set by the local user. It's optional and will
     * be generated if not set.
     *
     * @var string
     */
    private $_privateKey = null;

    /**
     * BigInteger support object courtesy of Zend_Crypt_Math
     *
     * @var Zend\Crypt\Math\BigInteger
     */
    private $_math = null;

    /**
     * The public key generated by this instance after calling generateKeys().
     *
     * @var string
     */
    private $_publicKey = null;

    /**
     * The shared secret key resulting from a completed Diffie Hellman
     * exchange
     *
     * @var string
     */
    private $_secretKey = null;

    /**
     * Constants
     */
    const BINARY = 'binary';
    const NUMBER = 'number';
    const BTWOC  = 'btwoc';

    /**
     * Constructor; if set construct the object using the parameter array to
     * set values for Prime, Generator and Private.
     * If a Private Key is not set, one will be generated at random.
     *
     * @param string $prime
     * @param string $generator
     * @param string $privateKey
     * @param string $privateKeyType
     * @return void
     */
    public function __construct($prime, $generator, $privateKey = null, $privateKeyType = self::NUMBER)
    {
        $this->setPrime($prime);
        $this->setGenerator($generator);
        if ($privateKey !== null) {
            $this->setPrivateKey($privateKey, $privateKeyType);
        }
        $this->setBigIntegerMath();
    }

    /**
     * Generate own public key. If a private number has not already been
     * set, one will be generated at this stage.
     *
     * @return Zend\Crypt\DiffieHellman
     */
    public function generateKeys()
    {
        if (function_exists('openssl_dh_compute_key') && self::$useOpenssl !== false) {
            $details = array();
            $details['p'] = $this->getPrime();
            $details['g'] = $this->getGenerator();
            if ($this->hasPrivateKey()) {
                $details['priv_key'] = $this->getPrivateKey();
            }
            $opensslKeyResource = openssl_pkey_new( array('dh' => $details) );
            $data = openssl_pkey_get_details($opensslKeyResource);
            $this->setPrivateKey($data['dh']['priv_key'], self::BINARY);
            $this->setPublicKey($data['dh']['pub_key'], self::BINARY);
        } else {
            // Private key is lazy generated in the absence of PHP 5.3's ext/openssl
            $publicKey = $this->_math->powmod($this->getGenerator(), $this->getPrivateKey(), $this->getPrime());
            $this->setPublicKey($publicKey);
        }
        return $this;
    }

    /**
     * Setter for the value of the public number
     *
     * @param string $number
     * @param string $type
     * @return Zend\Crypt\DiffieHellman
     */
    public function setPublicKey($number, $type = self::NUMBER)
    {
        if ($type == self::BINARY) {
            $number = $this->_math->fromBinary($number);
        }
        if (!preg_match("/^\d+$/", $number)) {
            throw new DiffieHellmanException('invalid parameter; not a positive natural number');
        }
        $this->_publicKey = (string) $number;
        return $this;
    }

    /**
     * Returns own public key for communication to the second party to this
     * transaction.
     *
     * @param string $type
     * @return string
     */
    public function getPublicKey($type = self::NUMBER)
    {
<<<<<<< HEAD
        if (is_null($this->_publicKey)) {
            throw new DiffieHellmanException('A public key has not yet been generated using a prior call to generateKeys()');
=======
        if ($this->_publicKey === null) {
            require_once 'Zend/Crypt/DiffieHellman/Exception.php';
            throw new Zend_Crypt_DiffieHellman_Exception('A public key has not yet been generated using a prior call to generateKeys()');
>>>>>>> 1d6b9ab2
        }
        if ($type == self::BINARY) {
            return $this->_math->toBinary($this->_publicKey);
        } elseif ($type == self::BTWOC) {
            return $this->_math->btwoc($this->_math->toBinary($this->_publicKey));
        }
        return $this->_publicKey;
    }

    /**
     * Compute the shared secret key based on the public key received from the
     * the second party to this transaction. This should agree to the secret
     * key the second party computes on our own public key.
     * Once in agreement, the key is known to only to both parties.
     * By default, the function expects the public key to be in binary form
     * which is the typical format when being transmitted.
     *
     * If you need the binary form of the shared secret key, call
     * getSharedSecretKey() with the optional parameter for Binary output.
     *
     * @param string $publicKey
     * @param string $type
     * @return mixed
     */
    public function computeSecretKey($publicKey, $type = self::NUMBER, $output = self::NUMBER)
    {
        if ($type == self::BINARY) {
            $publicKey = $this->_math->fromBinary($publicKey);
        }
        if (!preg_match("/^\d+$/", $publicKey)) {
            throw new DiffieHellmanException('invalid parameter; not a positive natural number');
        }
        if (function_exists('openssl_dh_compute_key') && self::$useOpenssl !== false) {
            $this->_secretKey = openssl_dh_compute_key($publicKey, $this->getPublicKey());
        } else {
            $this->_secretKey = $this->_math->powmod($publicKey, $this->getPrivateKey(), $this->getPrime());
        }
        return $this->getSharedSecretKey($output);
    }

    /**
     * Return the computed shared secret key from the DiffieHellman transaction
     *
     * @param string $type
     * @return string
     */
    public function getSharedSecretKey($type = self::NUMBER)
    {
        if (!isset($this->_secretKey)) {
            throw new DiffieHellmanException('A secret key has not yet been computed; call computeSecretKey()');
        }
        if ($type == self::BINARY) {
            return $this->_math->toBinary($this->_secretKey);
        } elseif ($type == self::BTWOC) {
            return $this->_math->btwoc($this->_math->toBinary($this->_secretKey));
        }
        return $this->_secretKey;
    }

    /**
     * Setter for the value of the prime number
     *
     * @param string $number
     * @return Zend\Crypt\DiffieHellman
     */
    public function setPrime($number)
    {
        if (!preg_match("/^\d+$/", $number) || $number < 11) {
            throw new DiffieHellmanException('invalid parameter; not a positive natural number or too small: should be a large natural number prime');
        }
        $this->_prime = (string) $number;
        return $this;
    }

    /**
     * Getter for the value of the prime number
     *
     * @return string
     */
    public function getPrime()
    {
        if (!isset($this->_prime)) {
            throw new DiffieHellmanException('No prime number has been set');
        }
        return $this->_prime;
    }


    /**
     * Setter for the value of the generator number
     *
     * @param string $number
     * @return Zend\Crypt\DiffieHellman
     */
    public function setGenerator($number)
    {
        if (!preg_match("/^\d+$/", $number) || $number < 2) {
            throw new DiffieHellmanException('invalid parameter; not a positive natural number greater than 1');
        }
        $this->_generator = (string) $number;
        return $this;
    }

    /**
     * Getter for the value of the generator number
     *
     * @return string
     */
    public function getGenerator()
    {
        if (!isset($this->_generator)) {
            throw new DiffieHellmanException('No generator number has been set');
        }
        return $this->_generator;
    }

    /**
     * Setter for the value of the private number
     *
     * @param string $number
     * @param string $type
     * @return Zend\Crypt\DiffieHellman
     */
    public function setPrivateKey($number, $type = self::NUMBER)
    {
        if ($type == self::BINARY) {
            $number = $this->_math->fromBinary($number);
        }
        if (!preg_match("/^\d+$/", $number)) {
            throw new DiffieHellmanException('invalid parameter; not a positive natural number');
        }
        $this->_privateKey = (string) $number;
        return $this;
    }

    /**
     * Getter for the value of the private number
     *
     * @param string $type
     * @return string
     */
    public function getPrivateKey($type = self::NUMBER)
    {
        if (!$this->hasPrivateKey()) {
            $this->setPrivateKey($this->_generatePrivateKey(), self::BINARY);
        }
        if ($type == self::BINARY) {
            return $this->_math->toBinary($this->_privateKey);
        } elseif ($type == self::BTWOC) {
            return $this->_math->btwoc($this->_math->toBinary($this->_privateKey));
        }
        return $this->_privateKey;
    }

    /**
     * Check whether a private key currently exists.
     *
     * @return boolean
     */
    public function hasPrivateKey()
    {
        return isset($this->_privateKey);
    }

    /**
     * Setter to pass an extension parameter which is used to create
     * a specific BigInteger instance for a specific extension type.
     * Allows manual setting of the class in case of an extension
     * problem or bug.
     *
     * @param string $extension
     * @return void
     */
    public function setBigIntegerMath($extension = null)
    {
        $this->_math = new \Zend\Crypt\Math($extension);
    }

    /**
     * In the event a private number/key has not been set by the user,
     * or generated by ext/openssl, a best attempt will be made to
     * generate a random key. Having a random number generator installed
     * on linux/bsd is highly recommended! The alternative is not recommended
     * for production unless without any other option.
     *
     * @return string
     */
    protected function _generatePrivateKey()
    {
        $rand = $this->_math->rand($this->getGenerator(), $this->getPrime());
        return $rand;
    }

}<|MERGE_RESOLUTION|>--- conflicted
+++ resolved
@@ -176,14 +176,8 @@
      */
     public function getPublicKey($type = self::NUMBER)
     {
-<<<<<<< HEAD
-        if (is_null($this->_publicKey)) {
+        if ($this->_publicKey === null)) {
             throw new DiffieHellmanException('A public key has not yet been generated using a prior call to generateKeys()');
-=======
-        if ($this->_publicKey === null) {
-            require_once 'Zend/Crypt/DiffieHellman/Exception.php';
-            throw new Zend_Crypt_DiffieHellman_Exception('A public key has not yet been generated using a prior call to generateKeys()');
->>>>>>> 1d6b9ab2
         }
         if ($type == self::BINARY) {
             return $this->_math->toBinary($this->_publicKey);
