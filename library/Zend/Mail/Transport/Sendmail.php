--- conflicted
+++ resolved
@@ -211,19 +211,11 @@
     {
         // On Windows, simply return verbatim
         if ($this->isWindowsOs()) {
-<<<<<<< HEAD
-            return $message->headers()->toString();
-        }
-
-        // On *nix platforms, strip the "to" header
-        $headers = clone $message->headers();
-=======
             return $message->getHeaders()->toString();
         }
 
         // On *nix platforms, strip the "to" header
         $headers = clone $message->getHeaders();
->>>>>>> 0e2a8b1d
         $headers->removeHeader('To');
         $headers->removeHeader('Subject');
         return $headers->toString();
