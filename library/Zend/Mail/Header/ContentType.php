--- conflicted
+++ resolved
@@ -73,13 +73,8 @@
         foreach ($this->parameters as $attribute => $value) {
             $values[] = sprintf('%s="%s"', $attribute, $value);
         }
-<<<<<<< HEAD
-        $value = implode(';' . Headers::FOLDING, $values);
-        return $value;
-=======
 
         return implode(';' . Headers::FOLDING, $values);
->>>>>>> 0e2a8b1d
     }
 
     public function setEncoding($encoding)
