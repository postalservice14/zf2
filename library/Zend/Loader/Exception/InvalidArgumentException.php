--- conflicted
+++ resolved
@@ -21,13 +21,8 @@
 
 
 namespace Zend\Loader\Exception;
-<<<<<<< HEAD
-require_once __DIR__ . '/ExceptionInterface.php';
-use Zend\Loader\Exception;
-=======
 
 require_once __DIR__ . '/ExceptionInterface.php';
->>>>>>> c29f39be
 
 /**
  * @category   Zend
@@ -36,12 +31,6 @@
  * @copyright  Copyright (c) 2005-2012 Zend Technologies USA Inc. (http://www.zend.com)
  * @license    http://framework.zend.com/license/new-bsd     New BSD License
  */
-<<<<<<< HEAD
-class InvalidArgumentException
-    extends \InvalidArgumentException
-    implements ExceptionInterface
-=======
 class InvalidArgumentException extends \InvalidArgumentException implements 
     ExceptionInterface
->>>>>>> c29f39be
 {}