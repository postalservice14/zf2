<?php
/**
 * Zend Framework
 *
 * LICENSE
 *
 * This source file is subject to the new BSD license that is bundled
 * with this package in the file LICENSE.txt.
 * It is also available through the world-wide-web at this URL:
 * http://framework.zend.com/license/new-bsd
 * If you did not receive a copy of the license and are unable to
 * obtain it through the world-wide-web, please send an email
 * to license@zend.com so we can send you a copy immediately.
 *
 * @category   Zend
 * @package    Zend_Loader
 * @subpackage Autoloader
 * @copyright  Copyright (c) 2005-2010 Zend Technologies USA Inc. (http://www.zend.com)
 * @version    $Id$
 * @license    http://framework.zend.com/license/new-bsd     New BSD License
 */

namespace Zend\Loader;

/** Zend_Loader */
require_once 'Zend/Loader.php';

/**
 * Autoloader stack and namespace autoloader
 *
 * @uses       Zend_Loader
 * @package    Zend_Loader
 * @subpackage Autoloader
 * @copyright  Copyright (c) 2005-2010 Zend Technologies USA Inc. (http://www.zend.com)
 * @license    http://framework.zend.com/license/new-bsd     New BSD License
 */
class Autoloader
{
    /**
     * @var Namespace separator
     */
    const NS = '\\';

    /**
     * @var Zend_Loader_Autoloader Singleton instance
     */
    protected static $_instance;

    /**
     * @var array Concrete autoloader callback implementations
     */
    protected $_autoloaders = array();

    /**
     * @var array Default autoloader callback
     */
    protected $_defaultAutoloader = array('\\Zend\\Loader', 'loadClass');

    /**
     * @var bool Whether or not to act as a fallback autoloader
     */
    protected $_fallbackAutoloader = false;

    /**
     * @var array Callback for internal autoloader implementation
     */
    protected $_internalAutoloader;

    /**
     * @var array Supported prefixes 'Zend_' and 'ZendX_' by default.
     */
    protected $_prefixes = array(
        'Zend_'  => true,
        'ZendX_' => true,
    );

    /**
     * @var array prefix-specific autoloaders
     */
    protected $_prefixAutoloaders = array();

    /**
     * @var array Supported namespaces 'Zend' and 'ZendX' by default.
     */
    protected $_namespaces = array(
        'Zend'  => true,
        'ZendX' => true,
    );

    /**
     * @var array Namespace-specific autoloaders
     */
    protected $_namespaceAutoloaders = array();

    /**
     * @var bool Whether or not to suppress file not found warnings
     */
    protected $_suppressNotFoundWarnings = false;

    /**
     * @var null|string
     */
    protected $_zfPath;

    /**
     * Retrieve singleton instance
     *
     * @return Zend_Loader_Autoloader
     */
    public static function getInstance()
    {
        if (null === self::$_instance) {
            self::$_instance = new self();
        }
        return self::$_instance;
    }

    /**
     * Reset the singleton instance
     *
     * @return void
     */
    public static function resetInstance()
    {
        self::$_instance = null;
    }

    /**
     * Autoload a class
     *
     * @param  string $class
     * @return bool
     */
    public static function autoload($class)
    {
        $self = self::getInstance();

        foreach ($self->getClassAutoloaders($class) as $autoloader) {
            if ($autoloader instanceof Autoloadable) {
                if ($autoloader->autoload($class)) {
                    return true;
                }
            } elseif (is_array($autoloader)) {
                if (call_user_func($autoloader, $class)) {
                    return true;
                }
<<<<<<< HEAD
            } elseif (is_callable($autoloader)) {
                if (call_user_func($autoloader, $class)) {
=======
            } elseif (is_string($autoloader) || is_callable($autoloader)) {
                if ($autoloader($class)) {
>>>>>>> 85a932b0
                    return true;
                }
            }
        }

        return false;
    }

    /**
     * Set the default autoloader implementation
     *
     * @param  string|array $callback PHP callback
     * @return void
     */
    public function setDefaultAutoloader($callback)
    {
        if (!is_callable($callback)) {
            throw new InvalidCallbackException('Invalid callback specified for default autoloader');
        }

        $this->_defaultAutoloader = $callback;
        return $this;
    }

    /**
     * Retrieve the default autoloader callback
     *
     * @return string|array PHP Callback
     */
    public function getDefaultAutoloader()
    {
        return $this->_defaultAutoloader;
    }

    /**
     * Set several autoloader callbacks at once
     *
     * @param  array $autoloaders Array of PHP callbacks (or Zend_Loader_Autoloader_Interface implementations) to act as autoloaders
     * @return Zend_Loader_Autoloader
     */
    public function setAutoloaders(array $autoloaders)
    {
        $this->_autoloaders = $autoloaders;
        return $this;
    }

    /**
     * Get attached autoloader implementations
     *
     * @return array
     */
    public function getAutoloaders()
    {
        return $this->_autoloaders;
    }

    /**
     * Return all autoloaders for a given prefix
     *
     * @param  string $prefix
     * @return array
     */
    public function getPrefixAutoloaders($prefix)
    {
        $prefix = (string) $prefix;
        if (!array_key_exists($prefix, $this->_prefixAutoloaders)) {
            return array();
        }
        return $this->_prefixAutoloaders[$prefix];
    }

    /**
     * Register a prefix to autoload
     *
     * @param  string|array $prefix
     * @return Zend_Loader_Autoloader
     */
    public function registerPrefix($prefix)
    {
        if (is_string($prefix)) {
            $prefix = (array) $prefix;
        } elseif (!is_array($prefix)) {
            throw new InvalidPrefixException();
        }

        foreach ($prefix as $ns) {
            if (!isset($this->_prefixes[$ns])) {
                $this->_prefixes[$ns] = true;
            }
        }
        return $this;
    }

    /**
     * Unload a registered autoload prefix
     *
     * @param  string|array $prefix
     * @return Zend_Loader_Autoloader
     */
    public function unregisterPrefix($prefix)
    {
        if (is_string($prefix)) {
            $prefix = (array) $prefix;
        } elseif (!is_array($prefix)) {
            throw new InvalidPrefixException();
        }

        foreach ($prefix as $ns) {
            if (isset($this->_prefixes[$ns])) {
                unset($this->_prefixes[$ns]);
            }
        }
        return $this;
    }

    /**
     * Get a list of registered autoload prefixes
     *
     * @return array
     */
    public function getRegisteredPrefixes()
    {
        return array_keys($this->_prefixes);
    }

    /**
     * Return all autoloaders for a given namespace
     *
     * @param  string $namespace
     * @return array
     */
    public function getNamespaceAutoloaders($namespace)
    {
        $namespace = (string) $namespace;
        if (!array_key_exists($namespace, $this->_namespaceAutoloaders)) {
            return array();
        }
        return $this->_namespaceAutoloaders[$namespace];
    }

    /**
     * Register a namespace to autoload
     *
     * @param  string|array $namespace
     * @return Zend_Loader_Autoloader
     */
    public function registerNamespace($namespace)
    {
        if (is_string($namespace)) {
            $namespace = (array) $namespace;
        } elseif (!is_array($namespace)) {
            throw new InvalidNamespaceException();
        }

        foreach ($namespace as $ns) {
            if (!isset($this->_namespaces[$ns])) {
                $this->_namespaces[$ns] = true;
            }
        }
        return $this;
    }

    /**
     * Unload a registered autoload namespace
     *
     * @param  string|array $namespace
     * @return Zend_Loader_Autoloader
     */
    public function unregisterNamespace($namespace)
    {
        if (is_string($namespace)) {
            $namespace = (array) $namespace;
        } elseif (!is_array($namespace)) {
            throw new InvalidNamespaceException();
        }

        foreach ($namespace as $ns) {
            if (isset($this->_namespaces[$ns])) {
                unset($this->_namespaces[$ns]);
            }
        }
        return $this;
    }

    /**
     * Get a list of registered autoload namespaces
     *
     * @return array
     */
    public function getRegisteredNamespaces()
    {
        return array_keys($this->_namespaces);
    }

    public function setZfPath($spec, $version = 'latest')
    {
        $path = $spec;
        if (is_array($spec)) {
            if (!isset($spec['path'])) {
                throw new InvalidPathException('No path specified for ZF');
            }
            $path = $spec['path'];
            if (isset($spec['version'])) {
                $version = $spec['version'];
            }
        }

        $this->_zfPath = $this->_getVersionPath($path, $version);
        set_include_path(implode(PATH_SEPARATOR, array(
            $this->_zfPath,
            get_include_path(),
        )));
        return $this;
    }

    public function getZfPath()
    {
        return $this->_zfPath;
    }

    /**
     * Get or set the value of the "suppress not found warnings" flag
     *
     * @param  null|bool $flag
     * @return bool|Zend_Loader_Autoloader Returns boolean if no argument is passed, object instance otherwise
     */
    public function suppressNotFoundWarnings($flag = null)
    {
        if (null === $flag) {
            return $this->_suppressNotFoundWarnings;
        }
        $this->_suppressNotFoundWarnings = (bool) $flag;
        return $this;
    }

    /**
     * Indicate whether or not this autoloader should be a fallback autoloader
     *
     * @param  bool $flag
     * @return Zend_Loader_Autoloader
     */
    public function setFallbackAutoloader($flag)
    {
        $this->_fallbackAutoloader = (bool) $flag;
        return $this;
    }

    /**
     * Is this instance acting as a fallback autoloader?
     *
     * @return bool
     */
    public function isFallbackAutoloader()
    {
        return $this->_fallbackAutoloader;
    }

    /**
     * Get autoloaders to use when matching class
     *
     * Determines if the class matches a registered namespace, and, if so,
     * returns only the autoloaders for that namespace. Otherwise, it returns
     * all non-namespaced autoloaders.
     *
     * @param  string $class
     * @return array Array of autoloaders to use
     */
    public function getClassAutoloaders($class)
    {
        $namespace   = false;
        $autoloaders = array();

        // Add concrete namespaced autoloaders
        if (strstr($class, self::NS)) {
            $class = ltrim($class, self::NS);
            foreach (array_keys($this->_namespaceAutoloaders) as $ns) {
                if ('' == $ns) {
                    continue;
                }
                if (0 === strpos($class, $ns)) {
                    $namespace   = $ns;
                    $autoloaders = $autoloaders + $this->getNamespaceAutoloaders($ns);
                    break;
                }
            }

            // Add internal namespaced autoloader
            foreach ($this->getRegisteredNamespaces() as $ns) {
                if (0 === strpos($class, $ns)) {
                    $namespace     = $ns;
                    $autoloaders[] = $this->_internalAutoloader;
                    break;
                }
            }
        }

        // Add concrete prefix autoloaders
        foreach (array_keys($this->_prefixAutoloaders) as $ns) {
            if ('' == $ns) {
                continue;
            }
            if (0 === strpos($class, $ns)) {
                $namespace   = $ns;
                $autoloaders = $autoloaders + $this->getPrefixAutoloaders($ns);
                break;
            }
        }

        // Add internal prefix autoloader
        foreach ($this->getRegisteredPrefixes() as $ns) {
            if (0 === strpos($class, $ns)) {
                $namespace     = $ns;
                $autoloaders[] = $this->_internalAutoloader;
                break;
            }
        }

        // Add non-namespaced autoloaders
        $autoloaders = $autoloaders + $this->getNamespaceAutoloaders('') + $this->getPrefixAutoloaders('');

        // Add fallback autoloader
        if (!$namespace && $this->isFallbackAutoloader()) {
            $autoloaders[] = $this->_internalAutoloader;
        }

        return $autoloaders;
    }

    /**
     * Add an autoloader to the beginning of the stack
     *
     * @param  object|array|string $callback PHP callback or Zend_Loader_Autoloader_Interface implementation
     * @param  string|array $namespace Specific namespace(s) under which to register callback
     * @param  bool $useNamespaceAsPrefix Whether the namespace should be used as a prefix instead
     * @return Zend_Loader_Autoloader
     */
    public function unshiftAutoloader($callback, $namespace = '', $useNamespaceAsPrefix = false)
    {
        $autoloaders = $this->getAutoloaders();
        array_unshift($autoloaders, $callback);
        $this->setAutoloaders($autoloaders);

        $namespace = (array) $namespace;
        foreach ($namespace as $ns) {
            $autoloaders = ($useNamespaceAsPrefix)
                         ? $this->getPrefixAutoloaders($ns)
                         : $this->getNamespaceAutoloaders($ns);
            array_unshift($autoloaders, $callback);
            ($useNamespaceAsPrefix)
                ? $this->_setPrefixAutoloaders($autoloaders, $ns)
                : $this->_setNamespaceAutoloaders($autoloaders, $ns);
        }

        return $this;
    }

    /**
     * Append an autoloader to the autoloader stack
     *
     * @param  object|array|string $callback PHP callback or Zend_Loader_Autoloader_Interface implementation
     * @param  string|array $namespace Specific namespace(s) under which to register callback
     * @return Zend_Loader_Autoloader
     */
    public function pushAutoloader($callback, $namespace = '', $useNamespaceAsPrefix = false)
    {
        $autoloaders = $this->getAutoloaders();
        array_push($autoloaders, $callback);
        $this->setAutoloaders($autoloaders);

        $namespace = (array) $namespace;
        foreach ($namespace as $ns) {
            $autoloaders = ($useNamespaceAsPrefix)
                         ? $this->getPrefixAutoloaders($ns)
                         : $this->getNamespaceAutoloaders($ns);
            array_push($autoloaders, $callback);
            ($useNamespaceAsPrefix)
                ? $this->_setPrefixAutoloaders($autoloaders, $ns)
                : $this->_setNamespaceAutoloaders($autoloaders, $ns);
        }

        return $this;
    }

    /**
     * Remove an autoloader from the autoloader stack
     *
     * @param  object|array|string $callback PHP callback or Zend_Loader_Autoloader_Interface implementation
     * @param  null|string|array $namespace Specific namespace(s) from which to remove autoloader
     * @return Zend_Loader_Autoloader
     */
    public function removeAutoloader($callback, $namespace = null, $useNamespaceAsPrefix = false)
    {
        if (null === $namespace) {
            $autoloaders = $this->getAutoloaders();
            if (false !== ($index = array_search($callback, $autoloaders, true))) {
                unset($autoloaders[$index]);
                $this->setAutoloaders($autoloaders);
            }

            $nsAutoloaders = ($useNamespaceAsPrefix)
                           ? $this->_prefixAutoloaders
                           : $this->_namespaceAutoloaders;
            foreach ($nsAutoloaders as $ns => $autoloaders) {
                if (false !== ($index = array_search($callback, $autoloaders, true))) {
                    unset($autoloaders[$index]);
                    ($useNamespaceAsPrefix)
                        ? $this->_setPrefixAutoloaders($autoloaders, $ns)
                        : $this->_setNamespaceAutoloaders($autoloaders, $ns);
                }
            }
        } else {
            $namespace = (array) $namespace;
            foreach ($namespace as $ns) {
                $autoloaders = ($useNamespaceAsPrefix)
                             ? $this->getPrefixAutoloaders($ns)
                             : $this->getNamespaceAutoloaders($ns);
                if (false !== ($index = array_search($callback, $autoloaders, true))) {
                    unset($autoloaders[$index]);
                    ($useNamespaceAsPrefix)
                        ? $this->_setPrefixAutoloaders($autoloaders, $ns)
                        : $this->_setNamespaceAutoloaders($autoloaders, $ns);
                }
            }
        }

        return $this;
    }

    /**
     * Constructor
     *
     * Registers instance with spl_autoload stack
     *
     * @return void
     */
    protected function __construct()
    {
        spl_autoload_register(array(__CLASS__, 'autoload'));
        $this->_internalAutoloader = array($this, '_autoload');
    }

    /**
     * Internal autoloader implementation
     *
     * @param  string $class
     * @return bool
     */
    protected function _autoload($class)
    {
        $callback = $this->getDefaultAutoloader();
        try {
            if ($this->suppressNotFoundWarnings()) {
                @call_user_func($callback, $class);
            } else {
                call_user_func($callback, $class);
            }
            return $class;
        } catch (Exception $e) {
            return false;
        }
    }

    /**
     * Set autoloaders for a specific namespace
     *
     * @param  array $autoloaders
     * @param  string $namespace
     * @return Zend_Loader_Autoloader
     */
    protected function _setNamespaceAutoloaders(array $autoloaders, $namespace = '')
    {
        $namespace = (string) $namespace;
        $this->_namespaceAutoloaders[$namespace] = $autoloaders;
        return $this;
    }

    /**
     * Set autoloaders for a specific prefix
     *
     * @param  array $autoloaders
     * @param  string $prefix
     * @return Zend_Loader_Autoloader
     */
    protected function _setPrefixAutoloaders(array $autoloaders, $prefix = '')
    {
        $prefix = (string) $prefix;
        $this->_prefixAutoloaders[$prefix] = $autoloaders;
        return $this;
    }

    /**
     * Retrieve the filesystem path for the requested ZF version
     *
     * @param  string $path
     * @param  string $version
     * @return void
     */
    protected function _getVersionPath($path, $version)
    {
        $type = $this->_getVersionType($version);

        if ($type == 'latest') {
            $version = 'latest';
        }

        $availableVersions = $this->_getAvailableVersions($path, $version);
        if (empty($availableVersions)) {
            throw new InvalidPathException('No valid ZF installations discovered');
        }

        $matchedVersion = array_pop($availableVersions);
        return $matchedVersion;
    }

    /**
     * Retrieve the ZF version type
     *
     * @param  string $version
     * @return string "latest", "major", "minor", or "specific"
     * @throws Zend_Loader_Exception if version string contains too many dots
     */
    protected function _getVersionType($version)
    {
        if (strtolower($version) == 'latest') {
            return 'latest';
        }

        $parts = explode('.', $version);
        $count = count($parts);
        if (1 == $count) {
            return 'major';
        }
        if (2 == $count) {
            return 'minor';
        }
        if (3 < $count) {
            throw new InvalidVersionException();
        }
        return 'specific';
    }

    /**
     * Get available versions for the version type requested
     *
     * @param  string $path
     * @param  string $version
     * @return array
     */
    protected function _getAvailableVersions($path, $version)
    {
        if (!is_dir($path)) {
            throw new InvalidPathException();
        }

        $path       = rtrim($path, '/');
        $path       = rtrim($path, '\\');
        $versionLen = strlen($version);
        $versions   = array();
        $dirs       = glob("$path/*", GLOB_ONLYDIR);
        foreach ($dirs as $dir) {
            $dirName = substr($dir, strlen($path) + 1);
            if (!preg_match('/^(?:ZendFramework-)?(\d+\.\d+\.\d+((a|b|pl|pr|p|rc)\d+)?)(?:-minimal)?$/i', $dirName, $matches)) {
                continue;
            }

            $matchedVersion = $matches[1];

            if (('latest' == $version)
                || ((strlen($matchedVersion) >= $versionLen)
                    && (0 === strpos($matchedVersion, $version)))
            ) {
                $versions[$matchedVersion] = $dir . '/library';
            }
        }

        uksort($versions, 'version_compare');
        return $versions;
    }
}<|MERGE_RESOLUTION|>--- conflicted
+++ resolved
@@ -144,13 +144,8 @@
                 if (call_user_func($autoloader, $class)) {
                     return true;
                 }
-<<<<<<< HEAD
-            } elseif (is_callable($autoloader)) {
-                if (call_user_func($autoloader, $class)) {
-=======
             } elseif (is_string($autoloader) || is_callable($autoloader)) {
                 if ($autoloader($class)) {
->>>>>>> 85a932b0
                     return true;
                 }
             }
