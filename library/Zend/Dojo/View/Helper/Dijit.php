<?php
/**
 * Zend Framework
 *
 * LICENSE
 *
 * This source file is subject to the new BSD license that is bundled
 * with this package in the file LICENSE.txt.
 * It is also available through the world-wide-web at this URL:
 * http://framework.zend.com/license/new-bsd
 * If you did not receive a copy of the license and are unable to
 * obtain it through the world-wide-web, please send an email
 * to license@zend.com so we can send you a copy immediately.
 *
 * @category   Zend
 * @package    Zend_Dojo
 * @subpackage View
 * @copyright  Copyright (c) 2005-2012 Zend Technologies USA Inc. (http://www.zend.com)
 * @license    http://framework.zend.com/license/new-bsd     New BSD License
 */

namespace Zend\Dojo\View\Helper;

<<<<<<< HEAD
use Zend\Json\Json;
use Zend\View\Renderer\RendererInterface as View;
use Zend\View\Helper\HtmlElement;
=======
use Zend\Json\Json,
    Zend\View\Renderer\RendererInterface as View,
    Zend\View\Helper\AbstractHtmlElement;
>>>>>>> 312154a8

/**
 * Dojo dijit base class
 *
 * @package    Zend_Dojo
 * @subpackage View
 * @copyright  Copyright (c) 2005-2012 Zend Technologies USA Inc. (http://www.zend.com)
 * @license    http://framework.zend.com/license/new-bsd     New BSD License
 */
abstract class Dijit extends AbstractHtmlElement
{
    /**
     * @var \Zend\Dojo\View\Helper\Dojo\Container
     */
    public $dojo;

    /**
     * Dijit being used
     * @var string
     */
    protected $_dijit;

    /**
     * Element type
     * @var string
     */
    protected $_elementType;

    /**
     * Parameters that should be JSON encoded
     * @var array
     */
    protected $_jsonParams = array('constraints');

    /**
     * Dojo module to use
     * @var string
     */
    protected $_module;

    /**
     * Root node element type for layout elements
     * @var string
     */
    protected $_rootNode = 'div';

    /**
     * Set view
     *
     * Set view and enable dojo
     *
     * @param  View $view
     * @return \Zend\Dojo\View\Helper\Dijit
     */
    public function setView(View $view)
    {
        parent::setView($view);
        $this->dojo = $this->view->plugin('dojo');
        $this->dojo->enable();
        return $this;
    }


    /**
     * Get root node type
     *
     * @return string
     */
    public function getRootNode()
    {
        return $this->_rootNode;
    }

    /**
     * Set root node type
     *
     * @param  string $value
     * @return \Zend\Dojo\View\Helper\Dijit
     */
    public function setRootNode($value)
    {
        $this->_rootNode = $value;
        return $this;
    }

    /**
     * Whether or not to use declarative dijit creation
     *
     * @return bool
     */
    protected function _useDeclarative()
    {
        return Dojo::useDeclarative();
    }

    /**
     * Whether or not to use programmatic dijit creation
     *
     * @return bool
     */
    protected function _useProgrammatic()
    {
        return Dojo::useProgrammatic();
    }

    /**
     * Whether or not to use programmatic dijit creation w/o script creation
     *
     * @return bool
     */
    protected function _useProgrammaticNoScript()
    {
        return Dojo::useProgrammaticNoScript();
    }

    /**
     * Create a layout container
     *
     * @param  int $id
     * @param  string $content
     * @param  array $params
     * @param  array $attribs
     * @param  string|null $dijit
     * @return string
     */
    protected function _createLayoutContainer($id, $content, array $params, array $attribs, $dijit = null)
    {
        $attribs['id'] = $id;
        $attribs = $this->_prepareDijit($attribs, $params, 'layout', $dijit);

        $nodeType = $this->getRootNode();
        $html = '<' . $nodeType . $this->_htmlAttribs($attribs) . '>'
              . $content
              . "</$nodeType>\n";

        return $html;
    }

    /**
     * Create HTML representation of a dijit form element
     *
     * @param  string $id
     * @param  string $value
     * @param  array $params
     * @param  array $attribs
     * @param  string|null $dijit
     * @return string
     */
    public function _createFormElement($id, $value, array $params, array $attribs, $dijit = null)
    {
        if (!array_key_exists('id', $attribs)) {
            $attribs['id'] = $id;
        }
        $attribs['name']  = $id;
        $attribs['value'] = (string) $value;
        $attribs['type']  = $this->_elementType;

        $attribs = $this->_prepareDijit($attribs, $params, 'element', $dijit);

        $html = '<input'
              . $this->_htmlAttribs($attribs)
              . $this->getClosingBracket();
        return $html;
    }

    /**
     * Merge attributes and parameters
     *
     * Also sets up requires
     *
     * @param  array $attribs
     * @param  array $params
     * @param  string $type
     * @param  string $dijit Dijit type to use (otherwise, pull from $_dijit)
     * @return array
     */
    protected function _prepareDijit(array $attribs, array $params, $type, $dijit = null)
    {
        $this->dojo->requireModule($this->_module);

        switch ($type) {
            case 'layout':
                $stripParams = array('id');
                break;
            case 'element':
                $stripParams = array('id', 'name', 'value', 'type');
                foreach (array('checked', 'disabled', 'readonly') as $attrib) {
                    if (array_key_exists($attrib, $attribs)) {
                        if ($attribs[$attrib]) {
                            $attribs[$attrib] = $attrib;
                        } else {
                            unset($attribs[$attrib]);
                        }
                    }
                }
                break;
            case 'textarea':
                $stripParams = array('id', 'name', 'type', 'degrade');
                break;
            default:
        }

        foreach ($stripParams as $param) {
            if (array_key_exists($param, $params)) {
                unset($params[$param]);
            }
        }

        // Normalize constraints, if present
        foreach ($this->_jsonParams as $param) {
            if (array_key_exists($param, $params)) {
                if (is_array($params[$param])) {
                    $values = array();
                    foreach ($params[$param] as $key => $value) {
                        if (!is_scalar($value)) {
                            continue;
                        }
                        $values[$key] = $value;
                    }
                } elseif (is_string($params[$param])) {
                    $values = (array) $params[$param];
                } else {
                    $values = array();
                }
                $values = Json::encode($values);
                if ($this->_useDeclarative()) {
                    $values = str_replace('"', "'", $values);
                }
                $params[$param] = $values;
            }
        }

        $dijit = (null === $dijit) ? $this->_dijit : $dijit;
        if ($this->_useDeclarative()) {
            $attribs = array_merge($attribs, $params);
            if (isset($attribs['required'])) {
                $attribs['required'] = ($attribs['required']) ? 'true' : 'false';
            }
            $attribs['dojoType'] = $dijit;
        } elseif (!$this->_useProgrammaticNoScript()) {
            $this->_createDijit($dijit, $attribs['id'], $params);
        }

        return $attribs;
    }

    /**
     * Create a dijit programmatically
     *
     * @param  string $dijit
     * @param  string $id
     * @param  array $params
     * @return void
     */
    protected function _createDijit($dijit, $id, array $params)
    {
        $params['dojoType'] = $dijit;

        array_walk_recursive($params, array($this, '_castBoolToString'));

        $this->dojo->setDijit($id, $params);
    }

    /**
     * Cast a boolean to a string value
     *
     * @param  mixed $item
     * @param  string $key
     * @return void
     */
    protected function _castBoolToString(&$item, $key)
    {
        if (!is_bool($item)) {
            return;
        }
        $item = ($item) ? "true" : "false";
    }

    /**
     * Render a hidden element to hold a value
     *
     * @param  string $id
     * @param  string|int|float $value
     * @return string
     */
    protected function _renderHiddenElement($id, $value)
    {
        $hiddenAttribs = array(
            'name'  => $id,
            'value' => (string) $value,
            'type'  => 'hidden',
        );
        return '<input' . $this->_htmlAttribs($hiddenAttribs) . $this->getClosingBracket();
    }

    /**
     * Create JS function for retrieving parent form
     *
     * @return void
     */
    protected function _createGetParentFormFunction()
    {
        $function =<<<EOJ
if (zend == undefined) {
    var zend = {};
}
zend.findParentForm = function(elementNode) {
    while (elementNode.nodeName.toLowerCase() != 'form') {
        elementNode = elementNode.parentNode;
    }
    return elementNode;
};
EOJ;

        $this->dojo->addJavascript($function);
    }
}<|MERGE_RESOLUTION|>--- conflicted
+++ resolved
@@ -21,15 +21,9 @@
 
 namespace Zend\Dojo\View\Helper;
 
-<<<<<<< HEAD
 use Zend\Json\Json;
 use Zend\View\Renderer\RendererInterface as View;
-use Zend\View\Helper\HtmlElement;
-=======
-use Zend\Json\Json,
-    Zend\View\Renderer\RendererInterface as View,
-    Zend\View\Helper\AbstractHtmlElement;
->>>>>>> 312154a8
+use Zend\View\Helper\AbstractHtmlElement;
 
 /**
  * Dojo dijit base class
