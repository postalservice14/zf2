--- conflicted
+++ resolved
@@ -140,17 +140,8 @@
      */
     public function getLdap()
     {
-<<<<<<< HEAD
-        if (is_null($this->_ldap)) {
+        if ($this->_ldap === null) {
             throw new Exception(null, 'No LDAP connection specified.', Exception::LDAP_OTHER);
-=======
-        if ($this->_ldap === null) {
-            /**
-             * @see Zend_Ldap_Exception
-             */
-            require_once 'Zend/Ldap/Exception.php';
-            throw new Zend_Ldap_Exception(null, 'No LDAP connection specified.', Zend_Ldap_Exception::LDAP_OTHER);
->>>>>>> 1d6b9ab2
         }
         else return $this->_ldap;
     }
