--- conflicted
+++ resolved
@@ -718,20 +718,7 @@
             // support factories as strings
             if (is_string($abstractFactory) && class_exists($abstractFactory, true)) {
                 $this->abstractFactories[$index] = $abstractFactory = new $abstractFactory;
-<<<<<<< HEAD
             } else if (!$abstractFactory instanceof AbstractFactoryInterface) {
-=======
-            }
-            if ($abstractFactory instanceof AbstractFactoryInterface) {
-                $instance = $this->createServiceViaCallback(
-                    array($abstractFactory, 'createServiceWithName'),
-                    $canonicalName,
-                    $requestedName
-                );
-            } elseif (is_callable($abstractFactory)) {
-                $instance = $this->createServiceViaCallback($abstractFactory, $canonicalName, $requestedName);
-            } else {
->>>>>>> 04667a37
                 throw new Exception\ServiceNotCreatedException(sprintf(
                     'While attempting to create %s%s an abstract factory could not produce a valid instance.',
                     $canonicalName,
