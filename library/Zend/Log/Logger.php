<?php
/**
 * Zend Framework (http://framework.zend.com/)
 *
 * @link      http://github.com/zendframework/zf2 for the canonical source repository
 * @copyright Copyright (c) 2005-2013 Zend Technologies USA Inc. (http://www.zend.com)
 * @license   http://framework.zend.com/license/new-bsd New BSD License
 */

namespace Zend\Log;

use DateTime;
use ErrorException;
use Traversable;
use Zend\Stdlib\ArrayUtils;
use Zend\Stdlib\SplPriorityQueue;

/**
 * Logging messages with a stack of backends
 */
class Logger implements LoggerInterface
{
    /**
     * @const int defined from the BSD Syslog message severities
     * @link http://tools.ietf.org/html/rfc3164
     */
    const EMERG  = 0;
    const ALERT  = 1;
    const CRIT   = 2;
    const ERR    = 3;
    const WARN   = 4;
    const NOTICE = 5;
    const INFO   = 6;
    const DEBUG  = 7;

    /**
<<<<<<< HEAD
     * Map native PHP errors to priority
     *
     * @var array
     */
    public static $errorPriorityMap = array(
=======
     * Map of PHP error constants to log priorities
     *
     * @var array
     */
    protected static $errorPriorityMap = array(
>>>>>>> 3b0b5ddf
        E_NOTICE            => self::NOTICE,
        E_USER_NOTICE       => self::NOTICE,
        E_WARNING           => self::WARN,
        E_CORE_WARNING      => self::WARN,
        E_USER_WARNING      => self::WARN,
        E_ERROR             => self::ERR,
        E_USER_ERROR        => self::ERR,
        E_CORE_ERROR        => self::ERR,
        E_RECOVERABLE_ERROR => self::ERR,
        E_STRICT            => self::DEBUG,
        E_DEPRECATED        => self::DEBUG,
        E_USER_DEPRECATED   => self::DEBUG,
    );

    /**
<<<<<<< HEAD
     * Registered error handler
     *
     * @var bool
     */
    protected static $registeredErrorHandler = false;

    /**
     * Registered exception handler
     *
     * @var bool
     */
    protected static $registeredExceptionHandler = false;

    /**
=======
>>>>>>> 3b0b5ddf
     * List of priority code => priority (short) name
     *
     * @var array
     */
    protected $priorities = array(
        self::EMERG  => 'EMERG',
        self::ALERT  => 'ALERT',
        self::CRIT   => 'CRIT',
        self::ERR    => 'ERR',
        self::WARN   => 'WARN',
        self::NOTICE => 'NOTICE',
        self::INFO   => 'INFO',
        self::DEBUG  => 'DEBUG',
    );

    /**
     * Writers
     *
     * @var SplPriorityQueue
     */
    protected $writers;

    /**
     * Processors
     *
     * @var SplPriorityQueue
     */
    protected $processors;

    /**
     * Writer plugins
     *
     * @var WriterPluginManager
     */
    protected $writerPlugins;

    /**
     * Processor plugins
     *
     * @var ProcessorPluginManager
     */
    protected $processorPlugins;

    /**
     * Constructor
     *
     * Set options for an logger. Accepted options are:
     * - writers: array of writers to add to this logger
     * - exceptionhandler: if true register this logger as exceptionhandler
     * - errorhandler: if true register this logger as errorhandler
     *
     * @param  array|\Traversable $options
     * @return Logger
     * @throws Exception\InvalidArgumentException
     */
    public function __construct(array $options = null)
    {
        $this->writers = new SplPriorityQueue();

        if ($options instanceof Traversable) {
            $options = ArrayUtils::iteratorToArray($options);
        }

        if (is_array($options)) {

            if(isset($options['writers']) && is_array($options['writers'])) {
                foreach($options['writers'] as $writer) {

                    if(!isset($writer['name'])) {
                        throw new Exception\InvalidArgumentException('Options must contain a name for the writer');
                    }

                    $priority      = (isset($writer['priority'])) ? $writer['priority'] : null;
                    $writerOptions = (isset($writer['options'])) ? $writer['options'] : null;

                    $this->addWriter($writer['name'], $priority, $writerOptions);
                }
            }

            if(isset($options['exceptionhandler']) && $options['exceptionhandler'] === true) {
                self::registerExceptionHandler($this);
            }

            if(isset($options['errorhandler']) && $options['errorhandler'] === true) {
                self::registerErrorHandler($this);
            }

        }

        $this->processors = new SplPriorityQueue();
    }

    /**
     * Shutdown all writers
     *
     * @return void
     */
    public function __destruct()
    {
        foreach ($this->writers as $writer) {
            try {
                $writer->shutdown();
            } catch (\Exception $e) {}
        }
    }

    /**
     * Get writer plugin manager
     *
     * @return WriterPluginManager
     */
    public function getWriterPluginManager()
    {
        if (null === $this->writerPlugins) {
            $this->setWriterPluginManager(new WriterPluginManager());
        }
        return $this->writerPlugins;
    }

    /**
     * Set writer plugin manager
     *
     * @param  string|WriterPluginManager $plugins
     * @return Logger
     * @throws Exception\InvalidArgumentException
     */
    public function setWriterPluginManager($plugins)
    {
        if (is_string($plugins)) {
            $plugins = new $plugins;
        }
        if (!$plugins instanceof WriterPluginManager) {
            throw new Exception\InvalidArgumentException(sprintf(
                'Writer plugin manager must extend %s\WriterPluginManager; received %s',
                __NAMESPACE__,
                is_object($plugins) ? get_class($plugins) : gettype($plugins)
            ));
        }

        $this->writerPlugins = $plugins;
        return $this;
    }

    /**
     * Get writer instance
     *
     * @param string $name
     * @param array|null $options
     * @return Writer\WriterInterface
     */
    public function writerPlugin($name, array $options = null)
    {
        return $this->getWriterPluginManager()->get($name, $options);
    }

    /**
     * Add a writer to a logger
     *
     * @param  string|Writer\WriterInterface $writer
     * @param  int $priority
     * @param  array|null $options
     * @return Logger
     * @throws Exception\InvalidArgumentException
     */
    public function addWriter($writer, $priority = 1, array $options = null)
    {
        if (is_string($writer)) {
            $writer = $this->writerPlugin($writer, $options);
        } elseif (!$writer instanceof Writer\WriterInterface) {
            throw new Exception\InvalidArgumentException(sprintf(
                'Writer must implement Zend\Log\Writer; received "%s"',
                is_object($writer) ? get_class($writer) : gettype($writer)
            ));
        }
        $this->writers->insert($writer, $priority);

        return $this;
    }

    /**
     * Get writers
     *
     * @return SplPriorityQueue
     */
    public function getWriters()
    {
        return $this->writers;
    }

    /**
     * Set the writers
     *
     * @param  SplPriorityQueue $writers
     * @return Logger
     * @throws Exception\InvalidArgumentException
     */
    public function setWriters(SplPriorityQueue $writers)
    {
        foreach ($writers->toArray() as $writer) {
            if (!$writer instanceof Writer\WriterInterface) {
                throw new Exception\InvalidArgumentException('Writers must be a SplPriorityQueue of Zend\Log\Writer');
            }
        }
        $this->writers = $writers;
        return $this;
    }

    /**
     * Get processor plugin manager
     *
     * @return ProcessorPluginManager
     */
    public function getProcessorPluginManager()
    {
        if (null === $this->processorPlugins) {
            $this->setProcessorPluginManager(new ProcessorPluginManager());
        }
        return $this->processorPlugins;
    }

    /**
     * Set processor plugin manager
     *
     * @param  string|ProcessorPluginManager $plugins
     * @return Logger
     * @throws Exception\InvalidArgumentException
     */
    public function setProcessorPluginManager($plugins)
    {
        if (is_string($plugins)) {
            $plugins = new $plugins;
        }
        if (!$plugins instanceof ProcessorPluginManager) {
            throw new Exception\InvalidArgumentException(sprintf(
                    'processor plugin manager must extend %s\ProcessorPluginManager; received %s',
                    __NAMESPACE__,
                    is_object($plugins) ? get_class($plugins) : gettype($plugins)
            ));
        }

        $this->processorPlugins = $plugins;
        return $this;
    }

    /**
     * Get processor instance
     *
     * @param string $name
     * @param array|null $options
     * @return Processor\ProcessorInterface
     */
    public function processorPlugin($name, array $options = null)
    {
        return $this->getProcessorPluginManager()->get($name, $options);
    }

    /**
     * Add a processor to a logger
     *
     * @param  string|Processor\ProcessorInterface $processor
     * @param  int $priority
     * @param  array|null $options
     * @return Logger
     * @throws Exception\InvalidArgumentException
     */
    public function addProcessor($processor, $priority = 1, array $options = null)
    {
        if (is_string($processor)) {
            $processor = $this->processorPlugin($processor, $options);
        } elseif (!$processor instanceof Processor\ProcessorInterface) {
            throw new Exception\InvalidArgumentException(sprintf(
                    'Processor must implement Zend\Log\ProcessorInterface; received "%s"',
                    is_object($processor) ? get_class($processor) : gettype($processor)
            ));
        }
        $this->processors->insert($processor, $priority);

        return $this;
    }

    /**
     * Get processors
     *
     * @return SplPriorityQueue
     */
    public function getProcessors()
    {
        return $this->processors;
    }

    /**
     * Add a message as a log entry
     *
     * @param  int $priority
     * @param  mixed $message
     * @param  array|Traversable $extra
     * @return Logger
     * @throws Exception\InvalidArgumentException if message can't be cast to string
     * @throws Exception\InvalidArgumentException if extra can't be iterated over
     * @throws Exception\RuntimeException if no log writer specified
     */
    public function log($priority, $message, $extra = array())
    {
        if (!is_int($priority) || ($priority<0) || ($priority>=count($this->priorities))) {
            throw new Exception\InvalidArgumentException(sprintf(
                '$priority must be an integer > 0 and < %d; received %s',
                count($this->priorities),
                var_export($priority, 1)
            ));
        }
        if (is_object($message) && !method_exists($message, '__toString')) {
            throw new Exception\InvalidArgumentException(
                '$message must implement magic __toString() method'
            );
        }

        if (!is_array($extra) && !$extra instanceof Traversable) {
            throw new Exception\InvalidArgumentException(
                '$extra must be an array or implement Traversable'
            );
        } elseif ($extra instanceof Traversable) {
            $extra = ArrayUtils::iteratorToArray($extra);
        }

        if ($this->writers->count() === 0) {
            throw new Exception\RuntimeException('No log writer specified');
        }

        $timestamp = new DateTime();

        if (is_array($message)) {
            $message = var_export($message, true);
        }

        $event = array(
            'timestamp'    => $timestamp,
            'priority'     => (int) $priority,
            'priorityName' => $this->priorities[$priority],
            'message'      => (string) $message,
            'extra'        => $extra
        );

        foreach($this->processors->toArray() as $processor) {
            $event = $processor->process($event);
        }

        foreach ($this->writers->toArray() as $writer) {
            $writer->write($event);
        }

        return $this;
    }

    /**
     * @param string $message
     * @param array|Traversable $extra
     * @return Logger
     */
    public function emerg($message, $extra = array())
    {
        return $this->log(self::EMERG, $message, $extra);
    }

    /**
     * @param string $message
     * @param array|Traversable $extra
     * @return Logger
     */
    public function alert($message, $extra = array())
    {
        return $this->log(self::ALERT, $message, $extra);
    }

    /**
     * @param string $message
     * @param array|Traversable $extra
     * @return Logger
     */
    public function crit($message, $extra = array())
    {
        return $this->log(self::CRIT, $message, $extra);
    }

    /**
     * @param string $message
     * @param array|Traversable $extra
     * @return Logger
     */
    public function err($message, $extra = array())
    {
        return $this->log(self::ERR, $message, $extra);
    }

    /**
     * @param string $message
     * @param array|Traversable $extra
     * @return Logger
     */
    public function warn($message, $extra = array())
    {
        return $this->log(self::WARN, $message, $extra);
    }

    /**
     * @param string $message
     * @param array|Traversable $extra
     * @return Logger
     */
    public function notice($message, $extra = array())
    {
        return $this->log(self::NOTICE, $message, $extra);
    }

    /**
     * @param string $message
     * @param array|Traversable $extra
     * @return Logger
     */
    public function info($message, $extra = array())
    {
        return $this->log(self::INFO, $message, $extra);
    }

    /**
     * @param string $message
     * @param array|Traversable $extra
     * @return Logger
     */
    public function debug($message, $extra = array())
    {
        return $this->log(self::DEBUG, $message, $extra);
    }

    /**
     * Register logging system as an error handler to log PHP errors
     *
     * @link http://www.php.net/manual/function.set-error-handler.php
     * @param  Logger $logger
     * @param  bool   $continueNativeHandler
     * @return mixed  Returns result of set_error_handler
     * @throws Exception\InvalidArgumentException if logger is null
     */
    public static function registerErrorHandler(Logger $logger, $continueNativeHandler = false)
    {
        // Only register once per instance
        if (static::$registeredErrorHandler) {
            return false;
        }

        $previous = set_error_handler(
            function ($level, $message, $file, $line, $context) use ($logger, $continueNativeHandler) {
                $iniLevel = error_reporting();

                if ($iniLevel & $level) {
                    if (isset(Logger::$errorPriorityMap[$level])) {
                        $priority = Logger::$errorPriorityMap[$level];
                    } else {
                        $priority = Logger::INFO;
                    }
                    $logger->log($priority, $message, array(
                        'errno'   => $level,
                        'file'    => $file,
                        'line'    => $line,
                        'context' => $context,
                    ));
                }

<<<<<<< HEAD
                return !$continueNativeHandler;
            }
        );

=======
        $errorHandlerMap = static::$errorPriorityMap;

        set_error_handler(function ($errno, $errstr, $errfile, $errline, $errcontext)
            use ($errorHandlerMap, $logger)
        {
            $errorLevel = error_reporting();

            if ($errorLevel & $errno) {
                if (isset($errorHandlerMap[$errno])) {
                    $priority = $errorHandlerMap[$errno];
                } else {
                    $priority = Logger::INFO;
                }
                $logger->log($priority, $errstr, array(
                    'errno' => $errno,
                    'file' => $errfile,
                    'line' => $errline,
                    'context' => $errcontext
                ));
            }
        });
>>>>>>> 3b0b5ddf
        static::$registeredErrorHandler = true;
        return $previous;
    }

    /**
     * Unregister error handler
     *
     */
    public static function unregisterErrorHandler()
    {
        restore_error_handler();
        static::$registeredErrorHandler = false;
    }

    /**
     * Register logging system as an exception handler to log PHP exceptions
     *
     * @link http://www.php.net/manual/en/function.set-exception-handler.php
     * @param Logger $logger
     * @return bool
     * @throws Exception\InvalidArgumentException if logger is null
     */
    public static function registerExceptionHandler(Logger $logger)
    {
        // Only register once per instance
        if (static::$registeredExceptionHandler) {
            return false;
        }

        if ($logger === null) {
            throw new Exception\InvalidArgumentException('Invalid Logger specified');
        }

        $errorPriorityMap = static::$errorPriorityMap;

        set_exception_handler(function ($exception) use ($logger, $errorPriorityMap) {
            $logMessages = array();

            do {
                $priority = Logger::ERR;
                if ($exception instanceof ErrorException && isset($errorPriorityMap[$exception->getSeverity()])) {
                    $priority = $errorPriorityMap[$exception->getSeverity()];
                }

                $extra = array(
                    'file'  => $exception->getFile(),
                    'line'  => $exception->getLine(),
                    'trace' => $exception->getTrace(),
                );
                if (isset($exception->xdebug_message)) {
                    $extra['xdebug'] = $exception->xdebug_message;
                }

                $logMessages[] = array(
                    'priority' => $priority,
                    'message'  => $exception->getMessage(),
                    'extra'    => $extra,
                );
                $exception = $exception->getPrevious();
            } while ($exception);

            foreach (array_reverse($logMessages) as $logMessage) {
                $logger->log($logMessage['priority'], $logMessage['message'], $logMessage['extra']);
            }
        });

        static::$registeredExceptionHandler = true;
        return true;
    }

    /**
     * Unregister exception handler
     */
    public static function unregisterExceptionHandler()
    {
        restore_exception_handler();
        static::$registeredExceptionHandler = false;
    }
}<|MERGE_RESOLUTION|>--- conflicted
+++ resolved
@@ -34,19 +34,11 @@
     const DEBUG  = 7;
 
     /**
-<<<<<<< HEAD
      * Map native PHP errors to priority
      *
      * @var array
      */
     public static $errorPriorityMap = array(
-=======
-     * Map of PHP error constants to log priorities
-     *
-     * @var array
-     */
-    protected static $errorPriorityMap = array(
->>>>>>> 3b0b5ddf
         E_NOTICE            => self::NOTICE,
         E_USER_NOTICE       => self::NOTICE,
         E_WARNING           => self::WARN,
@@ -62,7 +54,6 @@
     );
 
     /**
-<<<<<<< HEAD
      * Registered error handler
      *
      * @var bool
@@ -77,8 +68,6 @@
     protected static $registeredExceptionHandler = false;
 
     /**
-=======
->>>>>>> 3b0b5ddf
      * List of priority code => priority (short) name
      *
      * @var array
@@ -528,52 +517,30 @@
             return false;
         }
 
-        $previous = set_error_handler(
-            function ($level, $message, $file, $line, $context) use ($logger, $continueNativeHandler) {
-                $iniLevel = error_reporting();
-
-                if ($iniLevel & $level) {
-                    if (isset(Logger::$errorPriorityMap[$level])) {
-                        $priority = Logger::$errorPriorityMap[$level];
-                    } else {
-                        $priority = Logger::INFO;
-                    }
-                    $logger->log($priority, $message, array(
-                        'errno'   => $level,
-                        'file'    => $file,
-                        'line'    => $line,
-                        'context' => $context,
-                    ));
-                }
-
-<<<<<<< HEAD
-                return !$continueNativeHandler;
-            }
-        );
-
-=======
         $errorHandlerMap = static::$errorPriorityMap;
 
-        set_error_handler(function ($errno, $errstr, $errfile, $errline, $errcontext)
-            use ($errorHandlerMap, $logger)
+        $previous = set_error_handler(function ($level, $message, $file, $line, $context)
+            use ($logger, $errorHandlerMap, $continueNativeHandler)
         {
-            $errorLevel = error_reporting();
-
-            if ($errorLevel & $errno) {
-                if (isset($errorHandlerMap[$errno])) {
-                    $priority = $errorHandlerMap[$errno];
+            $iniLevel = error_reporting();
+
+            if ($iniLevel & $level) {
+                if (isset(Logger::$errorPriorityMap[$level])) {
+                    $priority = $errorHandlerMap[$level];
                 } else {
                     $priority = Logger::INFO;
                 }
-                $logger->log($priority, $errstr, array(
-                    'errno' => $errno,
-                    'file' => $errfile,
-                    'line' => $errline,
-                    'context' => $errcontext
+                $logger->log($priority, $message, array(
+                    'errno'   => $level,
+                    'file'    => $file,
+                    'line'    => $line,
+                    'context' => $context,
                 ));
             }
+
+            return !$continueNativeHandler;
         });
->>>>>>> 3b0b5ddf
+
         static::$registeredErrorHandler = true;
         return $previous;
     }
