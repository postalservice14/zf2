--- conflicted
+++ resolved
@@ -173,21 +173,16 @@
             }
         }
 
-<<<<<<< HEAD
         if (isset($options['exceptionhandler']) && $options['exceptionhandler'] === true) {
             static::registerExceptionHandler($this);
-=======
-            if (isset($options['fatal_error_shutdownfunction']) && $options['fatal_error_shutdownfunction'] === true) {
-                static::registerFatalErrorShutdownFunction($this);
-            }
-
-        } elseif ($options) {
-            throw new Exception\InvalidArgumentException('Options must be an array or an object implementing \Traversable ');
->>>>>>> af3a04ae
         }
 
         if (isset($options['errorhandler']) && $options['errorhandler'] === true) {
             static::registerErrorHandler($this);
+        }
+
+        if (isset($options['fatal_error_shutdownfunction']) && $options['fatal_error_shutdownfunction'] === true) {
+            static::registerFatalErrorShutdownFunction($this);
         }
     }
 
