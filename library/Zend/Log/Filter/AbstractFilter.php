--- conflicted
+++ resolved
@@ -14,13 +14,8 @@
  *
  * @category   Zend
  * @package    Zend_Log
-<<<<<<< HEAD
- * @subpackage Writer
+ * @subpackage Filter
  * @copyright  Copyright (c) 2005-2011 Zend Technologies USA Inc. (http://www.zend.com)
-=======
- * @subpackage Filter
- * @copyright  Copyright (c) 2005-2010 Zend Technologies USA Inc. (http://www.zend.com)
->>>>>>> e681f0ce
  * @license    http://framework.zend.com/license/new-bsd     New BSD License
  */
 
@@ -37,13 +32,8 @@
  * @uses       \Zend\Log\Factory
  * @category   Zend
  * @package    Zend_Log
-<<<<<<< HEAD
- * @subpackage Writer
+ * @subpackage Filter
  * @copyright  Copyright (c) 2005-2011 Zend Technologies USA Inc. (http://www.zend.com)
-=======
- * @subpackage Filter
- * @copyright  Copyright (c) 2005-2010 Zend Technologies USA Inc. (http://www.zend.com)
->>>>>>> e681f0ce
  * @license    http://framework.zend.com/license/new-bsd     New BSD License
  */
 abstract class AbstractFilter implements Filter, Factory
