<?php
/**
 * Zend Framework
 *
 * LICENSE
 *
 * This source file is subject to the new BSD license that is bundled
 * with this package in the file LICENSE.txt.
 * It is also available through the world-wide-web at this URL:
 * http://framework.zend.com/license/new-bsd
 * If you did not receive a copy of the license and are unable to
 * obtain it through the world-wide-web, please send an email
 * to license@zend.com so we can send you a copy immediately.
 *
 * @category   Zend
 * @package    Zend_Log
 * @subpackage Writer
 * @copyright  Copyright (c) 2005-2010 Zend Technologies USA Inc. (http://www.zend.com)
 * @license    http://framework.zend.com/license/new-bsd     New BSD License
 * @version    $Id$
 */

/**
 * @namespace
 */
namespace Zend\Log\Writer;
use Zend\Log;

/**
 * Writes log messages to syslog
 *
 * @uses       \Zend\Log\Log
 * @uses       \Zend\Log\Writer\AbstractWriter
 * @category   Zend
 * @package    Zend_Log
 * @subpackage Writer
 * @copyright  Copyright (c) 2005-2010 Zend Technologies USA Inc. (http://www.zend.com)
 * @license    http://framework.zend.com/license/new-bsd     New BSD License
 */
class Syslog extends AbstractWriter
{
    /**
     * Maps Zend_Log priorities to PHP's syslog priorities
     * @var array
     */
    protected $_priorities = array(
        Log\Logger::EMERG  => LOG_EMERG,
        Log\Logger::ALERT  => LOG_ALERT,
        Log\Logger::CRIT   => LOG_CRIT,
        Log\Logger::ERR    => LOG_ERR,
        Log\Logger::WARN   => LOG_WARNING,
        Log\Logger::NOTICE => LOG_NOTICE,
        Log\Logger::INFO   => LOG_INFO,
        Log\Logger::DEBUG  => LOG_DEBUG,
    );

    /**
     * The default log priority - for unmapped custom priorities
     * @var string
     */
    protected $_defaultPriority = LOG_NOTICE;

    /**
     * Last application name set by a syslog-writer instance
     * @var string
     */
    protected static $_lastApplication;

    /**
     * Last facility name set by a syslog-writer instance
     * @var string
     */
    protected static $_lastFacility;

    /**
     * Application name used by this syslog-writer instance
     * @var string
     */
    protected $_application = 'Zend_Log';

    /**
     * Facility used by this syslog-writer instance
     * @var int
     */
    protected $_facility = LOG_USER;

    /**
     * _validFacilities
     *
     * @var array
     */
    protected $_validFacilities = array();

    /**
     * Class constructor
     *
     * @param  array $options Array of options; may include "application" and "facility" keys
     * @return void
     */
    public function __construct(array $params = array())
    {
        if (isset($params['application'])) {
            $this->_application = $params['application'];
        }

        $runInitializeSyslog = true;
        if (isset($params['facility'])) {
            $this->_facility = $this->setFacility($params['facility']);
            $runInitializeSyslog = false;
        }

        if ($runInitializeSyslog) {
            $this->_initializeSyslog();
        }
    }

    /**
     * Create a new instance of Zend_Log_Writer_Syslog
<<<<<<< HEAD
     * 
     * @param  array|\Zend\Config\Config $config
     * @return \Zend\Log\Writer\Syslog
     * @throws \Zend\Log\Exception
=======
     *
     * @param  array|Zend_Config $config
     * @return Zend_Log_Writer_Syslog
     * @throws Zend_Log_Exception
>>>>>>> 85a932b0
     */
    static public function factory($config = array())
    {
        return new self(self::_parseConfig($config));
    }

    /**
     * Initialize values facilities
     *
     * @return void
     */
    protected function _initializeValidFacilities()
    {
        $constants = array(
            'LOG_AUTH',
            'LOG_AUTHPRIV',
            'LOG_CRON',
            'LOG_DAEMON',
            'LOG_KERN',
            'LOG_LOCAL0',
            'LOG_LOCAL1',
            'LOG_LOCAL2',
            'LOG_LOCAL3',
            'LOG_LOCAL4',
            'LOG_LOCAL5',
            'LOG_LOCAL6',
            'LOG_LOCAL7',
            'LOG_LPR',
            'LOG_MAIL',
            'LOG_NEWS',
            'LOG_SYSLOG',
            'LOG_USER',
            'LOG_UUCP'
        );

        foreach ($constants as $constant) {
            if (defined($constant)) {
                $this->_validFacilities[] = constant($constant);
            }
        }
    }

    /**
     * Initialize syslog / set application name and facility
     *
     * @return void
     */
    protected function _initializeSyslog()
    {
        self::$_lastApplication = $this->_application;
        self::$_lastFacility    = $this->_facility;
        openlog($this->_application, LOG_PID, $this->_facility);
    }

    /**
     * Set syslog facility
     *
     * @param  int $facility Syslog facility
     * @return void
     * @throws Zend_Log_Exception for invalid log facility
     */
    public function setFacility($facility)
    {
        if ($this->_facility === $facility) {
            return;
        }

        if (!count($this->_validFacilities)) {
            $this->_initializeValidFacilities();
        }

        if (!in_array($facility, $this->_validFacilities)) {
            require_once 'Zend/Log/Exception.php';
            throw new Zend_Log_Exception('Invalid log facility provided; please see http://php.net/openlog for a list of valid facility values');
        }

        if ('WIN' == strtoupper(substr(PHP_OS, 0, 3))
            && ($facility !== LOG_USER)
        ) {
            require_once 'Zend/Log/Exception.php';
            throw new Zend_Log_Exception('Only LOG_USER is a valid log facility on Windows');
        }

        $this->_facility = $facility;
        $this->_initializeSyslog();
    }

    /**
     * Set application name
     *
     * @param  string $application Application name
     * @return void
     */
    public function setApplicationName($application)
    {
        if ($this->_application === $application) {
            return;
        }
        $this->_application = $application;
        $this->_initializeSyslog();
    }

    /**
     * Close syslog.
     *
     * @return void
     */
    public function shutdown()
    {
        closelog();
    }

    /**
     * Write a message to syslog.
     *
     * @param  array $event  event data
     * @return void
     */
    protected function _write($event)
    {
        if (array_key_exists($event['priority'], $this->_priorities)) {
            $priority = $this->_priorities[$event['priority']];
        } else {
            $priority = $this->_defaultPriority;
        }

        if ($this->_application !== self::$_lastApplication
            || $this->_facility !== self::$_lastFacility)
        {
            $this->_initializeSyslog();
        }

        syslog($priority, $event['message']);
    }
}<|MERGE_RESOLUTION|>--- conflicted
+++ resolved
@@ -116,17 +116,10 @@
 
     /**
      * Create a new instance of Zend_Log_Writer_Syslog
-<<<<<<< HEAD
-     * 
+     *
      * @param  array|\Zend\Config\Config $config
      * @return \Zend\Log\Writer\Syslog
      * @throws \Zend\Log\Exception
-=======
-     *
-     * @param  array|Zend_Config $config
-     * @return Zend_Log_Writer_Syslog
-     * @throws Zend_Log_Exception
->>>>>>> 85a932b0
      */
     static public function factory($config = array())
     {
