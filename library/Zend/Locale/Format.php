<?php
/**
 * Zend Framework
 *
 * LICENSE
 *
 * This source file is subject to the new BSD license that is bundled
 * with this package in the file LICENSE.txt.
 * It is also available through the world-wide-web at this URL:
 * http://framework.zend.com/license/new-bsd
 * If you did not receive a copy of the license and are unable to
 * obtain it through the world-wide-web, please send an email
 * to license@zend.com so we can send you a copy immediately.
 *
 * @category   Zend
 * @package    Zend_Locale
 * @subpackage Format
 * @copyright  Copyright (c) 2005-2010 Zend Technologies USA Inc. (http://www.zend.com)
 * @version    $Id$
 * @license    http://framework.zend.com/license/new-bsd     New BSD License
 */

/**
 * @namespace
 */
namespace Zend\Locale;

/**
 * @uses       \Zend\Locale\Locale
 * @uses       \Zend\Locale\Data
 * @uses       \Zend\Locale\Exception
 * @uses       \Zend\Locale\Math
 * @category   Zend
 * @package    Zend_Locale
 * @subpackage Format
 * @copyright  Copyright (c) 2005-2010 Zend Technologies USA Inc. (http://www.zend.com)
 * @license    http://framework.zend.com/license/new-bsd     New BSD License
 */
class Format
{
    const STANDARD   = 'auto';

    private static $_options = array('date_format'   => null,
                                     'number_format' => null,
                                     'format_type'   => 'iso',
                                     'fix_date'      => false,
                                     'locale'        => null,
                                     'cache'         => null,
                                     'disableCache'  => false,
                                     'precision'     => null);

    /**
     * Sets class wide options, if no option was given, the actual set options will be returned
     * The 'precision' option of a value is used to truncate or stretch extra digits. -1 means not to touch the extra digits.
     * The 'locale' option helps when parsing numbers and dates using separators and month names.
     * The date format 'format_type' option selects between CLDR/ISO date format specifier tokens and PHP's date() tokens.
     * The 'fix_date' option enables or disables heuristics that attempt to correct invalid dates.
     * The 'number_format' option can be used to specify a default number format string
     * The 'date_format' option can be used to specify a default date format string, but beware of using getDate(),
     * checkDateFormat() and getTime() after using setOptions() with a 'format'.  To use these four methods
     * with the default date format for a locale, use array('date_format' => null, 'locale' => $locale) for their options.
     *
     * @param  array  $options  Array of options, keyed by option name: format_type = 'iso' | 'php', fix_date = true | false,
     *                          locale = Zend_Locale | locale string, precision = whole number between -1 and 30
     * @throws \Zend\Locale\Exception
     * @return Options array if no option was given
     */
    public static function setOptions(array $options = array())
    {
        self::$_options = self::_checkOptions($options) + self::$_options;
        return self::$_options;
    }

    /**
     * Internal function for checking the options array of proper input values
     * See {@link setOptions()} for details.
     *
     * @param  array  $options  Array of options, keyed by option name: format_type = 'iso' | 'php', fix_date = true | false,
     *                          locale = Zend_Locale | locale string, precision = whole number between -1 and 30
     * @throws \Zend\Locale\Exception
     * @return Options array if no option was given
     */
    private static function _checkOptions(array $options = array())
    {
        if (count($options) == 0) {
            return self::$_options;
        }
        foreach ($options as $name => $value) {
            $name  = strtolower($name);
            if ($name !== 'locale') {
                if (gettype($value) === 'string') {
                    $value = strtolower($value);
                }
            }

            switch($name) {
                case 'number_format' :
                    if ($value == self::STANDARD) {
                        $locale = self::$_options['locale'];
                        if (isset($options['locale'])) {
                            $locale = $options['locale'];
                        }
                        $options['number_format'] = Data::getContent($locale, 'decimalnumber');
                    } else if ((gettype($value) !== 'string') and ($value !== NULL)) {
                        throw new Exception("Unknown number format type '" . gettype($value) . "'. "
                            . "Format '$value' must be a valid number format string.");
                    }
                    break;

                case 'date_format' :
                    if ($value == self::STANDARD) {
                        $locale = self::$_options['locale'];
                        if (isset($options['locale'])) {
                            $locale = $options['locale'];
                        }
                        $options['date_format'] = self::getDateFormat($locale);
                    } else if ((gettype($value) !== 'string') and ($value !== NULL)) {
                        throw new Exception("Unknown dateformat type '" . gettype($value) . "'. "
                            . "Format '$value' must be a valid ISO or PHP date format string.");
                    } else {
                        if (((isset($options['format_type']) === true) and ($options['format_type'] == 'php')) or
                            ((isset($options['format_type']) === false) and (self::$_options['format_type'] == 'php'))) {
                            $options['date_format'] = self::convertPhpToIsoFormat($value);
                        }
                    }
                    break;

                case 'format_type' :
                    if (($value != 'php') && ($value != 'iso')) {
                        throw new Exception("Unknown date format type '$value'. Only 'iso' and 'php'"
                           . " are supported.");
                    }
                    break;

                case 'fix_date' :
                    if (($value !== true) && ($value !== false)) {
                        throw new Exception("Enabling correction of dates must be either true or false"
                            . "(fix_date='$value').");
                    }
                    break;

                case 'locale' :
                    $options['locale'] = Locale::findLocale($value);
                    break;

                case 'cache' :
                    if ($value instanceof \Zend\Cache\Core) {
                        Data::setCache($value);
                    }
                    break;

                case 'disablecache' :
                    Data::disableCache($value);
                    break;

                case 'precision' :
                    if ($value === NULL) {
                        $value = -1;
                    }

                    if (($value < -1) || ($value > 30)) {
                        throw new Exception("'$value' precision is not a whole number less than 30.");
                    }
                    break;

                default:
                    throw new Exception("Unknown option: '$name' = '$value'");
                    break;

            }
        }

        return $options;
    }

    /**
     * Changes the numbers/digits within a given string from one script to another
     * 'Decimal' representated the stardard numbers 0-9, if a script does not exist
     * an exception will be thrown.
     *
     * Examples for conversion from Arabic to Latin numerals:
     *   convertNumerals('١١٠ Tests', 'Arab'); -> returns '100 Tests'
     * Example for conversion from Latin to Arabic numerals:
     *   convertNumerals('100 Tests', 'Latn', 'Arab'); -> returns '١١٠ Tests'
     *
     * @param  string  $input  String to convert
     * @param  string  $from   Script to parse, see {@link Zend_Locale::getScriptList()} for details.
     * @param  string  $to     OPTIONAL Script to convert to
     * @return string  Returns the converted input
     * @throws \Zend\Locale\Exception
     */
    public static function convertNumerals($input, $from, $to = null)
    {
        $from   = strtolower($from);
        $source = Data::getContent('en', 'numberingsystem', $from);
        if (empty($source)) {
            throw new Exception("Unknown script '$from'. Use 'Latn' for digits 0,1,2,3,4,5,6,7,8,9.");
        }

        if ($to !== null) {
            $to     = strtolower($to);
            $target = Data::getContent('en', 'numberingsystem', $to);
            if (empty($target)) {
                throw new Exception("Unknown script '$to'. Use 'Latn' for digits 0,1,2,3,4,5,6,7,8,9.");
            }
        } else {
            $target = '0123456789';
        }

        for ($x = 0; $x < 10; ++$x) {
            $asource[$x] = "/" . iconv_substr($source, $x, 1, 'UTF-8') . "/u";
            $atarget[$x] = iconv_substr($target, $x, 1, 'UTF-8');
        }

        return preg_replace($asource, $atarget, $input);
    }

    /**
     * Returns the normalized number from a localized one
     * Parsing depends on given locale (grouping and decimal)
     *
     * Examples for input:
     * '2345.4356,1234' = 23455456.1234
     * '+23,3452.123' = 233452.123
     * '12343 ' = 12343
     * '-9456' = -9456
     * '0' = 0
     *
     * @param  string $input    Input string to parse for numbers
     * @param  array  $options  Options: locale, precision. See {@link setOptions()} for details.
     * @return string Returns the extracted number
     * @throws \Zend\Locale\Exception
     */
    public static function getNumber($input, array $options = array())
    {
        $options = self::_checkOptions($options) + self::$_options;
        if (!is_string($input)) {
            return $input;
        }

        if (!self::isNumber($input, $options)) {
            throw new Exception('No localized value in ' . $input . ' found, or the given number does not match the localized format');
        }

        // Get correct signs for this locale
        $symbols = Data::getList($options['locale'],'symbols');
        // Change locale input to be default number
        if ((strpos($input, $symbols['minus']) !== false) ||
            (strpos($input, '-') !== false)) {
            $input = strtr($input, array($symbols['minus'] => '', '-' => ''));
            $input = '-' . $input;
        }

        $input = str_replace($symbols['group'],'', $input);
        if (strpos($input, $symbols['decimal']) !== false) {
            if ($symbols['decimal'] != '.') {
                $input = str_replace($symbols['decimal'], ".", $input);
            }

            $pre = substr($input, strpos($input, '.') + 1);
            if ($options['precision'] === null) {
                $options['precision'] = strlen($pre);
            }

            if (strlen($pre) >= $options['precision']) {
                $input = substr($input, 0, strlen($input) - strlen($pre) + $options['precision']);
            }

            if (($options['precision'] == 0) && ($input[strlen($input) - 1] == '.')) {
                $input = substr($input, 0, -1);
            }
        }

        return $input;
    }

    /**
     * Returns a locale formatted number depending on the given options.
     * The seperation and fraction sign is used from the set locale.
     * ##0.#  -> 12345.12345 -> 12345.12345
     * ##0.00 -> 12345.12345 -> 12345.12
     * ##,##0.00 -> 12345.12345 -> 12,345.12
     *
     * @param   string  $input    Localized number string
     * @param   array   $options  Options: number_format, locale, precision. See {@link setOptions()} for details.
     * @return  string  locale formatted number
     * @throws \Zend\Locale\Exception
     */
    public static function toNumber($value, array $options = array())
    {
        $value             = Math::normalize($value);
        $value             = Math::floatalize($value);
        $options           = self::_checkOptions($options) + self::$_options;
        $options['locale'] = (string) $options['locale'];

        // Get correct signs for this locale
        $symbols = Data::getList($options['locale'], 'symbols');
        $oenc = iconv_get_encoding('internal_encoding');
        iconv_set_encoding('internal_encoding', 'UTF-8');

        // Get format
        $format = $options['number_format'];
        if ($format === null) {
            $format  = Data::getContent($options['locale'], 'decimalnumber');
            $format  = self::_seperateFormat($format, $value, $options['precision']);

            if ($options['precision'] !== null) {
                $value   = Math::normalize(Math::round($value, $options['precision']));
            }
        } else {
            // seperate negative format pattern when available
            $format  = self::_seperateFormat($format, $value, $options['precision']);
            if (strpos($format, '.')) {
                if (is_numeric($options['precision'])) {
                    $value = Math::round($value, $options['precision']);
                } else {
                    if (substr($format, iconv_strpos($format, '.') + 1, 3) == '###') {
                        $options['precision'] = null;
                    } else {
                        $options['precision'] = iconv_strlen(iconv_substr($format, iconv_strpos($format, '.') + 1,
                                                             iconv_strrpos($format, '0') - iconv_strpos($format, '.')));
                        $format = iconv_substr($format, 0, iconv_strpos($format, '.') + 1) . '###'
                                . iconv_substr($format, iconv_strrpos($format, '0') + 1);
                    }
                }
            } else {
                $value = Math::round($value, 0);
                $options['precision'] = 0;
            }
            $value = Math::normalize($value);
        }

        if (iconv_strpos($format, '0') === false) {
            iconv_set_encoding('internal_encoding', $oenc);
            throw new Exception('Wrong format... missing 0');
        }

        // get number parts
        $pos = iconv_strpos($value, '.');
        if ($pos !== false) {
            if ($options['precision'] === null) {
                $precstr = iconv_substr($value, $pos + 1);
            } else {
                $precstr = iconv_substr($value, $pos + 1, $options['precision']);
                if (iconv_strlen($precstr) < $options['precision']) {
                    $precstr = $precstr . str_pad("0", ($options['precision'] - iconv_strlen($precstr)), "0");
                }
            }
        } else {
            if ($options['precision'] > 0) {
                $precstr = str_pad("0", ($options['precision']), "0");
            }
        }

        if ($options['precision'] === null) {
            if (isset($precstr)) {
                $options['precision'] = iconv_strlen($precstr);
            } else {
                $options['precision'] = 0;
            }
        }

        // get fraction and format lengths
        if (strpos($value, '.') !== false) {
            $number = substr((string) $value, 0, strpos($value, '.'));
        } else {
            $number = $value;
        }

        $prec = call_user_func(Math::$sub, $value, $number, $options['precision']);
        $prec = Math::floatalize($prec);
        $prec = Math::normalize($prec);
        if (iconv_strpos($prec, '-') !== false) {
            $prec = iconv_substr($prec, 1);
        }

        if (($prec == 0) and ($options['precision'] > 0)) {
            $prec = "0.0";
        }

        if (($options['precision'] + 2) > iconv_strlen($prec)) {
            $prec = str_pad((string) $prec, $options['precision'] + 2, "0", STR_PAD_RIGHT);
        }

        if (iconv_strpos($number, '-') !== false) {
            $number = iconv_substr($number, 1);
        }
        $group  = iconv_strrpos($format, ',');
        $group2 = iconv_strpos ($format, ',');
        $point  = iconv_strpos ($format, '0');
        // Add fraction
        $rest = "";
        if (iconv_strpos($format, '.')) {
            $rest   = iconv_substr($format, iconv_strpos($format, '.') + 1);
            $length = iconv_strlen($rest);
            for($x = 0; $x < $length; ++$x) {
                if (($rest[0] == '0') || ($rest[0] == '#')) {
                    $rest = iconv_substr($rest, 1);
                }
            }
            $format = iconv_substr($format, 0, iconv_strlen($format) - iconv_strlen($rest));
        }

        if ($options['precision'] == '0') {
            if (iconv_strrpos($format, '-') != 0) {
                $format = iconv_substr($format, 0, $point)
                        . iconv_substr($format, iconv_strrpos($format, '#') + 2);
            } else {
                $format = iconv_substr($format, 0, $point);
            }
        } else {
            $format = iconv_substr($format, 0, $point) . $symbols['decimal']
                               . iconv_substr($prec, 2);
        }

        $format .= $rest;
        // Add seperation
        if ($group == 0) {
            // no seperation
            $format = $number . iconv_substr($format, $point);
        } else if ($group == $group2) {
            // only 1 seperation
            $seperation = ($point - $group);
            for ($x = iconv_strlen($number); $x > $seperation; $x -= $seperation) {
                if (iconv_substr($number, 0, $x - $seperation) !== "") {
                    $number = iconv_substr($number, 0, $x - $seperation) . $symbols['group']
                            . iconv_substr($number, $x - $seperation);
                }
            }
            $format = iconv_substr($format, 0, iconv_strpos($format, '#')) . $number . iconv_substr($format, $point);
        } else {

            // 2 seperations
            if (iconv_strlen($number) > ($point - $group)) {
                $seperation = ($point - $group);
                $number = iconv_substr($number, 0, iconv_strlen($number) - $seperation) . $symbols['group']
                        . iconv_substr($number, iconv_strlen($number) - $seperation);

                if ((iconv_strlen($number) - 1) > ($point - $group + 1)) {
                    $seperation2 = ($group - $group2 - 1);
                    for ($x = iconv_strlen($number) - $seperation2 - 2; $x > $seperation2; $x -= $seperation2) {
                        $number = iconv_substr($number, 0, $x - $seperation2) . $symbols['group']
                                . iconv_substr($number, $x - $seperation2);
                    }
                }

            }
            $format = iconv_substr($format, 0, iconv_strpos($format, '#')) . $number . iconv_substr($format, $point);
        }
        // set negative sign
        if (call_user_func(Math::$comp, $value, 0, $options['precision']) < 0) {
            if (iconv_strpos($format, '-') === false) {
                $format = $symbols['minus'] . $format;
            } else {
                $format = str_replace('-', $symbols['minus'], $format);
            }
        }

        iconv_set_encoding('internal_encoding', $oenc);
        return (string) $format;
    }

    private static function _seperateFormat($format, $value, $precision)
    {
        if (iconv_strpos($format, ';') !== false) {
            if (call_user_func(Math::$comp, $value, 0, $precision) < 0) {
                $tmpformat = iconv_substr($format, iconv_strpos($format, ';') + 1);
                if ($tmpformat[0] == '(') {
                    $format = iconv_substr($format, 0, iconv_strpos($format, ';'));
                } else {
                    $format = $tmpformat;
                }
            } else {
                $format = iconv_substr($format, 0, iconv_strpos($format, ';'));
            }
        }

        return $format;
    }


    /**
     * Checks if the input contains a normalized or localized number
     *
     * @param   string  $input    Localized number string
     * @param   array   $options  Options: locale. See {@link setOptions()} for details.
     * @return  boolean           Returns true if a number was found
     */
    public static function isNumber($input, array $options = array())
    {
        $options = self::_checkOptions($options) + self::$_options;

        // Get correct signs for this locale
        $symbols = Data::getList($options['locale'],'symbols');

        $regexs = self::_getRegexForType('decimalnumber', $options);
        $regexs = array_merge($regexs, self::_getRegexForType('scientificnumber', $options));
        if (!empty($input) && ($input[0] == $symbols['decimal'])) {
            $input = 0 . $input;
        }
        foreach ($regexs as $regex) {
            preg_match($regex, $input, $found);
            if (isset($found[0])) {
                return true;
            }
        }

        return false;
    }

    /**
     * Internal method to convert cldr number syntax into regex
     *
     * @param  string $type
     * @return string
     */
    private static function _getRegexForType($type, $options)
    {
        $decimal  = Data::getContent($options['locale'], $type);
        $decimal  = preg_replace('/[^#0,;\.\-Ee]/u', '',$decimal);
        $patterns = explode(';', $decimal);

        if (count($patterns) == 1) {
            $patterns[1] = '-' . $patterns[0];
        }

        $symbols = Data::getList($options['locale'],'symbols');

        foreach($patterns as $pkey => $pattern) {
            $regex[$pkey]  = '/^';
            $rest   = 0;
            $end    = null;
            if (strpos($pattern, '.') !== false) {
                $end     = substr($pattern, strpos($pattern, '.') + 1);
                $pattern = substr($pattern, 0, -strlen($end) - 1);
            }

            if (strpos($pattern, ',') !== false) {
                $parts = explode(',', $pattern);
                $count = count($parts);
                foreach($parts as $key => $part) {
                    switch ($part) {
                        case '#':
                        case '-#':
                            if ($part[0] == '-') {
                                $regex[$pkey] .= '[' . $symbols['minus'] . '-]{0,1}';
                            } else {
                                $regex[$pkey] .= '[' . $symbols['plus'] . '+]{0,1}';
                            }

                            if (($parts[$key + 1]) == '##0')  {
                                $regex[$pkey] .= '[0-9]{1,3}';
                            } else if (($parts[$key + 1]) == '##') {
                                $regex[$pkey] .= '[0-9]{1,2}';
                            } else {
                                throw new Exception('Unsupported token for numberformat (Pos 1):"' . $pattern . '"');
                            }
                            break;
                        case '##':
                            if ($parts[$key + 1] == '##0') {
                                $regex[$pkey] .=  '(\\' . $symbols['group'] . '{0,1}[0-9]{2})*';
                            } else {
                                throw new Exception('Unsupported token for numberformat (Pos 2):"' . $pattern . '"');
                            }
                            break;
                        case '##0':
                            if ($parts[$key - 1] == '##') {
                                $regex[$pkey] .= '[0-9]';
                            } else if (($parts[$key - 1] == '#') || ($parts[$key - 1] == '-#')) {
                                $regex[$pkey] .= '(\\' . $symbols['group'] . '{0,1}[0-9]{3})*';
                            } else {
                                throw new Exception('Unsupported token for numberformat (Pos 3):"' . $pattern . '"');
                            }
                            break;
                        case '#0':
                            if ($key == 0) {
                                $regex[$pkey] .= '[0-9]*';
                            } else {
                                throw new Exception('Unsupported token for numberformat (Pos 4):"' . $pattern . '"');
                            }
                            break;
                    }
                }
            }

            if (strpos($pattern, 'E') !== false) {
                if (($pattern == '#E0') || ($pattern == '#E00')) {
                    $regex[$pkey] .= '[' . $symbols['plus']. '+]{0,1}[0-9]{1,}(\\' . $symbols['decimal'] . '[0-9]{1,})*[eE][' . $symbols['plus']. '+]{0,1}[0-9]{1,}';
                } else if (($pattern == '-#E0') || ($pattern == '-#E00')) {
                    $regex[$pkey] .= '[' . $symbols['minus']. '-]{0,1}[0-9]{1,}(\\' . $symbols['decimal'] . '[0-9]{1,})*[eE][' . $symbols['minus']. '-]{0,1}[0-9]{1,}';
                } else {
                    throw new Exception('Unsupported token for numberformat (Pos 5):"' . $pattern . '"');
                }
            }

            if (!empty($end)) {
                if ($end == '###') {
                    $regex[$pkey] .= '(\\' . $symbols['decimal'] . '{1}[0-9]{1,}){0,1}';
                } else if ($end == '###-') {
                    $regex[$pkey] .= '(\\' . $symbols['decimal'] . '{1}[0-9]{1,}){0,1}[' . $symbols['minus']. '-]';
                } else {
                    throw new Exception('Unsupported token for numberformat (Pos 6):"' . $pattern . '"');
                }
            }

            $regex[$pkey] .= '$/u';
        }

        return $regex;
    }

    /**
     * Alias for getNumber
     *
     * @param   string  $value    Number to localize
     * @param   array   $options  Options: locale, precision. See {@link setOptions()} for details.
     * @return  float
     */
    public static function getFloat($input, array $options = array())
    {
        return floatval(self::getNumber($input, $options));
    }

    /**
     * Returns a locale formatted integer number
     * Alias for toNumber()
     *
     * @param   string  $value    Number to normalize
     * @param   array   $options  Options: locale, precision. See {@link setOptions()} for details.
     * @return  string  Locale formatted number
     */
    public static function toFloat($value, array $options = array())
    {
        $options['number_format'] = self::STANDARD;
        return self::toNumber($value, $options);
    }

    /**
     * Returns if a float was found
     * Alias for isNumber()
     *
     * @param   string  $input    Localized number string
     * @param   array   $options  Options: locale. See {@link setOptions()} for details.
     * @return  boolean           Returns true if a number was found
     */
    public static function isFloat($value, array $options = array())
    {
        return self::isNumber($value, $options);
    }

    /**
     * Returns the first found integer from an string
     * Parsing depends on given locale (grouping and decimal)
     *
     * Examples for input:
     * '  2345.4356,1234' = 23455456
     * '+23,3452.123' = 233452
     * ' 12343 ' = 12343
     * '-9456km' = -9456
     * '0' = 0
     * '(-){0,1}(\d+(\.){0,1})*(\,){0,1})\d+'
     *
     * @param   string   $input    Input string to parse for numbers
     * @param   array    $options  Options: locale. See {@link setOptions()} for details.
     * @return  integer            Returns the extracted number
     */
    public static function getInteger($input, array $options = array())
    {
        $options['precision'] = 0;
        return intval(self::getFloat($input, $options));
    }

    /**
     * Returns a localized number
     *
     * @param   string  $value    Number to normalize
     * @param   array   $options  Options: locale. See {@link setOptions()} for details.
     * @return  string            Locale formatted number
     */
    public static function toInteger($value, array $options = array())
    {
        $options['precision'] = 0;
        $options['number_format'] = self::STANDARD;
        return self::toNumber($value, $options);
    }

    /**
     * Returns if a integer was found
     *
     * @param   string  $input    Localized number string
     * @param   array   $options  Options: locale. See {@link setOptions()} for details.
     * @return  boolean           Returns true if a integer was found
     */
    public static function isInteger($value, array $options = array())
    {
        if (!self::isNumber($value, $options)) {
            return false;
        }

        if (self::getInteger($value, $options) == self::getFloat($value, $options)) {
            return true;
        }

        return false;
    }

    /**
     * Converts a format string from PHP's date format to ISO format
     * Remember that Zend Date always returns localized string, so a month name which returns the english
     * month in php's date() will return the translated month name with this function... use 'en' as locale
     * if you are in need of the original english names
     *
     * The conversion has the following restrictions:
     * 'a', 'A' - Meridiem is not explicit upper/lowercase, you have to upper/lowercase the translated value yourself
     *
     * @param  string  $format  Format string in PHP's date format
     * @return string           Format string in ISO format
     */
    public static function convertPhpToIsoFormat($format)
    {
        if ($format === null) {
            return null;
        }

        $convert = array('d' => 'dd'  , 'D' => 'EE'  , 'j' => 'd'   , 'l' => 'EEEE', 'N' => 'eee' , 'S' => 'SS'  ,
                         'w' => 'e'   , 'z' => 'D'   , 'W' => 'ww'  , 'F' => 'MMMM', 'm' => 'MM'  , 'M' => 'MMM' ,
                         'n' => 'M'   , 't' => 'ddd' , 'L' => 'l'   , 'o' => 'YYYY', 'Y' => 'yyyy', 'y' => 'yy'  ,
                         'a' => 'a'   , 'A' => 'a'   , 'B' => 'B'   , 'g' => 'h'   , 'G' => 'H'   , 'h' => 'hh'  ,
                         'H' => 'HH'  , 'i' => 'mm'  , 's' => 'ss'  , 'e' => 'zzzz', 'I' => 'I'   , 'O' => 'Z'   ,
                         'P' => 'ZZZZ', 'T' => 'z'   , 'Z' => 'X'   , 'c' => 'yyyy-MM-ddTHH:mm:ssZZZZ',
                         'r' => 'r'   , 'U' => 'U');
        $values = str_split($format);
        foreach ($values as $key => $value) {
            if (isset($convert[$value]) === true) {
                $values[$key] = $convert[$value];
            }
        }

        return join($values);
    }

    /**
     * Parse date and split in named array fields
     *
     * @param   string  $date     Date string to parse
     * @param   array   $options  Options: format_type, fix_date, locale, date_format. See {@link setOptions()} for details.
     * @return  array             Possible array members: day, month, year, hour, minute, second, fixed, format
     */
    private static function _parseDate($date, $options)
    {
        $options = self::_checkOptions($options) + self::$_options;
        $test = array('h', 'H', 'm', 's', 'y', 'Y', 'M', 'd', 'D', 'E', 'S', 'l', 'B', 'I',
                       'X', 'r', 'U', 'G', 'w', 'e', 'a', 'A', 'Z', 'z', 'v');

        $format = $options['date_format'];
        $number = $date; // working copy
        $result['date_format'] = $format; // save the format used to normalize $number (convenience)
        $result['locale'] = $options['locale']; // save the locale used to normalize $number (convenience)

        $oenc = iconv_get_encoding('internal_encoding');
        iconv_set_encoding('internal_encoding', 'UTF-8');
        $day   = iconv_strpos($format, 'd');
        $month = iconv_strpos($format, 'M');
        $year  = iconv_strpos($format, 'y');
        $hour  = iconv_strpos($format, 'H');
        $min   = iconv_strpos($format, 'm');
        $sec   = iconv_strpos($format, 's');
        $am    = null;
        if ($hour === false) {
            $hour = iconv_strpos($format, 'h');
        }
        if ($year === false) {
            $year = iconv_strpos($format, 'Y');
        }
        if ($day === false) {
            $day = iconv_strpos($format, 'E');
            if ($day === false) {
                $day = iconv_strpos($format, 'D');
            }
        }

        if ($day !== false) {
            $parse[$day]   = 'd';
            if (!empty($options['locale']) && ($options['locale'] !== 'root') &&
                (!is_object($options['locale']) || ((string) $options['locale'] !== 'root'))) {
                // erase day string
                    $daylist = Data::getList($options['locale'], 'day');
                foreach($daylist as $key => $name) {
                    if (iconv_strpos($number, $name) !== false) {
                        $number = str_replace($name, "EEEE", $number);
                        break;
                    }
                }
            }
        }
        $position = false;

        if ($month !== false) {
            $parse[$month] = 'M';
            if (!empty($options['locale']) && ($options['locale'] !== 'root') &&
                (!is_object($options['locale']) || ((string) $options['locale'] !== 'root'))) {
                    // prepare to convert month name to their numeric equivalents, if requested,
                    // and we have a $options['locale']
                    $position = self::_replaceMonth($number, Data::getList($options['locale'],
                        'month'));
                if ($position === false) {
                    $position = self::_replaceMonth($number, Data::getList($options['locale'],
                        'month', array('gregorian', 'format', 'abbreviated')));
                }
            }
        }
        if ($year !== false) {
            $parse[$year]  = 'y';
        }
        if ($hour !== false) {
            $parse[$hour] = 'H';
        }
        if ($min !== false) {
            $parse[$min] = 'm';
        }
        if ($sec !== false) {
            $parse[$sec] = 's';
        }

        if (empty($parse)) {
            iconv_set_encoding('internal_encoding', $oenc);
            throw new Exception("Unknown date format, neither date nor time in '" . $format . "' found");
        }
        ksort($parse);

        // get daytime
        if (iconv_strpos($format, 'a') !== false) {
            if (iconv_strpos(strtoupper($number), strtoupper(Data::getContent($options['locale'], 'am'))) !== false) {
                $am = true;
            } else if (iconv_strpos(strtoupper($number), strtoupper(Data::getContent($options['locale'], 'pm'))) !== false) {
                $am = false;
            }
        }

        // split number parts
        $split = false;
        preg_match_all('/\d+/u', $number, $splitted);

        if (count($splitted[0]) == 0) {
            iconv_set_encoding('internal_encoding', $oenc);
            throw new Exception("No date part in '$date' found.");
        }
        if (count($splitted[0]) == 1) {
            $split = 0;
        }
        $cnt = 0;
        foreach($parse as $key => $value) {

            switch($value) {
                case 'd':
                    if ($split === false) {
                        if (count($splitted[0]) > $cnt) {
                            $result['day']    = $splitted[0][$cnt];
                        }
                    } else {
                        $result['day'] = iconv_substr($splitted[0][0], $split, 2);
                        $split += 2;
                    }
                    ++$cnt;
                    break;
                case 'M':
                    if ($split === false) {
                        if (count($splitted[0]) > $cnt) {
                            $result['month']  = $splitted[0][$cnt];
                        }
                    } else {
                        $result['month'] = iconv_substr($splitted[0][0], $split, 2);
                        $split += 2;
                    }
                    ++$cnt;
                    break;
                case 'y':
                    $length = 2;
                    if ((iconv_substr($format, $year, 4) == 'yyyy')
                     || (iconv_substr($format, $year, 4) == 'YYYY')) {
                        $length = 4;
                    }

                    if ($split === false) {
                        if (count($splitted[0]) > $cnt) {
                            $result['year']   = $splitted[0][$cnt];
                        }
                    } else {
                        $result['year']   = iconv_substr($splitted[0][0], $split, $length);
                        $split += $length;
                    }

                    ++$cnt;
                    break;
                case 'H':
                    if ($split === false) {
                        if (count($splitted[0]) > $cnt) {
                            $result['hour']   = $splitted[0][$cnt];
                        }
                    } else {
                        $result['hour']   = iconv_substr($splitted[0][0], $split, 2);
                        $split += 2;
                    }
                    ++$cnt;
                    break;
                case 'm':
                    if ($split === false) {
                        if (count($splitted[0]) > $cnt) {
                            $result['minute'] = $splitted[0][$cnt];
                        }
                    } else {
                        $result['minute'] = iconv_substr($splitted[0][0], $split, 2);
                        $split += 2;
                    }
                    ++$cnt;
                    break;
                case 's':
                    if ($split === false) {
                        if (count($splitted[0]) > $cnt) {
                            $result['second'] = $splitted[0][$cnt];
                        }
                    } else {
                        $result['second'] = iconv_substr($splitted[0][0], $split, 2);
                        $split += 2;
                    }
                    ++$cnt;
                    break;
            }
        }

        // AM/PM correction
        if ($hour !== false) {
            if (($am === true) and ($result['hour'] == 12)){
                $result['hour'] = 0;
            } else if (($am === false) and ($result['hour'] != 12)) {
                $result['hour'] += 12;
            }
        }

        if ($options['fix_date'] === true) {
            $result['fixed'] = 0; // nothing has been "fixed" by swapping date parts around (yet)
        }

        if ($day !== false) {
            // fix false month
            if (isset($result['day']) and isset($result['month'])) {
                if (($position !== false) and ((iconv_strpos($date, $result['day']) === false) or
                                               (isset($result['year']) and (iconv_strpos($date, $result['year']) === false)))) {
                    if ($options['fix_date'] !== true) {
                        iconv_set_encoding('internal_encoding', $oenc);
                        throw new Exception("Unable to parse date '$date' using '" . $format
                            . "' (false month, $position, $month)");
                    }
                    $temp = $result['day'];
                    $result['day']   = $result['month'];
                    $result['month'] = $temp;
                    $result['fixed'] = 1;
                }
            }

            // fix switched values d <> y
            if (isset($result['day']) and isset($result['year'])) {
                if ($result['day'] > 31) {
                    if ($options['fix_date'] !== true) {
                        iconv_set_encoding('internal_encoding', $oenc);
                        throw new Exception("Unable to parse date '$date' using '"
                                                      . $format . "' (d <> y)");
                    }
                    $temp = $result['year'];
                    $result['year'] = $result['day'];
                    $result['day']  = $temp;
                    $result['fixed'] = 2;
                }
            }

            // fix switched values M <> y
            if (isset($result['month']) and isset($result['year'])) {
                if ($result['month'] > 31) {
                    if ($options['fix_date'] !== true) {
                        iconv_set_encoding('internal_encoding', $oenc);
                        throw new Exception("Unable to parse date '$date' using '"
                                                      . $format . "' (M <> y)");
                    }
                    $temp = $result['year'];
                    $result['year']  = $result['month'];
                    $result['month'] = $temp;
                    $result['fixed'] = 3;
                }
            }

            // fix switched values M <> d
            if (isset($result['month']) and isset($result['day'])) {
                if ($result['month'] > 12) {
                    if ($options['fix_date'] !== true || $result['month'] > 31) {
                        iconv_set_encoding('internal_encoding', $oenc);
                        throw new Exception("Unable to parse date '$date' using '"
                                                      . $format . "' (M <> d)");
                    }
                    $temp = $result['day'];
                    $result['day']   = $result['month'];
                    $result['month'] = $temp;
                    $result['fixed'] = 4;
                }
            }
        }

        if (isset($result['year'])) {
            if (((iconv_strlen($result['year']) == 2) && ($result['year'] < 10)) ||
                (((iconv_strpos($format, 'yy') !== false) && (iconv_strpos($format, 'yyyy') === false)) ||
                ((iconv_strpos($format, 'YY') !== false) && (iconv_strpos($format, 'YYYY') === false)))) {
                if (($result['year'] >= 0) && ($result['year'] < 100)) {
                    if ($result['year'] < 70) {
                        $result['year'] = (int) $result['year'] + 100;
                    }

                    $result['year'] = (int) $result['year'] + 1900;
                }
            }
        }

        iconv_set_encoding('internal_encoding', $oenc);
        return $result;
    }

    /**
     * Search $number for a month name found in $monthlist, and replace if found.
     *
     * @param  string  $number     Date string (modified)
     * @param  array   $monthlist  List of month names
     *
     * @return int|false           Position of replaced string (false if nothing replaced)
     */
    protected static function _replaceMonth(&$number, $monthlist)
    {
        // If $locale was invalid, $monthlist will default to a "root" identity
        // mapping for each month number from 1 to 12.
        // If no $locale was given, or $locale was invalid, do not use this identity mapping to normalize.
        // Otherwise, translate locale aware month names in $number to their numeric equivalents.
        $position = false;
        if ($monthlist && $monthlist[1] != 1) {
            foreach($monthlist as $key => $name) {
                if (($position = iconv_strpos($number, $name, 0, 'UTF-8')) !== false) {
                    $number   = str_ireplace($name, $key, $number);
                    return $position;
                }
            }
        }

        return false;
    }

    /**
     * Returns the default date format for $locale.
     *
     * @param  string|\Zend\Locale\Locale  $locale  OPTIONAL Locale of $number, possibly in string form (e.g. 'de_AT')
     * @return string  format
     * @throws \Zend\Locale\Exception  throws an exception when locale data is broken
     */
    public static function getDateFormat($locale = null)
    {
        $format = Data::getContent($locale, 'date');
        if (empty($format)) {
            throw new Exception("failed to receive data from locale $locale");
        }

        return $format;
    }

    /**
     * Returns an array with the normalized date from an locale date
     * a input of 10.01.2006 without a $locale would return:
     * array ('day' => 10, 'month' => 1, 'year' => 2006)
     * The 'locale' option is only used to convert human readable day
     * and month names to their numeric equivalents.
     * The 'format' option allows specification of self-defined date formats,
     * when not using the default format for the 'locale'.
     *
     * @param   string  $date     Date string
     * @param   array   $options  Options: format_type, fix_date, locale, date_format. See {@link setOptions()} for details.
     * @return  array             Possible array members: day, month, year, hour, minute, second, fixed, format
     */
    public static function getDate($date, array $options = array())
    {
        $options = self::_checkOptions($options) + self::$_options;
        if (empty($options['date_format'])) {
            $options['format_type'] = 'iso';
            $options['date_format'] = self::getDateFormat($options['locale']);
        }

        return self::_parseDate($date, $options);
    }

    /**
     * Returns if the given datestring contains all date parts from the given format.
     * If no format is given, the default date format from the locale is used
     * If you want to check if the date is a proper date you should use Zend_Date::isDate()
     *
     * @param   string  $date     Date string
     * @param   array   $options  Options: format_type, fix_date, locale, date_format. See {@link setOptions()} for details.
     * @return  boolean
     */
    public static function checkDateFormat($date, array $options = array())
    {
        try {
            $date = self::getDate($date, $options);
        } catch (\Exception $e) {
            return false;
        }

        if (empty($options['date_format'])) {
            $options['format_type'] = 'iso';
            $options['date_format'] = self::getDateFormat($options['locale']);
        }
        $options = self::_checkOptions($options) + self::$_options;

        // day expected but not parsed
<<<<<<< HEAD
        if ((iconv_strpos($options['date_format'], 'd', 0, 'UTF-8') !== false) and 
            (!isset($date['day']) or ($date['day'] === false) or ($date['day'] === ""))) {
=======
        if ((iconv_strpos($options['date_format'], 'd', 0, 'UTF-8') !== false) and (!isset($date['day']) or ($date['day'] === ""))) {
>>>>>>> 1d6b9ab2
            return false;
        }

        // month expected but not parsed
<<<<<<< HEAD
        if ((iconv_strpos($options['date_format'], 'M', 0, 'UTF-8') !== false) and 
            (!isset($date['month']) or ($date['month'] === false) or ($date['month'] === ""))) {
=======
        if ((iconv_strpos($options['date_format'], 'M', 0, 'UTF-8') !== false) and (!isset($date['month']) or ($date['month'] === ""))) {
>>>>>>> 1d6b9ab2
            return false;
        }

        // year expected but not parsed
        if (((iconv_strpos($options['date_format'], 'Y', 0, 'UTF-8') !== false) or
<<<<<<< HEAD
            (iconv_strpos($options['date_format'], 'y', 0, 'UTF-8') !== false)) and 
            (!isset($date['year']) or ($date['year'] === false) or ($date['year'] === ""))) {
=======
             (iconv_strpos($options['date_format'], 'y', 0, 'UTF-8') !== false)) and (!isset($date['year']) or ($date['year'] === ""))) {
>>>>>>> 1d6b9ab2
            return false;
        }

        // second expected but not parsed
<<<<<<< HEAD
        if ((iconv_strpos($options['date_format'], 's', 0, 'UTF-8') !== false) and
            (!isset($date['second']) or ($date['second'] === false) or ($date['second'] === ""))) {
=======
        if ((iconv_strpos($options['date_format'], 's', 0, 'UTF-8') !== false) and (!isset($date['second']) or ($date['second'] === ""))) {
>>>>>>> 1d6b9ab2
            return false;
        }

        // minute expected but not parsed
<<<<<<< HEAD
        if ((iconv_strpos($options['date_format'], 'm', 0, 'UTF-8') !== false) and 
            (!isset($date['minute']) or ($date['minute'] === false) or ($date['minute'] === ""))) {
=======
        if ((iconv_strpos($options['date_format'], 'm', 0, 'UTF-8') !== false) and (!isset($date['minute']) or ($date['minute'] === ""))) {
>>>>>>> 1d6b9ab2
            return false;
        }

        // hour expected but not parsed
        if (((iconv_strpos($options['date_format'], 'H', 0, 'UTF-8') !== false) or
<<<<<<< HEAD
            (iconv_strpos($options['date_format'], 'h', 0, 'UTF-8') !== false)) and 
            (!isset($date['hour']) or ($date['hour'] === false) or ($date['hour'] === ""))) {
=======
             (iconv_strpos($options['date_format'], 'h', 0, 'UTF-8') !== false)) and (!isset($date['hour']) or ($date['hour'] === ""))) {
>>>>>>> 1d6b9ab2
            return false;
        }

        return true;
    }

    /**
     * Returns the default time format for $locale.
     *
     * @param  string|\Zend\Locale\Locale  $locale  OPTIONAL Locale of $number, possibly in string form (e.g. 'de_AT')
     * @return string  format
     */
    public static function getTimeFormat($locale = null)
    {
        $format = Data::getContent($locale, 'time');
        if (empty($format)) {
            throw new Exception("failed to receive data from locale $locale");
        }
        return $format;
    }

    /**
     * Returns an array with 'hour', 'minute', and 'second' elements extracted from $time
     * according to the order described in $format.  For a format of 'H:m:s', and
     * an input of 11:20:55, getTime() would return:
     * array ('hour' => 11, 'minute' => 20, 'second' => 55)
     * The optional $locale parameter may be used to help extract times from strings
     * containing both a time and a day or month name.
     *
     * @param   string  $time     Time string
     * @param   array   $options  Options: format_type, fix_date, locale, date_format. See {@link setOptions()} for details.
     * @return  array             Possible array members: day, month, year, hour, minute, second, fixed, format
     */
    public static function getTime($time, array $options = array())
    {
        $options = self::_checkOptions($options) + self::$_options;
        if (empty($options['date_format'])) {
            $options['format_type'] = 'iso';
            $options['date_format'] = self::getTimeFormat($options['locale']);
        }
        return self::_parseDate($time, $options);
    }

    /**
     * Returns the default datetime format for $locale.
     *
     * @param  string|\Zend\Locale\Locale  $locale  OPTIONAL Locale of $number, possibly in string form (e.g. 'de_AT')
     * @return string  format
     */
    public static function getDateTimeFormat($locale = null)
    {
        $format = Data::getContent($locale, 'datetime');
        if (empty($format)) {
            throw new Exception("failed to receive data from locale $locale");
        }
        return $format;
    }

    /**
     * Returns an array with 'year', 'month', 'day', 'hour', 'minute', and 'second' elements
     * extracted from $datetime according to the order described in $format.  For a format of 'd.M.y H:m:s',
     * and an input of 10.05.1985 11:20:55, getDateTime() would return:
     * array ('year' => 1985, 'month' => 5, 'day' => 10, 'hour' => 11, 'minute' => 20, 'second' => 55)
     * The optional $locale parameter may be used to help extract times from strings
     * containing both a time and a day or month name.
     *
     * @param   string  $datetime DateTime string
     * @param   array   $options  Options: format_type, fix_date, locale, date_format. See {@link setOptions()} for details.
     * @return  array             Possible array members: day, month, year, hour, minute, second, fixed, format
     */
    public static function getDateTime($datetime, array $options = array())
    {
        $options = self::_checkOptions($options) + self::$_options;
        if (empty($options['date_format'])) {
            $options['format_type'] = 'iso';
            $options['date_format'] = self::getDateTimeFormat($options['locale']);
        }
        return self::_parseDate($datetime, $options);
    }
}<|MERGE_RESOLUTION|>--- conflicted
+++ resolved
@@ -1114,64 +1114,46 @@
         $options = self::_checkOptions($options) + self::$_options;
 
         // day expected but not parsed
-<<<<<<< HEAD
-        if ((iconv_strpos($options['date_format'], 'd', 0, 'UTF-8') !== false) and 
-            (!isset($date['day']) or ($date['day'] === false) or ($date['day'] === ""))) {
-=======
-        if ((iconv_strpos($options['date_format'], 'd', 0, 'UTF-8') !== false) and (!isset($date['day']) or ($date['day'] === ""))) {
->>>>>>> 1d6b9ab2
+        if ((iconv_strpos($options['date_format'], 'd', 0, 'UTF-8') !== false) 
+            and (!isset($date['day']) or ($date['day'] === ""))
+        ) {
             return false;
         }
 
         // month expected but not parsed
-<<<<<<< HEAD
-        if ((iconv_strpos($options['date_format'], 'M', 0, 'UTF-8') !== false) and 
-            (!isset($date['month']) or ($date['month'] === false) or ($date['month'] === ""))) {
-=======
-        if ((iconv_strpos($options['date_format'], 'M', 0, 'UTF-8') !== false) and (!isset($date['month']) or ($date['month'] === ""))) {
->>>>>>> 1d6b9ab2
+        if ((iconv_strpos($options['date_format'], 'M', 0, 'UTF-8') !== false) 
+            and (!isset($date['month']) or ($date['month'] === ""))
+        ) {
             return false;
         }
 
         // year expected but not parsed
         if (((iconv_strpos($options['date_format'], 'Y', 0, 'UTF-8') !== false) or
-<<<<<<< HEAD
-            (iconv_strpos($options['date_format'], 'y', 0, 'UTF-8') !== false)) and 
-            (!isset($date['year']) or ($date['year'] === false) or ($date['year'] === ""))) {
-=======
-             (iconv_strpos($options['date_format'], 'y', 0, 'UTF-8') !== false)) and (!isset($date['year']) or ($date['year'] === ""))) {
->>>>>>> 1d6b9ab2
+            (iconv_strpos($options['date_format'], 'y', 0, 'UTF-8') !== false)) 
+            and (!isset($date['year']) or ($date['year'] === ""))
+        ) {
             return false;
         }
 
         // second expected but not parsed
-<<<<<<< HEAD
-        if ((iconv_strpos($options['date_format'], 's', 0, 'UTF-8') !== false) and
-            (!isset($date['second']) or ($date['second'] === false) or ($date['second'] === ""))) {
-=======
-        if ((iconv_strpos($options['date_format'], 's', 0, 'UTF-8') !== false) and (!isset($date['second']) or ($date['second'] === ""))) {
->>>>>>> 1d6b9ab2
+        if ((iconv_strpos($options['date_format'], 's', 0, 'UTF-8') !== false) 
+            and (!isset($date['second']) or ($date['second'] === ""))
+        ) {
             return false;
         }
 
         // minute expected but not parsed
-<<<<<<< HEAD
-        if ((iconv_strpos($options['date_format'], 'm', 0, 'UTF-8') !== false) and 
-            (!isset($date['minute']) or ($date['minute'] === false) or ($date['minute'] === ""))) {
-=======
-        if ((iconv_strpos($options['date_format'], 'm', 0, 'UTF-8') !== false) and (!isset($date['minute']) or ($date['minute'] === ""))) {
->>>>>>> 1d6b9ab2
+        if ((iconv_strpos($options['date_format'], 'm', 0, 'UTF-8') !== false) 
+            and (!isset($date['minute']) or ($date['minute'] === ""))
+        ) {
             return false;
         }
 
         // hour expected but not parsed
         if (((iconv_strpos($options['date_format'], 'H', 0, 'UTF-8') !== false) or
-<<<<<<< HEAD
-            (iconv_strpos($options['date_format'], 'h', 0, 'UTF-8') !== false)) and 
-            (!isset($date['hour']) or ($date['hour'] === false) or ($date['hour'] === ""))) {
-=======
-             (iconv_strpos($options['date_format'], 'h', 0, 'UTF-8') !== false)) and (!isset($date['hour']) or ($date['hour'] === ""))) {
->>>>>>> 1d6b9ab2
+            (iconv_strpos($options['date_format'], 'h', 0, 'UTF-8') !== false)) 
+            and (!isset($date['hour']) or ($date['hour'] === ""))
+        ) {
             return false;
         }
 
