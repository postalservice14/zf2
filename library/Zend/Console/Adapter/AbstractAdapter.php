--- conflicted
+++ resolved
@@ -74,11 +74,6 @@
 
     /**
      * Write a single line of text to console and advance cursor to the next line.
-<<<<<<< HEAD
-     * If the text length matches console window width no newline character will be added,
-     * which prevents double empty lines.
-=======
->>>>>>> b0beef4b
      *
      * @param string   $text
      * @param null|int $color
@@ -86,25 +81,7 @@
      */
     public function writeLine($text = "", $color = null, $bgColor = null)
     {
-<<<<<<< HEAD
-        $width = $this->getStringWidth($text);
-
-        // Remove newline characters from the end of string
-        $text = trim($text, "\r\n");
-
-        // Replace newline characters with spaces
-        $text = str_replace("\n", " ", $text);
-
-        // Write the line but refuse to add EOL if the text fits the window
-        if ($width % $this->getWidth() === 0) {
-            $this->write($text, $color, $bgColor);
-        } else {
-            $this->write($text, $color, $bgColor);
-            $this->write(PHP_EOL);
-        }
-=======
         $this->write($text . PHP_EOL, $color, $bgColor);
->>>>>>> b0beef4b
     }
 
     /**
@@ -492,59 +469,6 @@
     }
 
     /**
-<<<<<<< HEAD
-     * Helper function that return string length as rendered in console.
-     *
-     * @static
-     * @param $string
-     * @return int
-     */
-    protected function getStringWidth($string)
-    {
-        $width = strlen($string);
-
-        if (!$this->isUtf8()) {
-            return $width;
-        }
-
-        if (static::$hasMBString === null) {
-            static::$hasMBString = extension_loaded( 'mbstring' );
-        }
-
-        $width = (static::$hasMBString)
-               ? mb_strlen($string, 'UTF-8' )
-               : strlen(utf8_decode($string));
-
-        return $width;
-    }
-
-    /**
-     * Trim a string in an encoding-safe way
-     *
-     * @param  mixed $string
-     * @param  mixed $length
-     * @return int
-     */
-    protected function stringTrim($string, $length)
-    {
-        if ($this->isUtf8()) {
-            if (static::$hasMBString === null) {
-                static::$hasMBString = extension_loaded('mbstring');
-            }
-
-            if (static::$hasMBString) {
-                return mb_strcut($string, 0, $length, 'UTF-8');
-            }
-
-            return substr(utf8_decode($string), 0, $length);
-        }
-
-        return substr($string, 0, $length);
-    }
-
-    /**
-=======
->>>>>>> b0beef4b
      * Read a single line from the console input
      *
      * @param int $maxLength        Maximum response length
