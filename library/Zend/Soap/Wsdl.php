--- conflicted
+++ resolved
@@ -345,15 +345,9 @@
         $soapNs = $soapVersion == SOAP_1_1 ? self::SOAP_11_NS : self::SOAP_12_NS;
         if (is_array($input)) {
             $node = $this->dom->createElement('input');
-<<<<<<< HEAD
-            $soap_node = $this->dom->createElement($soapNs . ':body');
+            $soapNode = $this->dom->createElement($soapNs . ':body');
             foreach ($input as $name => $value) {
-                $soap_node->setAttribute($name, $this->decodeAmpersand($value));
-=======
-            $soapNode = $this->dom->createElement('soap:body');
-            foreach ($input as $name => $value) {
-                $soapNode->setAttribute($name, $value);
->>>>>>> 9bc11979
+                $soapNode->setAttribute($name, $this->decodeAmpersand($value));
             }
             $node->appendChild($soapNode);
             $operation->appendChild($node);
@@ -361,15 +355,9 @@
 
         if (is_array($output)) {
             $node = $this->dom->createElement('output');
-<<<<<<< HEAD
-            $soap_node = $this->dom->createElement($soapNs . ':body');
+            $soapNode = $this->dom->createElement($soapNs . ':body');
             foreach ($output as $name => $value) {
-                $soap_node->setAttribute($name, $this->decodeAmpersand($value));
-=======
-            $soapNode = $this->dom->createElement('soap:body');
-            foreach ($output as $name => $value) {
-                $soapNode->setAttribute($name, $value);
->>>>>>> 9bc11979
+                $soapNode->setAttribute($name, $this->decodeAmpersand($value));
             }
             $node->appendChild($soapNode);
             $operation->appendChild($node);
@@ -380,15 +368,9 @@
             if (isset($fault['name'])) {
                 $node->setAttribute('name', $fault['name']);
             }
-<<<<<<< HEAD
-            $soap_node = $this->dom->createElement($soapNs . ':fault');
+            $soapNode = $this->dom->createElement($soapNs . ':fault');
             foreach ($fault as $name => $value) {
-                $soap_node->setAttribute($name, $this->decodeAmpersand($value));
-=======
-            $soapNode = $this->dom->createElement('soap:fault');
-            foreach ($fault as $name => $value) {
-                $soapNode->setAttribute($name, $value);
->>>>>>> 9bc11979
+                $soapNode->setAttribute($name, $this->decodeAmpersand($value));
             }
             $node->appendChild($soapNode);
             $operation->appendChild($node);
@@ -408,7 +390,6 @@
      * @param int $soapVersion SOAP version to be used in binding. 1.1 used by default.
      * @return DOMElement
      */
-<<<<<<< HEAD
     public function addSoapBinding(
         $binding,
         $style = 'document',
@@ -416,16 +397,9 @@
         $soapVersion = SOAP_1_1
     ) {
         $soapNs = $soapVersion == SOAP_1_1 ? self::SOAP_11_NS : self::SOAP_12_NS;
-        $soap_binding = $this->dom->createElement($soapNs . ':binding');
-        $soap_binding->setAttribute('style', $style);
-        $soap_binding->setAttribute('transport', $transport);
-=======
-    public function addSoapBinding($binding, $style = 'document', $transport = 'http://schemas.xmlsoap.org/soap/http')
-    {
-        $soapBinding = $this->dom->createElement('soap:binding');
+        $soapBinding = $this->dom->createElement($soapNs . ':binding');
         $soapBinding->setAttribute('style', $style);
         $soapBinding->setAttribute('transport', $transport);
->>>>>>> 9bc11979
 
         $binding->appendChild($soapBinding);
 
@@ -435,36 +409,21 @@
     /**
      * Add a {@link http://www.w3.org/TR/wsdl#_soap:operation SOAP operation} to an operation element
      *
-<<<<<<< HEAD
      * @param DOMElement $operation An operation XML_Tree_Node returned by {@link function addBindingOperation}
-     * @param string $soap_action SOAP Action
+     * @param string $soapAction SOAP Action
      * @param int $soapVersion SOAP version to be used in operation. 1.1 used by default.
      * @return DOMElement
      */
-    public function addSoapOperation($operation, $soap_action, $soapVersion = SOAP_1_1)
-=======
-     * @param object $operation An operation XML_Tree_Node returned by {@link function addBindingOperation}
-     * @param string $soapAction SOAP Action
-     * @return bool
-     */
-    public function addSoapOperation($binding, $soapAction)
->>>>>>> 9bc11979
+    public function addSoapOperation($operation, $soapAction, $soapVersion = SOAP_1_1)
     {
         if ($soapAction instanceof Uri) {
             $soapAction = $soapAction->toString();
         }
-<<<<<<< HEAD
         $soapNs = $soapVersion == SOAP_1_1 ? self::SOAP_11_NS : self::SOAP_12_NS;
-        $soap_operation = $this->dom->createElement($soapNs . ':operation');
-        $soap_operation->setAttribute('soapAction', $this->decodeAmpersand($soap_action));
-
-        $operation->insertBefore($soap_operation, $operation->firstChild);
-=======
-        $soapOperation = $this->dom->createElement('soap:operation');
-        $soapOperation->setAttribute('soapAction', $soapAction);
-
-        $binding->insertBefore($soapOperation, $binding->firstChild);
->>>>>>> 9bc11979
+        $soapOperation = $this->dom->createElement($soapNs . ':operation');
+        $soapOperation->setAttribute('soapAction', $this->decodeAmpersand($soapAction));
+
+        $operation->insertBefore($soapOperation, $operation->firstChild);
 
         return $soapOperation;
     }
@@ -479,11 +438,7 @@
      * @param int $soapVersion SOAP version to be used in service. 1.1 used by default.
      * @return DOMElement The new service's XML_Tree_Node for use with {@link function addDocumentation}
      */
-<<<<<<< HEAD
-    public function addService($name, $port_name, $binding, $location, $soapVersion = SOAP_1_1)
-=======
-    public function addService($name, $portName, $binding, $location)
->>>>>>> 9bc11979
+    public function addService($name, $portName, $binding, $location, $soapVersion = SOAP_1_1)
     {
         if ($location instanceof Uri) {
             $location = $location->toString();
@@ -495,14 +450,9 @@
         $port->setAttribute('name', $portName);
         $port->setAttribute('binding', $binding);
 
-<<<<<<< HEAD
         $soapNs = $soapVersion == SOAP_1_1 ? self::SOAP_11_NS : self::SOAP_12_NS;
-        $soap_address = $this->dom->createElement($soapNs . ':address');
-        $soap_address->setAttribute('location', $this->decodeAmpersand($location));
-=======
-        $soapAddress = $this->dom->createElement('soap:address');
-        $soapAddress->setAttribute('location', $location);
->>>>>>> 9bc11979
+        $soapAddress = $this->dom->createElement($soapNs . ':address');
+        $soapAddress->setAttribute('location', $this->decodeAmpersand($location));
 
         $port->appendChild($soapAddress);
         $service->appendChild($port);
@@ -519,11 +469,7 @@
      * but the WSDL {@link http://schemas.xmlsoap.org/wsdl/ schema} uses 'documentation' instead.
      * The {@link http://www.ws-i.org/Profiles/BasicProfile-1.1-2004-08-24.html#WSDL_documentation_Element WS-I Basic Profile 1.1} recommends using 'documentation'.
      *
-<<<<<<< HEAD
-     * @param DOMElement $input_node An XML_Tree_Node returned by another method to add the documentation to
-=======
-     * @param object $inputNode An XML_Tree_Node returned by another method to add the documentation to
->>>>>>> 9bc11979
+     * @param DOMElement $inputNode An XML_Tree_Node returned by another method to add the documentation to
      * @param string $documentation Human readable documentation for the node
      * @return DOMElement The documentation element
      */
