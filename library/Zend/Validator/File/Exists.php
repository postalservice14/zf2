<?php
/**
 * Zend Framework (http://framework.zend.com/)
 *
 * @link      http://github.com/zendframework/zf2 for the canonical source repository
 * @copyright Copyright (c) 2005-2013 Zend Technologies USA Inc. (http://www.zend.com)
 * @license   http://framework.zend.com/license/new-bsd New BSD License
 * @package   Zend_Validator
 */

namespace Zend\Validator\File;

use Zend\Validator\AbstractValidator;
use Zend\Validator\Exception;

/**
 * Validator which checks if the file already exists in the directory
 *
 * @category  Zend
 * @package   Zend_Validator
 */
class Exists extends AbstractValidator
{
    /**
     * @const string Error constants
     */
    const DOES_NOT_EXIST = 'fileExistsDoesNotExist';

    /**
     * @var array Error message templates
     */
    protected $messageTemplates = array(
        self::DOES_NOT_EXIST => "File does not exist",
    );

    /**
     * Options for this validator
     *
     * @var array
     */
    protected $options = array(
        'directory' => null,  // internal list of directories
    );

    /**
     * @var array Error message template variables
     */
    protected $messageVariables = array(
        'directory' => array('options' => 'directory'),
    );

    /**
     * Sets validator options
     *
     * @param  string|array|\Traversable $options
     */
    public function __construct($options = null)
    {
        if (is_string($options)) {
            $options = explode(',', $options);
        }

        if (is_array($options) && !array_key_exists('directory', $options)) {
            $options = array('directory' => $options);
        }

        parent::__construct($options);
    }

    /**
     * Returns the set file directories which are checked
     *
<<<<<<< HEAD
     * @param  boolean $asArray Returns the values as array, when false an concatenated string is returned
     * @return string|null
=======
     * @param  bool $asArray Returns the values as array, when false an concatenated string is returned
     * @return string
>>>>>>> b5b39be1
     */
    public function getDirectory($asArray = false)
    {
        $asArray   = (bool) $asArray;
        $directory = $this->options['directory'];
        if ($asArray && isset($directory)) {
            $directory = explode(',', (string)$directory);
        }

        return $directory;
    }

    /**
     * Sets the file directory which will be checked
     *
     * @param  string|array $directory The directories to validate
     * @return Extension Provides a fluent interface
     */
    public function setDirectory($directory)
    {
        $this->options['directory'] = null;
        $this->addDirectory($directory);
        return $this;
    }

    /**
     * Adds the file directory which will be checked
     *
     * @param  string|array $directory The directory to add for validation
     * @return Extension Provides a fluent interface
     * @throws Exception\InvalidArgumentException
     */
    public function addDirectory($directory)
    {
        $directories = $this->getDirectory(true);
        if (!isset($directories)) {
            $directories = array();
        }

        if (is_string($directory)) {
            $directory = explode(',', $directory);
        } elseif (!is_array($directory)) {
            throw new Exception\InvalidArgumentException('Invalid options to validator provided');
        }

        foreach ($directory as $content) {
            if (empty($content) || !is_string($content)) {
                continue;
            }

            $directories[] = trim($content);
        }
        $directories = array_unique($directories);

        // Sanity check to ensure no empty values
        foreach ($directories as $key => $dir) {
            if (empty($dir)) {
                unset($directories[$key]);
            }
        }

        $this->options['directory'] = (!empty($directory))
            ? implode(',', $directories) : null;

        return $this;
    }

    /**
     * Returns true if and only if the file already exists in the set directories
     *
<<<<<<< HEAD
     * @param  string|array $value Real file to check for existence
     * @return boolean
=======
     * @param  string  $value Real file to check for existence
     * @param  array   $file  File data from \Zend\File\Transfer\Transfer
     * @return bool
>>>>>>> b5b39be1
     */
    public function isValid($value)
    {
        if (is_array($value)) {
            if (!isset($value['tmp_name']) || !isset($value['name'])) {
                throw new Exception\InvalidArgumentException(
                    'Value array must be in $_FILES format'
                );
            }
            $file     = $value['tmp_name'];
            $filename = basename($file);
            $this->setValue($value['name']);
        } else {
            $file     = $value;
            $filename = basename($file);
            $this->setValue($filename);
        }

        $check = false;
        $directories = $this->getDirectory(true);
        if (!isset($directories)) {
            $check = true;
            if (!file_exists($file)) {
                $this->error(self::DOES_NOT_EXIST);
                return false;
            }
        } else {
            foreach ($directories as $directory) {
                if (!isset($directory) || '' === $directory) {
                    continue;
                }

                $check = true;
                if (!file_exists($directory . DIRECTORY_SEPARATOR . $filename)) {
                    $this->error(self::DOES_NOT_EXIST);
                    return false;
                }
            }
        }

        if (!$check) {
            $this->error(self::DOES_NOT_EXIST);
            return false;
        }

        return true;
    }
}<|MERGE_RESOLUTION|>--- conflicted
+++ resolved
@@ -70,13 +70,8 @@
     /**
      * Returns the set file directories which are checked
      *
-<<<<<<< HEAD
-     * @param  boolean $asArray Returns the values as array, when false an concatenated string is returned
+     * @param  bool $asArray Returns the values as array; when false, a concatenated string is returned
      * @return string|null
-=======
-     * @param  bool $asArray Returns the values as array, when false an concatenated string is returned
-     * @return string
->>>>>>> b5b39be1
      */
     public function getDirectory($asArray = false)
     {
@@ -147,14 +142,8 @@
     /**
      * Returns true if and only if the file already exists in the set directories
      *
-<<<<<<< HEAD
      * @param  string|array $value Real file to check for existence
-     * @return boolean
-=======
-     * @param  string  $value Real file to check for existence
-     * @param  array   $file  File data from \Zend\File\Transfer\Transfer
      * @return bool
->>>>>>> b5b39be1
      */
     public function isValid($value)
     {
