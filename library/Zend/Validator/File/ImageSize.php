<?php
/**
 * Zend Framework (http://framework.zend.com/)
 *
 * @link      http://github.com/zendframework/zf2 for the canonical source repository
 * @copyright Copyright (c) 2005-2013 Zend Technologies USA Inc. (http://www.zend.com)
 * @license   http://framework.zend.com/license/new-bsd New BSD License
 * @package   Zend_Validator
 */

namespace Zend\Validator\File;

use Zend\Stdlib\ErrorHandler;
use Zend\Validator\AbstractValidator;
use Zend\Validator\Exception;

/**
 * Validator for the image size of a image file
 *
 * @category  Zend
 * @package   Zend_Validator
 */
class ImageSize extends AbstractValidator
{
    /**
     * @const string Error constants
     */
    const WIDTH_TOO_BIG    = 'fileImageSizeWidthTooBig';
    const WIDTH_TOO_SMALL  = 'fileImageSizeWidthTooSmall';
    const HEIGHT_TOO_BIG   = 'fileImageSizeHeightTooBig';
    const HEIGHT_TOO_SMALL = 'fileImageSizeHeightTooSmall';
    const NOT_DETECTED     = 'fileImageSizeNotDetected';
    const NOT_READABLE     = 'fileImageSizeNotReadable';

    /**
     * @var array Error message template
     */
    protected $messageTemplates = array(
        self::WIDTH_TOO_BIG    => "Maximum allowed width for image should be '%maxwidth%' but '%width%' detected",
        self::WIDTH_TOO_SMALL  => "Minimum expected width for image should be '%minwidth%' but '%width%' detected",
        self::HEIGHT_TOO_BIG   => "Maximum allowed height for image should be '%maxheight%' but '%height%' detected",
        self::HEIGHT_TOO_SMALL => "Minimum expected height for image should be '%minheight%' but '%height%' detected",
        self::NOT_DETECTED     => "The size of image could not be detected",
        self::NOT_READABLE     => "File is not readable or does not exist",
    );

    /**
     * @var array Error message template variables
     */
    protected $messageVariables = array(
        'minwidth'  => array('options' => 'minWidth'),
        'maxwidth'  => array('options' => 'maxWidth'),
        'minheight' => array('options' => 'minHeight'),
        'maxheight' => array('options' => 'maxHeight'),
        'width'     => 'width',
        'height'    => 'height'
    );

    /**
     * Detected width
     *
     * @var integer
     */
    protected $width;

    /**
     * Detected height
     *
     * @var integer
     */
    protected $height;

    /**
     * Options for this validator
     *
     * @var array
     */
    protected $options = array(
        'minWidth'  => null,  // Minimum image width
        'maxWidth'  => null,  // Maximum image width
        'minHeight' => null,  // Minimum image height
        'maxHeight' => null,  // Maximum image height
    );

    /**
     * Sets validator options
     *
     * Accepts the following option keys:
     * - minheight
     * - minwidth
     * - maxheight
     * - maxwidth
     *
     * @param  array|\Traversable $options
     */
    public function __construct($options = null)
    {
        if (1 < func_num_args()) {
            if (!is_array($options)) {
                $options = array('minWidth' => $options);
            }

            $argv = func_get_args();
            array_shift($argv);
            $options['minHeight'] = array_shift($argv);
            if (!empty($argv)) {
                $options['maxWidth'] = array_shift($argv);
                if (!empty($argv)) {
                    $options['maxHeight'] = array_shift($argv);
                }
            }
        }

        parent::__construct($options);
    }

    /**
     * Returns the minimum allowed width
     *
     * @return integer
     */
    public function getMinWidth()
    {
        return $this->options['minWidth'];
    }

    /**
     * Sets the minimum allowed width
     *
     * @param  integer $minWidth
     * @return ImageSize Provides a fluid interface
     * @throws Exception\InvalidArgumentException When minwidth is greater than maxwidth
     */
    public function setMinWidth($minWidth)
    {
        if (($this->getMaxWidth() !== null) && ($minWidth > $this->getMaxWidth())) {
            throw new Exception\InvalidArgumentException("The minimum image width must be less than or equal to the "
                . " maximum image width, but {$minWidth} > {$this->getMaxWidth()}");
        }

        $this->options['minWidth']  = (int) $minWidth;
        return $this;
    }

    /**
     * Returns the maximum allowed width
     *
     * @return integer
     */
    public function getMaxWidth()
    {
        return $this->options['maxWidth'];
    }

    /**
     * Sets the maximum allowed width
     *
     * @param  integer $maxWidth
     * @return ImageSize Provides a fluid interface
     * @throws Exception\InvalidArgumentException When maxwidth is less than minwidth
     */
    public function setMaxWidth($maxWidth)
    {
        if (($this->getMinWidth() !== null) && ($maxWidth < $this->getMinWidth())) {
            throw new Exception\InvalidArgumentException("The maximum image width must be greater than or equal to the "
                . "minimum image width, but {$maxWidth} < {$this->getMinWidth()}");
        }

        $this->options['maxWidth']  = (int) $maxWidth;
        return $this;
    }

    /**
     * Returns the minimum allowed height
     *
     * @return integer
     */
    public function getMinHeight()
    {
        return $this->options['minHeight'];
    }

    /**
     * Sets the minimum allowed height
     *
     * @param  integer $minHeight
     * @return ImageSize Provides a fluid interface
     * @throws Exception\InvalidArgumentException When minheight is greater than maxheight
     */
    public function setMinHeight($minHeight)
    {
        if (($this->getMaxHeight() !== null) && ($minHeight > $this->getMaxHeight())) {
            throw new Exception\InvalidArgumentException("The minimum image height must be less than or equal to the "
                . " maximum image height, but {$minHeight} > {$this->getMaxHeight()}");
        }

        $this->options['minHeight']  = (int) $minHeight;
        return $this;
    }

    /**
     * Returns the maximum allowed height
     *
     * @return integer
     */
    public function getMaxHeight()
    {
        return $this->options['maxHeight'];
    }

    /**
     * Sets the maximum allowed height
     *
     * @param  integer $maxHeight
     * @return ImageSize Provides a fluid interface
     * @throws Exception\InvalidArgumentException When maxheight is less than minheight
     */
    public function setMaxHeight($maxHeight)
    {
        if (($this->getMinHeight() !== null) && ($maxHeight < $this->getMinHeight())) {
            throw new Exception\InvalidArgumentException("The maximum image height must be greater than or equal to the "
                . "minimum image height, but {$maxHeight} < {$this->getMinHeight()}");
        }

        $this->options['maxHeight']  = (int) $maxHeight;
        return $this;
    }

    /**
     * Returns the set minimum image sizes
     *
     * @return array
     */
    public function getImageMin()
    {
        return array('minWidth' => $this->getMinWidth(), 'minHeight' => $this->getMinHeight());
    }

    /**
     * Returns the set maximum image sizes
     *
     * @return array
     */
    public function getImageMax()
    {
        return array('maxWidth' => $this->getMaxWidth(), 'maxHeight' => $this->getMaxHeight());
    }

    /**
     * Returns the set image width sizes
     *
     * @return array
     */
    public function getImageWidth()
    {
        return array('minWidth' => $this->getMinWidth(), 'maxWidth' => $this->getMaxWidth());
    }

    /**
     * Returns the set image height sizes
     *
     * @return array
     */
    public function getImageHeight()
    {
        return array('minHeight' => $this->getMinHeight(), 'maxHeight' => $this->getMaxHeight());
    }

    /**
     * Sets the minimum image size
     *
     * @param  array $options                 The minimum image dimensions
     * @return ImageSize Provides a fluent interface
     */
    public function setImageMin($options)
    {
        $this->setOptions($options);
        return $this;
    }

    /**
     * Sets the maximum image size
     *
     * @param  array|\Traversable $options The maximum image dimensions
     * @return ImageSize Provides a fluent interface
     */
    public function setImageMax($options)
    {
        $this->setOptions($options);
        return $this;
    }

    /**
     * Sets the minimum and maximum image width
     *
     * @param  array $options               The image width dimensions
     * @return ImageSize Provides a fluent interface
     */
    public function setImageWidth($options)
    {
        $this->setImageMin($options);
        $this->setImageMax($options);

        return $this;
    }

    /**
     * Sets the minimum and maximum image height
     *
     * @param  array $options               The image height dimensions
     * @return ImageSize Provides a fluent interface
     */
    public function setImageHeight($options)
    {
        $this->setImageMin($options);
        $this->setImageMax($options);

        return $this;
    }

    /**
     * Returns true if and only if the image size of $value is at least min and
     * not bigger than max
     *
<<<<<<< HEAD
     * @param  string|array $value Real file to check for image size
     * @return boolean
=======
     * @param  string $value Real file to check for image size
     * @param  array  $file  File data from \Zend\File\Transfer\Transfer
     * @return bool
>>>>>>> b5b39be1
     */
    public function isValid($value)
    {
        if (is_array($value)) {
            if (!isset($value['tmp_name']) || !isset($value['name'])) {
                throw new Exception\InvalidArgumentException(
                    'Value array must be in $_FILES format'
                );
            }
            $file     = $value['tmp_name'];
            $filename = $value['name'];
        } else {
            $file     = $value;
            $filename = basename($file);
        }
        $this->setValue($filename);

        // Is file readable ?
        if (false === stream_resolve_include_path($file)) {
            $this->error(self::NOT_READABLE);
            return false;
        }

        ErrorHandler::start();
        $size = getimagesize($file);
        ErrorHandler::stop();

        if (empty($size) || ($size[0] === 0) || ($size[1] === 0)) {
            $this->error(self::NOT_DETECTED);
            return false;
        }

        $this->width  = $size[0];
        $this->height = $size[1];
        if ($this->width < $this->getMinWidth()) {
            $this->error(self::WIDTH_TOO_SMALL);
        }

        if (($this->getMaxWidth() !== null) && ($this->getMaxWidth() < $this->width)) {
            $this->error(self::WIDTH_TOO_BIG);
        }

        if ($this->height < $this->getMinHeight()) {
            $this->error(self::HEIGHT_TOO_SMALL);
        }

        if (($this->getMaxHeight() !== null) && ($this->getMaxHeight() < $this->height)) {
            $this->error(self::HEIGHT_TOO_BIG);
        }

        if (count($this->getMessages()) > 0) {
            return false;
        }

        return true;
    }
}<|MERGE_RESOLUTION|>--- conflicted
+++ resolved
@@ -322,14 +322,8 @@
      * Returns true if and only if the image size of $value is at least min and
      * not bigger than max
      *
-<<<<<<< HEAD
      * @param  string|array $value Real file to check for image size
-     * @return boolean
-=======
-     * @param  string $value Real file to check for image size
-     * @param  array  $file  File data from \Zend\File\Transfer\Transfer
      * @return bool
->>>>>>> b5b39be1
      */
     public function isValid($value)
     {
