--- conflicted
+++ resolved
@@ -638,13 +638,8 @@
             // on expression
             // note: for Expression objects, pass them to processExpression with a prefix specific to each join (used for named parameters)
             $joinSpecArgArray[$j][] = ($join['on'] instanceof ExpressionInterface)
-<<<<<<< HEAD
                 ? $this->processExpression($join['on'], $platform, $driver, $this->processInfo['paramPrefix'] . 'join' . ($j+1) . 'part')
-                : $platform->quoteIdentifierInFragment($join['on'], array('=', 'AND', 'OR', '(', ')', 'BETWEEN')); // on
-=======
-                ? $this->processExpression($join['on'], $platform, $adapter, $this->processInfo['paramPrefix'] . 'join' . ($j+1) . 'part')
                 : $platform->quoteIdentifierInFragment($join['on'], array('=', 'AND', 'OR', '(', ')', 'BETWEEN', '<', '>')); // on
->>>>>>> 1743bcb3
             if ($joinSpecArgArray[$j][2] instanceof StatementContainerInterface) {
                 if ($parameterContainer) {
                     $parameterContainer->merge($joinSpecArgArray[$j][2]->getParameterContainer());
