--- conflicted
+++ resolved
@@ -154,13 +154,8 @@
 
     protected function processSubSelect(Select $subselect, PlatformInterface $platform, DriverInterface $driver = null, ParameterContainer $parameterContainer = null)
     {
-<<<<<<< HEAD
         if ($driver) {
-            $stmtContainer = new \Zend\Db\Adapter\StatementContainer;
-=======
-        if ($adapter) {
             $stmtContainer = new StatementContainer;
->>>>>>> e0a99e9a
 
             // Track subselect prefix and count for parameters
             $this->processInfo['subselectCount']++;
