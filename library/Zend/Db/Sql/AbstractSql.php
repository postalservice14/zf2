--- conflicted
+++ resolved
@@ -32,11 +32,7 @@
      */
     protected $instanceParameterIndex = array();
 
-<<<<<<< HEAD
-    protected function processExpression(ExpressionInterface $expression, PlatformInterface $platform, Adapter $adapter = null, $namedParameterPrefix = null)
-=======
     protected function processExpression(ExpressionInterface $expression, PlatformInterface $platform, DriverInterface $driver = null, $namedParameterPrefix = null)
->>>>>>> 3c1f3216
     {
         // static counter for the number of times this method was invoked across the PHP runtime
         static $runtimeExpressionPrefix = 0;
