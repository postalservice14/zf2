<?php
/**
 * Zend Framework (http://framework.zend.com/)
 *
 * @link      http://github.com/zendframework/zf2 for the canonical source repository
 * @copyright Copyright (c) 2005-2012 Zend Technologies USA Inc. (http://www.zend.com)
 * @license   http://framework.zend.com/license/new-bsd New BSD License
 * @package   Zend_Db
 */

namespace Zend\Db\Sql\Platform\Mysql;

use Zend\Db\Adapter\AdapterInterface;
use Zend\Db\Adapter\Driver\DriverInterface;
use Zend\Db\Adapter\ParameterContainer;
use Zend\Db\Adapter\Platform\PlatformInterface;
use Zend\Db\Sql\Platform\PlatformDecoratorInterface;
use Zend\Db\Adapter\StatementContainerInterface;
use Zend\Db\Sql\Select;

class SelectDecorator extends Select implements PlatformDecoratorInterface
{
    /**
     * @var Select
     */
    protected $select = null;

    /**
     * @param Select $select
     */
    public function setSubject($select)
    {
        $this->select = $select;
    }

    /**
     * @param AdapterInterface $adapter
     * @param StatementContainerInterface $statementContainer
     */
    public function prepareStatement(AdapterInterface $adapter, StatementContainerInterface $statementContainer)
    {
        // localize variables
        foreach (get_object_vars($this->select) as $name => $value) {
            $this->{$name} = $value;
        }
        parent::prepareStatement($adapter, $statementContainer);
    }

    /**
     * @param PlatformInterface $platform
     * @return string
     */
    public function getSqlString(PlatformInterface $platform = null)
    {
        // localize variables
        foreach (get_object_vars($this->select) as $name => $value) {
            $this->{$name} = $value;
        }
        return parent::getSqlString($platform);
    }

    protected function processLimit(PlatformInterface $platform, DriverInterface $driver = null, ParameterContainer $parameterContainer = null)
    {
        if ($this->limit === null) {
            return null;
        }
        if ($driver) {
            $sql = $driver->formatParameterName('limit');
            $parameterContainer->offsetSet('limit', $this->limit, ParameterContainer::TYPE_INTEGER);
        } else {
            $sql = $this->limit;
        }

        return array($sql);
    }

    protected function processOffset(PlatformInterface $platform, DriverInterface $driver = null, ParameterContainer $parameterContainer = null)
    {
        if ($this->offset === null) {
            return null;
        }
        if ($driver) {
            $parameterContainer->offsetSet('offset', $this->offset, ParameterContainer::TYPE_INTEGER);
<<<<<<< HEAD
            return array($driver->formatParameterName('offset'));
        } else {
            return array($this->offset);
=======
            return array($adapter->getDriver()->formatParameterName('offset'));
>>>>>>> 1b98924e
        }

        return array($this->offset);
    }

}<|MERGE_RESOLUTION|>--- conflicted
+++ resolved
@@ -81,13 +81,7 @@
         }
         if ($driver) {
             $parameterContainer->offsetSet('offset', $this->offset, ParameterContainer::TYPE_INTEGER);
-<<<<<<< HEAD
             return array($driver->formatParameterName('offset'));
-        } else {
-            return array($this->offset);
-=======
-            return array($adapter->getDriver()->formatParameterName('offset'));
->>>>>>> 1b98924e
         }
 
         return array($this->offset);
