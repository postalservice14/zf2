<?php
/**
 * Zend Framework (http://framework.zend.com/)
 *
 * @link      http://github.com/zendframework/zf2 for the canonical source repository
 * @copyright Copyright (c) 2005-2012 Zend Technologies USA Inc. (http://www.zend.com)
 * @license   http://framework.zend.com/license/new-bsd New BSD License
 * @package   Zend_GData
 */

namespace Zend\GData\App;

/**
 * Atom feed class
 *
 * @category   Zend
 * @package    Zend_Gdata
 * @subpackage App
 */
<<<<<<< HEAD
class Feed extends FeedSourceParent
=======
class Feed extends AbstractFeedSourceParent
>>>>>>> 0e2a8b1d
        implements \Iterator, \ArrayAccess, \Countable
{

    /**
     * The root xml element of this data element
     *
     * @var string
     */
    protected $_rootElement = 'feed';

    /**
     * Cache of feed entries.
     *
     * @var array
     */
    protected $_entry = array();

    /**
     * Current location in $_entry array
     *
     * @var int
     */
    protected $_entryIndex = 0;

    /**
     * Make accessing some individual elements of the feed easier.
     *
     * Special accessors 'entry' and 'entries' are provided so that if
     * you wish to iterate over an Atom feed's entries, you can do so
     * using foreach ($feed->entries as $entry) or foreach
     * ($feed->entry as $entry).
     *
     * @param  string $var The property to get.
     * @return mixed
     */
    public function __get($var)
    {
        switch ($var) {
            case 'entries':
                return $this;
            default:
                return parent::__get($var);
        }
    }

    /**
     * Retrieves the DOM model representing this object and all children
     *
     * @param \DOMDocument $doc
     * @return \DOMElement
     */
    public function getDOM($doc = null, $majorVersion = 1, $minorVersion = null)
    {
        $element = parent::getDOM($doc, $majorVersion, $minorVersion);
        foreach ($this->_entry as $entry) {
            $element->appendChild($entry->getDOM($element->ownerDocument));
        }
        return $element;
    }

    /**
     * Creates individual Entry objects of the appropriate type and
     * stores them in the $_entry array based upon DOM data.
     *
     * @param \DOMNode $child The DOMNode to process
     */
    protected function takeChildFromDOM($child)
    {
        $absoluteNodeName = $child->namespaceURI . ':' . $child->localName;
        switch ($absoluteNodeName) {
        case $this->lookupNamespace('atom') . ':' . 'entry':
            $newEntry = new $this->entryClassName($child);
            $newEntry->setService($this->getService());
            $newEntry->setMajorProtocolVersion($this->getMajorProtocolVersion());
            $newEntry->setMinorProtocolVersion($this->getMinorProtocolVersion());
            $this->_entry[] = $newEntry;
            break;
        default:
            parent::takeChildFromDOM($child);
            break;
        }
    }

    /**
     * Get the number of entries in this feed object.
     *
     * @return integer Entry count.
     */
    public function count()
    {
        return count($this->_entry);
    }

    /**
     * Required by the Iterator interface.
     *
     * @return void
     */
    public function rewind()
    {
        $this->_entryIndex = 0;
    }

    /**
     * Required by the Iterator interface.
     *
     * @return mixed The current row, or null if no rows.
     */
    public function current()
    {
        return $this->_entry[$this->_entryIndex];
    }

    /**
     * Required by the Iterator interface.
     *
     * @return mixed The current row number (starts at 0), or NULL if no rows
     */
    public function key()
    {
        return $this->_entryIndex;
    }

    /**
     * Required by the Iterator interface.
     *
     * @return mixed The next row, or null if no more rows.
     */
    public function next()
    {
        ++$this->_entryIndex;
    }

    /**
     * Required by the Iterator interface.
     *
     * @return boolean Whether the iteration is valid
     */
    public function valid()
    {
        return 0 <= $this->_entryIndex && $this->_entryIndex < $this->count();
    }

    /**
     * Gets the array of atom:entry elements contained within this
     * atom:feed representation
     *
     * @return array|\Zend\GData\App\Entry
     */
    public function getEntry()
    {
        return $this->_entry;
    }

    /**
     * Sets the array of atom:entry elements contained within this
     * atom:feed representation
     *
     * @param array $value The array of \Zend\GData\App\Entry elements
     * @return \Zend\GData\App\Feed Provides a fluent interface
     */
    public function setEntry($value)
    {
        $this->_entry = $value;
        return $this;
    }

    /**
     * Adds an entry representation to the array of entries
     * contained within this feed
     *
     * @param \Zend\GData\App\Entry An individual entry to add.
     * @return \Zend\GData\App\Feed Provides a fluent interface
     */
    public function addEntry($value)
    {
        $this->_entry[] = $value;
        return $this;
    }

    /**
     * Required by the ArrayAccess interface
     *
     * @param int $key The index to set
     * @param \Zend\GData\App\Entry $value The value to set
     * @return void
     */
    public function offsetSet($key, $value)
    {
        $this->_entry[$key] = $value;
    }

    /**
     * Required by the ArrayAccess interface
     *
     * @param int $key The index to get
     * @param \Zend\GData\App\Entry $value The value to set
     */
    public function offsetGet($key)
    {
        if (array_key_exists($key, $this->_entry)) {
            return $this->_entry[$key];
        }
    }

    /**
     * Required by the ArrayAccess interface
     *
     * @param int $key The index to set
     * @param \Zend\GData\App\Entry $value The value to set
     */
    public function offsetUnset($key)
    {
        if (array_key_exists($key, $this->_entry)) {
            unset($this->_entry[$key]);
        }
    }

    /**
     * Required by the ArrayAccess interface
     *
     * @param int $key The index to check for existence
     * @return boolean
     */
    public function offsetExists($key)
    {
        return (array_key_exists($key, $this->_entry));
    }

   /**
     * Retrieve the next set of results from this feed.
     *
     * @throws \Zend\GData\App\Exception
     * @return mixed|null Returns the next set of results as a feed of the same
     *          class as this feed, or null if no results exist.
     */
    public function getNextFeed()
    {
        $nextLink = $this->getNextLink();
        if (!$nextLink) {
            throw new Exception('No link to next set ' .
            'of results found.');
        }
        $nextLinkHref = $nextLink->getHref();
        $service = $this->getService();

        return $service->getFeed($nextLinkHref, get_called_class());
    }

   /**
     * Retrieve the previous set of results from this feed.
     *
     * @throws \Zend\GData\App\Exception
     * @return mixed|null Returns the previous set of results as a feed of
     *          the same class as this feed, or null if no results exist.
     */
    public function getPreviousFeed()
    {
        $previousLink = $this->getPreviousLink();
        if (!$previousLink) {
            throw new Exception('No link to previous set ' .
            'of results found.');
        }
        $previousLinkHref = $previousLink->getHref();
        $service = $this->getService();

        return $service->getFeed($previousLinkHref, get_called_class());
    }

    /**
     * Set the major protocol version that should be used. Values < 1 will
     * cause a \Zend_Gdata\App\InvalidArgumentException to be thrown.
     *
     * This value will be propagated to all child entries.
     *
     * @see _majorProtocolVersion
     * @param (int|NULL) $value The major protocol version to use.
     * @throws \Zend\GData\App\InvalidArgumentException
     */
    public function setMajorProtocolVersion($value)
    {
        parent::setMajorProtocolVersion($value);
        foreach ($this->entries as $entry) {
            $entry->setMajorProtocolVersion($value);
        }
    }

    /**
     * Set the minor protocol version that should be used. If set to NULL, no
     * minor protocol version will be sent to the server. Values < 0 will
     * cause a \Zend\GData\App\InvalidArgumentException to be thrown.
     *
     * This value will be propogated to all child entries.
     *
     * @see _minorProtocolVersion
     * @param (int|NULL) $value The minor protocol version to use.
     * @throws \Zend\GData\App\InvalidArgumentException
     */
    public function setMinorProtocolVersion($value)
    {
        parent::setMinorProtocolVersion($value);
        foreach ($this->entries as $entry) {
            $entry->setMinorProtocolVersion($value);
        }
    }

}<|MERGE_RESOLUTION|>--- conflicted
+++ resolved
@@ -17,11 +17,7 @@
  * @package    Zend_Gdata
  * @subpackage App
  */
-<<<<<<< HEAD
-class Feed extends FeedSourceParent
-=======
 class Feed extends AbstractFeedSourceParent
->>>>>>> 0e2a8b1d
         implements \Iterator, \ArrayAccess, \Countable
 {
 
