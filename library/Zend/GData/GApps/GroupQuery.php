--- conflicted
+++ resolved
@@ -24,11 +24,7 @@
  * @package    Zend_Gdata
  * @subpackage Gapps
  */
-<<<<<<< HEAD
-class GroupQuery extends Query
-=======
 class GroupQuery extends AbstractQuery
->>>>>>> 0e2a8b1d
 {
 
     /**
