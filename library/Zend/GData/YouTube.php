<?php
/**
 * Zend Framework (http://framework.zend.com/)
 *
 * @link      http://github.com/zendframework/zf2 for the canonical source repository
 * @copyright Copyright (c) 2005-2012 Zend Technologies USA Inc. (http://www.zend.com)
 * @license   http://framework.zend.com/license/new-bsd New BSD License
 * @package   Zend_GData
 */

namespace Zend\GData;

use Zend\Http;
use Zend\Stdlib\ErrorHandler;

/**
 * Service class for interacting with the YouTube Data API.
 * @link http://code.google.com/apis/youtube/
 *
 * @category   Zend
 * @package    Zend_Gdata
 * @subpackage YouTube
 */
class YouTube extends Media
{

    const AUTH_SERVICE_NAME = 'youtube';
    const CLIENTLOGIN_URL = 'https://www.google.com/youtube/accounts/ClientLogin';

    const STANDARD_TOP_RATED_URI = 'https://gdata.youtube.com/feeds/api/standardfeeds/top_rated';
    const STANDARD_MOST_VIEWED_URI = 'https://gdata.youtube.com/feeds/api/standardfeeds/most_viewed';
    const STANDARD_RECENTLY_FEATURED_URI = 'https://gdata.youtube.com/feeds/api/standardfeeds/recently_featured';
    const STANDARD_WATCH_ON_MOBILE_URI = 'https://gdata.youtube.com/feeds/api/standardfeeds/watch_on_mobile';

    const STANDARD_TOP_RATED_URI_V2 =
        'https://gdata.youtube.com/feeds/api/standardfeeds/top_rated';
    const STANDARD_MOST_VIEWED_URI_V2 =
        'https://gdata.youtube.com/feeds/api/standardfeeds/most_viewed';
    const STANDARD_RECENTLY_FEATURED_URI_V2 =
        'https://gdata.youtube.com/feeds/api/standardfeeds/recently_featured';
    const STANDARD_WATCH_ON_MOBILE_URI_V2 =
        'https://gdata.youtube.com/feeds/api/standardfeeds/watch_on_mobile';

    const USER_URI = 'https://gdata.youtube.com/feeds/api/users';
    const VIDEO_URI = 'https://gdata.youtube.com/feeds/api/videos';
    const PLAYLIST_REL = 'http://gdata.youtube.com/schemas/2007#playlist';
    const USER_UPLOADS_REL = 'http://gdata.youtube.com/schemas/2007#user.uploads';
    const USER_PLAYLISTS_REL = 'http://gdata.youtube.com/schemas/2007#user.playlists';
    const USER_SUBSCRIPTIONS_REL = 'http://gdata.youtube.com/schemas/2007#user.subscriptions';
    const USER_CONTACTS_REL = 'http://gdata.youtube.com/schemas/2007#user.contacts';
    const USER_FAVORITES_REL = 'http://gdata.youtube.com/schemas/2007#user.favorites';
    const VIDEO_RESPONSES_REL = 'http://gdata.youtube.com/schemas/2007#video.responses';
    const VIDEO_RATINGS_REL = 'http://gdata.youtube.com/schemas/2007#video.ratings';
    const VIDEO_COMPLAINTS_REL = 'http://gdata.youtube.com/schemas/2007#video.complaints';
    const ACTIVITY_FEED_URI = 'https://gdata.youtube.com/feeds/api/events';
    const FRIEND_ACTIVITY_FEED_URI =
        'https://gdata.youtube.com/feeds/api/users/default/friendsactivity';

    /**
     * The URI of the in-reply-to schema for comments in reply to
     * other comments.
     *
     * @var string
     */
     const IN_REPLY_TO_SCHEME =
         'http://gdata.youtube.com/schemas/2007#in-reply-to';

    /**
     * The URI of the inbox feed for the currently authenticated user.
     *
     * @var string
     */
    const INBOX_FEED_URI =
        'https://gdata.youtube.com/feeds/api/users/default/inbox';

    /**
     * The maximum number of users for which activity can be requested for,
     * as enforced by the API.
     *
     * @var integer
     */
    const ACTIVITY_FEED_MAX_USERS = 20;

    /**
     * The suffix for a feed of favorites.
     *
     * @var string
     */
    const FAVORITES_URI_SUFFIX = 'favorites';

    /**
     * The suffix for the user's upload feed.
     *
     * @var string
     */
    const UPLOADS_URI_SUFFIX = 'uploads';

    /**
     * The suffix for a feed of video responses.
     *
     * @var string
     */
    const RESPONSES_URI_SUFFIX = 'responses';

    /**
     * The suffix for a feed of related videos.
     *
     * @var string
     */
    const RELATED_URI_SUFFIX = 'related';

    /**
     * The suffix for a feed of messages (inbox entries).
     *
     * @var string
     */
    const INBOX_URI_SUFFIX = 'inbox';

    /**
     * Namespaces used for Zend_Gdata_YouTube
     *
     * @var array
     */
    public static $namespaces = array(
        array('yt', 'http://gdata.youtube.com/schemas/2007', 1, 0),
        array('georss', 'http://www.georss.org/georss', 1, 0),
        array('gml', 'http://www.opengis.net/gml', 1, 0),
        array('media', 'http://search.yahoo.com/mrss/', 1, 0)
    );

    /**
     * Create Zend_Gdata_YouTube object
     *
     * @param \Zend\Http\Client $client (optional) The HTTP client to use when
     *          when communicating with the Google servers.
     * @param string $applicationId The identity of the app in the form of
     *        Company-AppName-Version
     * @param string $clientId The clientId issued by the YouTube dashboard
     * @param string $developerKey The developerKey issued by the YouTube dashboard
     */
    public function __construct($client = null,
        $applicationId = 'MyCompany-MyApp-1.0', $clientId = null,
        $developerKey = null)
    {
        $this->registerPackage('Zend\GData\YouTube');
        $this->registerPackage('Zend\GData\YouTube\Extension');
        $this->registerPackage('Zend\GData\Media');
        $this->registerPackage('Zend\GData\Media\Extension');

        // NOTE This constructor no longer calls the parent constructor
        $this->setHttpClient($client, $applicationId, $clientId, $developerKey);
    }

    /**
     * Set the Zend_Http_Client object used for communication
     *
     * @param \Zend\Http\Client $client The client to use for communication
     * @return \Zend\GData\App Provides a fluent interface
     */
    public function setHttpClient(Http\Client $client = null,
        $applicationId = 'MyCompany-MyApp-1.0', $clientId = null,
        $developerKey = null)
    {
        if ($client === null) {
            $client = new Http\Client();
        }

        if ($clientId != null) {
            $client->getRequest()->getHeaders()->addHeaderLine('X-GData-Client', $clientId);
        }

        if ($developerKey != null) {
            $client->getRequest()->getHeaders()->addHeaderLine('X-GData-Key', 'key='. $developerKey);
        }

        return parent::setHttpClient($client, $applicationId);
    }

    /**
     * Retrieves a feed of videos.
     *
     * @param mixed $location (optional) The URL to query or a
     *         Zend_Gdata_Query object from which a URL can be determined
     * @return \Zend\GData\YouTube\VideoFeed The feed of videos found at the
     *         specified URL.
     */
    public function getVideoFeed($location = null)
    {
        if ($location == null) {
            $uri = self::VIDEO_URI;
<<<<<<< HEAD
        } else if ($location instanceof Query) {
=======
        } elseif ($location instanceof Query) {
>>>>>>> 0e2a8b1d
            $uri = $location->getQueryUrl($this->getMajorProtocolVersion());
        } else {
            $uri = $location;
        }
        return parent::getFeed($uri, '\Zend\GData\YouTube\VideoFeed');
    }

    /**
     * Retrieves a specific video entry.
     *
     * @param mixed $videoId The ID of the video to retrieve.
     * @param mixed $location (optional) The URL to query or a
     *         Zend_Gdata_Query object from which a URL can be determined.
     * @param boolean $fullEntry (optional) Retrieve the full metadata for the
     *         entry. Only possible if entry belongs to currently authenticated
     *         user. An exception will be thrown otherwise.
     * @throws \Zend\GData\App\HttpException
     * @return \Zend\GData\YouTube\VideoEntry The video entry found at the
     *         specified URL.
     */
    public function getVideoEntry($videoId = null, $location = null,
        $fullEntry = false)
    {
        if ($videoId !== null) {
            if ($fullEntry) {
                return $this->getFullVideoEntry($videoId);
            } else {
                $uri = self::VIDEO_URI . "/" . $videoId;
            }
<<<<<<< HEAD
        } else if ($location instanceof Query) {
=======
        } elseif ($location instanceof Query) {
>>>>>>> 0e2a8b1d
            $uri = $location->getQueryUrl($this->getMajorProtocolVersion());
        } else {
            $uri = $location;
        }
        return parent::getEntry($uri, '\Zend\GData\YouTube\VideoEntry');
    }

    /**
     * Retrieves a video entry from the user's upload feed.
     *
     * @param mixed $videoID The ID of the video to retrieve.
     * @throws \Zend\GData\App\HttpException
     * @return \Zend\GData\YouTube\VideoEntry|null The video entry to be
     *          retrieved, or null if it was not found or the user requesting it
     *          did not have the appropriate permissions.
     */
    public function getFullVideoEntry($videoId)
    {
        $uri = self::USER_URI . "/default/" .
            self::UPLOADS_URI_SUFFIX . "/$videoId";
        return parent::getEntry($uri, '\Zend\GData\YouTube\VideoEntry');
    }

    /**
     * Retrieves a feed of videos related to the specified video ID.
     *
     * @param string $videoId The videoId of interest
     * @param mixed $location (optional) The URL to query or a
     *         Zend_Gdata_Query object from which a URL can be determined
     * @return \Zend\GData\YouTube\VideoFeed The feed of videos found at the
     *         specified URL.
     */
    public function getRelatedVideoFeed($videoId = null, $location = null)
    {
        if ($videoId !== null) {
            $uri = self::VIDEO_URI . "/" . $videoId . "/" .
                self::RELATED_URI_SUFFIX;
<<<<<<< HEAD
        } else if ($location instanceof Query) {
=======
        } elseif ($location instanceof Query) {
>>>>>>> 0e2a8b1d
            $uri = $location->getQueryUrl($this->getMajorProtocolVersion());
        } else {
            $uri = $location;
        }
        return parent::getFeed($uri, '\Zend\GData\YouTube\VideoFeed');
    }

    /**
     * Retrieves a feed of video responses related to the specified video ID.
     *
     * @param string $videoId The videoId of interest
     * @param mixed $location (optional) The URL to query or a
     *         Zend_Gdata_Query object from which a URL can be determined
     * @return \Zend\GData\YouTube\VideoFeed The feed of videos found at the
     *         specified URL.
     */
    public function getVideoResponseFeed($videoId = null, $location = null)
    {
        if ($videoId !== null) {
            $uri = self::VIDEO_URI . "/" . $videoId . "/" .
                self::RESPONSES_URI_SUFFIX;
<<<<<<< HEAD
        } else if ($location instanceof Query) {
=======
        } elseif ($location instanceof Query) {
>>>>>>> 0e2a8b1d
            $uri = $location->getQueryUrl($this->getMajorProtocolVersion());
        } else {
            $uri = $location;
        }
        return parent::getFeed($uri, '\Zend\GData\YouTube\VideoFeed');
    }

    /**
     * Retrieves a feed of comments related to the specified video ID.
     *
     * @param string $videoId The videoId of interest
     * @param mixed $location (optional) The URL to query or a
     *         Zend_Gdata_Query object from which a URL can be determined
     * @return \Zend\GData\YouTube\CommentFeed The feed of videos found at the
     *         specified URL.
     */
    public function getVideoCommentFeed($videoId = null, $location = null)
    {
        if ($videoId !== null) {
            $uri = self::VIDEO_URI . "/" . $videoId . "/comments";
<<<<<<< HEAD
        } else if ($location instanceof Query) {
=======
        } elseif ($location instanceof Query) {
>>>>>>> 0e2a8b1d
            $uri = $location->getQueryUrl($this->getMajorProtocolVersion());
        } else {
            $uri = $location;
        }
        return parent::getFeed($uri, '\Zend\GData\YouTube\CommentFeed');
    }

    /**
     * Retrieves a feed of comments related to the specified video ID.
     *
     * @param mixed $location (optional) The URL to query or a
     *         Zend_Gdata_Query object from which a URL can be determined
     * @return \Zend\GData\YouTube\CommentFeed The feed of videos found at the
     *         specified URL.
     */
    public function getTopRatedVideoFeed($location = null)
    {
        $standardFeedUri = self::STANDARD_TOP_RATED_URI;

        if ($this->getMajorProtocolVersion() == 2) {
            $standardFeedUri = self::STANDARD_TOP_RATED_URI_V2;
        }

        if ($location == null) {
            $uri = $standardFeedUri;
        } elseif ($location instanceof Query) {
            if ($location instanceof YouTube\VideoQuery) {
                if (!isset($location->url)) {
                    $location->setFeedType('top rated');
                }
            }
            $uri = $location->getQueryUrl($this->getMajorProtocolVersion());
        } else {
            $uri = $location;
        }
        return parent::getFeed($uri, '\Zend\GData\YouTube\VideoFeed');
    }


    /**
     * Retrieves a feed of the most viewed videos.
     *
     * @param mixed $location (optional) The URL to query or a
     *         Zend_Gdata_Query object from which a URL can be determined
     * @return \Zend\GData\YouTube\VideoFeed The feed of videos found at the
     *         specified URL.
     */
    public function getMostViewedVideoFeed($location = null)
    {
        $standardFeedUri = self::STANDARD_MOST_VIEWED_URI;

        if ($this->getMajorProtocolVersion() == 2) {
            $standardFeedUri = self::STANDARD_MOST_VIEWED_URI_V2;
        }

        if ($location == null) {
            $uri = $standardFeedUri;
        } elseif ($location instanceof Query) {
            if ($location instanceof YouTube\VideoQuery) {
                if (!isset($location->url)) {
                    $location->setFeedType('most viewed');
                }
            }
            $uri = $location->getQueryUrl($this->getMajorProtocolVersion());
        } else {
            $uri = $location;
        }
        return parent::getFeed($uri, '\Zend\GData\YouTube\VideoFeed');
    }

    /**
     * Retrieves a feed of recently featured videos.
     *
     * @param mixed $location (optional) The URL to query or a
     *         Zend_Gdata_Query object from which a URL can be determined
     * @return \Zend\GData\YouTube\VideoFeed The feed of videos found at the
     *         specified URL.
     */
    public function getRecentlyFeaturedVideoFeed($location = null)
    {
        $standardFeedUri = self::STANDARD_RECENTLY_FEATURED_URI;

        if ($this->getMajorProtocolVersion() == 2) {
            $standardFeedUri = self::STANDARD_RECENTLY_FEATURED_URI_V2;
        }

        if ($location == null) {
            $uri = $standardFeedUri;
        } elseif ($location instanceof Query) {
            if ($location instanceof YouTube\VideoQuery) {
                if (!isset($location->url)) {
                    $location->setFeedType('recently featured');
                }
            }
            $uri = $location->getQueryUrl($this->getMajorProtocolVersion());
        } else {
            $uri = $location;
        }
        return parent::getFeed($uri, '\Zend\GData\YouTube\VideoFeed');
    }

    /**
     * Retrieves a feed of videos recently featured for mobile devices.
     * These videos will have RTSP links in the $entry->mediaGroup->content
     *
     * @param mixed $location (optional) The URL to query or a
     *         Zend_Gdata_Query object from which a URL can be determined
     * @return \Zend\GData\YouTube\VideoFeed The feed of videos found at the
     *         specified URL.
     */
    public function getWatchOnMobileVideoFeed($location = null)
    {
        $standardFeedUri = self::STANDARD_WATCH_ON_MOBILE_URI;

        if ($this->getMajorProtocolVersion() == 2) {
            $standardFeedUri = self::STANDARD_WATCH_ON_MOBILE_URI_V2;
        }

        if ($location == null) {
            $uri = $standardFeedUri;
        } elseif ($location instanceof Query) {
            if ($location instanceof YouTube\VideoQuery) {
                if (!isset($location->url)) {
                    $location->setFeedType('watch on mobile');
                }
            }
            $uri = $location->getQueryUrl($this->getMajorProtocolVersion());
        } else {
            $uri = $location;
        }
        return parent::getFeed($uri, '\Zend\GData\YouTube\VideoFeed');
    }

    /**
     * Retrieves a feed which lists a user's playlist
     *
     * @param string $user (optional) The username of interest
     * @param mixed $location (optional) The URL to query or a
     *         Zend_Gdata_Query object from which a URL can be determined
     * @return \Zend\GData\YouTube\PlaylistListFeed The feed of playlists
     */
    public function getPlaylistListFeed($user = null, $location = null)
    {
        if ($user !== null) {
            $uri = self::USER_URI . '/' . $user . '/playlists';
<<<<<<< HEAD
        } else if ($location instanceof Query) {
=======
        } elseif ($location instanceof Query) {
>>>>>>> 0e2a8b1d
            $uri = $location->getQueryUrl($this->getMajorProtocolVersion());
        } else {
            $uri = $location;
        }
        return parent::getFeed($uri, '\Zend\GData\YouTube\PlaylistListFeed');
    }

    /**
     * Retrieves a feed of videos in a particular playlist
     *
     * @param mixed $location (optional) The URL to query or a
     *         Zend_Gdata_Query object from which a URL can be determined
     * @return \Zend\GData\YouTube\PlaylistVideoFeed The feed of videos found at
     *         the specified URL.
     */
    public function getPlaylistVideoFeed($location)
    {
        if ($location instanceof Query) {
            $uri = $location->getQueryUrl($this->getMajorProtocolVersion());
        } else {
            $uri = $location;
        }
        return parent::getFeed($uri, '\Zend\GData\YouTube\PlaylistVideoFeed');
    }

    /**
     * Retrieves a feed of a user's subscriptions
     *
     * @param string $user (optional) The username of interest
     * @param mixed $location (optional) The URL to query or a
     *         Zend_Gdata_Query object from which a URL can be determined
     * @return YouTube\SubscriptionListFeed The feed of subscriptions
     */
    public function getSubscriptionFeed($user = null, $location = null)
    {
        if ($user !== null) {
            $uri = self::USER_URI . '/' . $user . '/subscriptions';
<<<<<<< HEAD
        } else if ($location instanceof Query) {
=======
        } elseif ($location instanceof Query) {
>>>>>>> 0e2a8b1d
            $uri = $location->getQueryUrl($this->getMajorProtocolVersion());
        } else {
            $uri = $location;
        }
        return parent::getFeed($uri, '\Zend\GData\YouTube\SubscriptionFeed');
    }

    /**
     * Retrieves a feed of a user's contacts
     *
     * @param string $user (optional) The username of interest
     * @param mixed $location (optional) The URL to query or a
     *         Zend_Gdata_Query object from which a URL can be determined
     * @return \Zend\GData\YouTube\ContactFeed The feed of contacts
     */
    public function getContactFeed($user = null, $location = null)
    {
        if ($user !== null) {
            $uri = self::USER_URI . '/' . $user . '/contacts';
<<<<<<< HEAD
        } else if ($location instanceof Query) {
=======
        } elseif ($location instanceof Query) {
>>>>>>> 0e2a8b1d
            $uri = $location->getQueryUrl($this->getMajorProtocolVersion());
        } else {
            $uri = $location;
        }
        return parent::getFeed($uri, '\Zend\GData\YouTube\ContactFeed');
    }

    /**
     * Retrieves a user's uploads
     *
     * @param string $user (optional) The username of interest
     * @param mixed $location (optional) The URL to query or a
     *         Zend_Gdata_Query object from which a URL can be determined
     * @return \Zend\GData\YouTube\VideoFeed The videos uploaded by the user
     */
    public function getUserUploads($user = null, $location = null)
    {
        if ($user !== null) {
            $uri = self::USER_URI . '/' . $user . '/' .
                   self::UPLOADS_URI_SUFFIX;
<<<<<<< HEAD
        } else if ($location instanceof Query) {
=======
        } elseif ($location instanceof Query) {
>>>>>>> 0e2a8b1d
            $uri = $location->getQueryUrl($this->getMajorProtocolVersion());
        } else {
            $uri = $location;
        }
        return parent::getFeed($uri, '\Zend\GData\YouTube\VideoFeed');
    }

    /**
     * Retrieves a user's favorites
     *
     * @param string $user (optional) The username of interest
     * @param mixed $location (optional) The URL to query or a
     *         Zend_Gdata_Query object from which a URL can be determined
     * @return \Zend\GData\YouTube\VideoFeed The videos favorited by the user
     */
    public function getUserFavorites($user = null, $location = null)
    {
        if ($user !== null) {
            $uri = self::USER_URI . '/' . $user . '/' .
                   self::FAVORITES_URI_SUFFIX;
<<<<<<< HEAD
        } else if ($location instanceof Query) {
=======
        } elseif ($location instanceof Query) {
>>>>>>> 0e2a8b1d
            $uri = $location->getQueryUrl($this->getMajorProtocolVersion());
        } else {
            $uri = $location;
        }
        return parent::getFeed($uri, '\Zend\GData\YouTube\VideoFeed');
    }

    /**
     * Retrieves a user's profile as an entry
     *
     * @param string $user (optional) The username of interest
     * @param mixed $location (optional) The URL to query or a
     *         Zend_Gdata_Query object from which a URL can be determined
     * @return \Zend\GData\YouTube\UserProfileEntry The user profile entry
     */
    public function getUserProfile($user = null, $location = null)
    {
        if ($user !== null) {
            $uri = self::USER_URI . '/' . $user;
<<<<<<< HEAD
        } else if ($location instanceof Query) {
=======
        } elseif ($location instanceof Query) {
>>>>>>> 0e2a8b1d
            $uri = $location->getQueryUrl($this->getMajorProtocolVersion());
        } else {
            $uri = $location;
        }
        return parent::getEntry($uri, '\Zend\GData\YouTube\UserProfileEntry');
    }

    /**
     * Helper function for parsing a YouTube token response
     *
     * @param string $response The service response
     * @throws \Zend\GData\App\Exception
     * @return array An array containing the token and URL
     */
    public static function parseFormUploadTokenResponse($response)
    {
        // Load the feed as an XML DOMDocument object
        ErrorHandler::start(E_WARNING);
        ini_set('track_errors', 1);
        $doc = new \DOMDocument();
        $success = $doc->loadXML($response);
        ini_restore('track_errors');
        ErrorHandler::stop();

        if (!$success) {
            throw new App\Exception(
                "Zend_Gdata_YouTube::parseFormUploadTokenResponse - " .
                "DOMDocument cannot parse XML: $php_errormsg");
        }
        $responseElement = $doc->getElementsByTagName('response')->item(0);

        $urlText = null;
        $tokenText = null;
        if ($responseElement != null) {
            $urlElement =
                $responseElement->getElementsByTagName('url')->item(0);
            $tokenElement =
                $responseElement->getElementsByTagName('token')->item(0);

            if ($urlElement && $urlElement->hasChildNodes() &&
                $tokenElement && $tokenElement->hasChildNodes()) {

                $urlText = $urlElement->firstChild->nodeValue;
                $tokenText = $tokenElement->firstChild->nodeValue;
            }
        }

        if ($tokenText != null && $urlText != null) {
            return array('token' => $tokenText, 'url' => $urlText);
        } else {
            throw new App\Exception(
                'Form upload token not found in response');
        }
    }

    /**
     * Retrieves a YouTube token
     *
     * @param \Zend\GData\YouTube\VideoEntry $videoEntry The video entry
     * @param string $url The location as a string URL
     * @throws \Zend\GData\App\Exception
     * @return array An array containing a token and URL
     */
    public function getFormUploadToken($videoEntry,
        $url='https://gdata.youtube.com/action/GetUploadToken')
    {
        if ($url != null && is_string($url)) {
            // $response is a Zend_Http_response object
            $response = $this->post($videoEntry, $url);
            return self::parseFormUploadTokenResponse($response->getBody());
        } else {
            throw new App\Exception(
                'Url must be provided as a string URL');
        }
    }

    /**
     * Retrieves the activity feed for users
     *
     * @param mixed $username A string identifying the usernames for which to
     *              retrieve activity for. This can also be a Zend_Gdata_Query
     *              object from which a URL can be determined.
     * @throws \Zend\GData\App\VersionException if using version less than 2.
     * @return \Zend\GData\YouTube\ActivityFeed
     */
    public function getActivityForUser($username)
    {
        if ($this->getMajorProtocolVersion() == 1) {
            throw new App\VersionException('User activity feeds ' .
                'are not available in API version 1.');
        }

        $uri = null;
        if ($username instanceof Query) {
            $uri = $username->getQueryUrl($this->getMajorProtocolVersion());
        } else {
            if (count(explode(',', $username)) >
                self::ACTIVITY_FEED_MAX_USERS) {
                throw new App\InvalidArgumentException(
                    'Activity feed can only retrieve for activity for up to ' .
                    self::ACTIVITY_FEED_MAX_USERS .  ' users per request');
            }
            $uri = self::ACTIVITY_FEED_URI . '?author=' . $username;
        }

        return parent::getFeed($uri, '\Zend\GData\YouTube\ActivityFeed');
    }

    /**
     * Retrieve the activity of the currently authenticated users friend.
     *
     * @throws \Zend\GData\App\Exception if not logged in.
     * @return \Zend\GData\YouTube\ActivityFeed
     */
    public function getFriendActivityForCurrentUser()
    {
        if (!$this->isAuthenticated()) {
            throw new App\Exception('You must be authenticated to ' .
                'use the getFriendActivityForCurrentUser function in Zend_' .
                'Gdata_YouTube.');
        }
        return parent::getFeed(self::FRIEND_ACTIVITY_FEED_URI,
            '\Zend\GData\YouTube\ActivityFeed');
    }

    /**
     * Retrieve a feed of messages in the currently authenticated user's inbox.
     *
     * @throws \Zend\GData\App\Exception if not logged in.
     * @return \Zend\GData\YouTube\InboxFeed|null
     */
    public function getInboxFeedForCurrentUser()
    {
        if (!$this->isAuthenticated()) {
            throw new App\Exception('You must be authenticated to ' .
                'use the getInboxFeedForCurrentUser function in Zend_' .
                'Gdata_YouTube.');
        }

        return parent::getFeed(self::INBOX_FEED_URI,
            '\Zend\GData\YouTube\InboxFeed');
    }

    /**
     * Send a video message.
     *
     * Note: Either a Zend_Gdata_YouTube_VideoEntry or a valid video ID must
     * be provided.
     *
     * @param string $body The body of the message
     * @param YouTube\VideoEntry $videoEntry (optional) The video entry to send
     * @param string $videoId The id of the video to send
     * @param string $recipientUserName The username of the recipient
     * @throws \Zend\GData\App\InvalidArgumentException if no valid
     *         Zend_Gdata_YouTube_VideoEntry or videoId were provided
     * @return \Zend\GData\YouTube\InboxEntry|null The
     *         Zend_Gdata_YouTube_Inbox_Entry representing the sent message.
     *
     */
    public function sendVideoMessage($body, $videoEntry = null,
        $videoId = null, $recipientUserName)
    {
        if (!$videoId && !$videoEntry) {
            throw new App\InvalidArgumentException(
                'Expecting either a valid videoID or a videoEntry object in ' .
                '\Zend\GData\YouTube->sendVideoMessage().');
        }

        $messageEntry = new YouTube\InboxEntry();

        if ($this->getMajorProtocolVersion() == null ||
            $this->getMajorProtocolVersion() == 1) {

            if (!$videoId) {
                $videoId = $videoEntry->getVideoId();
            } elseif (strlen($videoId) < 12) {
                //Append the full URI
                $videoId = self::VIDEO_URI . '/' . $videoId;
            }

            $messageEntry->setId($this->newId($videoId));
            // TODO there seems to be a bug where v1 inbox entries dont
            // retain their description...
<<<<<<< HEAD
            $messageEntry->setDescription(
                new YouTube\Extension\Description($body));
=======
            $messageEntry->setSummary(
                new App\Extension\Summary($body));
>>>>>>> 0e2a8b1d

        } else {
            if (!$videoId) {
                $videoId = $videoEntry->getVideoId();
                $videoId = substr($videoId, strrpos($videoId, ':'));
            }
            $messageEntry->setId($this->newId($videoId));
            $messageEntry->setSummary($this->newSummary($body));
        }

        $insertUrl = 'https://gdata.youtube.com/feeds/api/users/' .
            $recipientUserName . '/inbox';
        $response = $this->insertEntry($messageEntry, $insertUrl,
            '\Zend\GData\YouTube\InboxEntry');
        return $response;
    }

    /**
     * Post a comment in reply to an existing comment
     *
     * @param YouTube\CommentEntry $commentEntry The comment entry
     *        to reply to
     * @param string $commentText The text of the comment to post
     * @return YouTube\CommentEntry the posted comment
     */
    public function replyToCommentEntry(YouTube\CommentEntry $commentEntry, $commentText)
    {
        $newComment = $this->newCommentEntry();
        $newComment->content = $this->newContent()->setText($commentText);
        $commentId = $commentEntry->getId();
        $commentIdArray = explode(':', $commentId);

        // create a new link element
        $inReplyToLinkHref = self::VIDEO_URI . '/' . $commentIdArray[3] .
            '/comments/' . $commentIdArray[5];
        $inReplyToLink = $this->newLink($inReplyToLinkHref,
            self::IN_REPLY_TO_SCHEME, $type="application/atom+xml");
        $links = $newComment->getLink();
        $links[] = $inReplyToLink;
        $newComment->setLink($links);
        $commentFeedPostUrl = self::VIDEO_URI . '/' . $commentIdArray[3] .
            '/comments';
        return $this->insertEntry($newComment,
            $commentFeedPostUrl, '\Zend\GData\YouTube\CommentEntry');
    }

}<|MERGE_RESOLUTION|>--- conflicted
+++ resolved
@@ -188,11 +188,7 @@
     {
         if ($location == null) {
             $uri = self::VIDEO_URI;
-<<<<<<< HEAD
-        } else if ($location instanceof Query) {
-=======
-        } elseif ($location instanceof Query) {
->>>>>>> 0e2a8b1d
+        } elseif ($location instanceof Query) {
             $uri = $location->getQueryUrl($this->getMajorProtocolVersion());
         } else {
             $uri = $location;
@@ -222,11 +218,7 @@
             } else {
                 $uri = self::VIDEO_URI . "/" . $videoId;
             }
-<<<<<<< HEAD
-        } else if ($location instanceof Query) {
-=======
-        } elseif ($location instanceof Query) {
->>>>>>> 0e2a8b1d
+        } elseif ($location instanceof Query) {
             $uri = $location->getQueryUrl($this->getMajorProtocolVersion());
         } else {
             $uri = $location;
@@ -264,11 +256,7 @@
         if ($videoId !== null) {
             $uri = self::VIDEO_URI . "/" . $videoId . "/" .
                 self::RELATED_URI_SUFFIX;
-<<<<<<< HEAD
-        } else if ($location instanceof Query) {
-=======
-        } elseif ($location instanceof Query) {
->>>>>>> 0e2a8b1d
+        } elseif ($location instanceof Query) {
             $uri = $location->getQueryUrl($this->getMajorProtocolVersion());
         } else {
             $uri = $location;
@@ -290,11 +278,7 @@
         if ($videoId !== null) {
             $uri = self::VIDEO_URI . "/" . $videoId . "/" .
                 self::RESPONSES_URI_SUFFIX;
-<<<<<<< HEAD
-        } else if ($location instanceof Query) {
-=======
-        } elseif ($location instanceof Query) {
->>>>>>> 0e2a8b1d
+        } elseif ($location instanceof Query) {
             $uri = $location->getQueryUrl($this->getMajorProtocolVersion());
         } else {
             $uri = $location;
@@ -315,11 +299,7 @@
     {
         if ($videoId !== null) {
             $uri = self::VIDEO_URI . "/" . $videoId . "/comments";
-<<<<<<< HEAD
-        } else if ($location instanceof Query) {
-=======
-        } elseif ($location instanceof Query) {
->>>>>>> 0e2a8b1d
+        } elseif ($location instanceof Query) {
             $uri = $location->getQueryUrl($this->getMajorProtocolVersion());
         } else {
             $uri = $location;
@@ -465,11 +445,7 @@
     {
         if ($user !== null) {
             $uri = self::USER_URI . '/' . $user . '/playlists';
-<<<<<<< HEAD
-        } else if ($location instanceof Query) {
-=======
-        } elseif ($location instanceof Query) {
->>>>>>> 0e2a8b1d
+        } elseif ($location instanceof Query) {
             $uri = $location->getQueryUrl($this->getMajorProtocolVersion());
         } else {
             $uri = $location;
@@ -507,11 +483,7 @@
     {
         if ($user !== null) {
             $uri = self::USER_URI . '/' . $user . '/subscriptions';
-<<<<<<< HEAD
-        } else if ($location instanceof Query) {
-=======
-        } elseif ($location instanceof Query) {
->>>>>>> 0e2a8b1d
+        } elseif ($location instanceof Query) {
             $uri = $location->getQueryUrl($this->getMajorProtocolVersion());
         } else {
             $uri = $location;
@@ -531,11 +503,7 @@
     {
         if ($user !== null) {
             $uri = self::USER_URI . '/' . $user . '/contacts';
-<<<<<<< HEAD
-        } else if ($location instanceof Query) {
-=======
-        } elseif ($location instanceof Query) {
->>>>>>> 0e2a8b1d
+        } elseif ($location instanceof Query) {
             $uri = $location->getQueryUrl($this->getMajorProtocolVersion());
         } else {
             $uri = $location;
@@ -556,11 +524,7 @@
         if ($user !== null) {
             $uri = self::USER_URI . '/' . $user . '/' .
                    self::UPLOADS_URI_SUFFIX;
-<<<<<<< HEAD
-        } else if ($location instanceof Query) {
-=======
-        } elseif ($location instanceof Query) {
->>>>>>> 0e2a8b1d
+        } elseif ($location instanceof Query) {
             $uri = $location->getQueryUrl($this->getMajorProtocolVersion());
         } else {
             $uri = $location;
@@ -581,11 +545,7 @@
         if ($user !== null) {
             $uri = self::USER_URI . '/' . $user . '/' .
                    self::FAVORITES_URI_SUFFIX;
-<<<<<<< HEAD
-        } else if ($location instanceof Query) {
-=======
-        } elseif ($location instanceof Query) {
->>>>>>> 0e2a8b1d
+        } elseif ($location instanceof Query) {
             $uri = $location->getQueryUrl($this->getMajorProtocolVersion());
         } else {
             $uri = $location;
@@ -605,11 +565,7 @@
     {
         if ($user !== null) {
             $uri = self::USER_URI . '/' . $user;
-<<<<<<< HEAD
-        } else if ($location instanceof Query) {
-=======
-        } elseif ($location instanceof Query) {
->>>>>>> 0e2a8b1d
+        } elseif ($location instanceof Query) {
             $uri = $location->getQueryUrl($this->getMajorProtocolVersion());
         } else {
             $uri = $location;
@@ -793,13 +749,8 @@
             $messageEntry->setId($this->newId($videoId));
             // TODO there seems to be a bug where v1 inbox entries dont
             // retain their description...
-<<<<<<< HEAD
-            $messageEntry->setDescription(
-                new YouTube\Extension\Description($body));
-=======
             $messageEntry->setSummary(
                 new App\Extension\Summary($body));
->>>>>>> 0e2a8b1d
 
         } else {
             if (!$videoId) {
