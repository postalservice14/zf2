--- conflicted
+++ resolved
@@ -307,20 +307,12 @@
     /**
      * Register a plugin
      *
-<<<<<<< HEAD
-     * @param  Plugin $plugin
-     * @param  int    $priority
+     * @param  Plugin\PluginInterface $plugin
+     * @param  int                    $priority
      * @return AbstractAdapter Fluent interface
      * @throws Exception\LogicException
      */
-    public function addPlugin(Plugin $plugin, $priority = 1)
-=======
-     * @param  Plugin\PluginInterface $plugin
-     * @return AbstractAdapter Fluent interface
-     * @throws Exception\LogicException
-     */
-    public function addPlugin(Plugin\PluginInterface $plugin)
->>>>>>> 3c1affc5
+    public function addPlugin(Plugin\PluginInterface $plugin, $priority = 1)
     {
         $registry = $this->getPluginRegistry();
         if ($registry->contains($plugin)) {
