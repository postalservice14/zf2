<?php
/**
 * Zend Framework
 *
 * LICENSE
 *
 * This source file is subject to the new BSD license that is bundled
 * with this package in the file LICENSE.txt.
 * It is also available through the world-wide-web at this URL:
 * http://framework.zend.com/license/new-bsd
 * If you did not receive a copy of the license and are unable to
 * obtain it through the world-wide-web, please send an email
 * to license@zend.com so we can send you a copy immediately.
 *
 * @category   Zend
 * @package    Zend_Test
 * @copyright  Copyright (c) 2005-2010 Zend Technologies USA Inc. (http://www.zend.com)
 * @license    http://framework.zend.com/license/new-bsd     New BSD License
 */

/**
 * @namespace
 */
namespace Zend\Test\PHPUnit;

use Zend\Application,
<<<<<<< HEAD
	Zend\Controller\Action\HelperBroker,
	Zend\Controller\Request,
	Zend\Test\PHPUnit\Exception\InvalidArgumentException;
=======
    Zend\Controller\Front as FrontController,
    Zend\Controller\Request;
>>>>>>> 1c46ae8d

/**
 * Functional testing scaffold for MVC applications
 *
<<<<<<< HEAD
 * @uses       PHPUnit_Framework_TestCase
 * @uses       PHPUnit_Runner_Version
 * @uses       \Zend\Controller\Action\HelperBroker
 * @uses       \Zend\Controller\Front
 * @uses       \Zend\Controller\Request\HttpTestCase
 * @uses       \Zend\Controller\Response\HttpTestCase
 * @uses       \Zend\Dom\Query
 * @uses       \Zend\Test\PHPUnit\Exception\InvalidArgumentException
 * @uses       \Zend\Layout\Layout
 * @uses       \Zend\Loader
 * @uses       \Zend\Registry
 * @uses       \Zend\Session\Manager
 * @uses       \Zend\Test\PHPUnit\Constraint\DomQuery
 * @uses       \Zend\Test\PHPUnit\Constraint\Redirect
 * @uses       \Zend\Test\PHPUnit\Constraint\ResponseHeader
=======
>>>>>>> 1c46ae8d
 * @category   Zend
 * @package    Zend_Test
 * @subpackage PHPUnit
 * @copyright  Copyright (c) 2005-2010 Zend Technologies USA Inc. (http://www.zend.com)
 * @license    http://framework.zend.com/license/new-bsd     New BSD License
 */
abstract class ControllerTestCase extends \PHPUnit_Framework_TestCase
{
    /**
     * @var mixed Bootstrap file path or callback
     */
    public $bootstrap;

    /**
     * @var \Zend\Controller\Front
     */
    protected $_frontController;

    /**
     * @var \Zend\Dom\Query
     */
    protected $_query;

    /**
     * @var \Zend\Controller\Request\AbstractRequest
     */
    protected $_request;

    /**
     * @var \Zend\Controller\Response\AbstractResponse
     */
    protected $_response;

    /**
     * XPath namespaces
     * @var array
     */
    protected $_xpathNamespaces = array();

    /**
     * Overloading: prevent overloading to special properties
     *
     * @param  string $name
     * @param  mixed $value
     * @return void
     */
    public function __set($name, $value)
    {
        if (in_array($name, array('request', 'response', 'frontController'))) {
            throw new InvalidArgumentException(sprintf('Setting %s object manually is not allowed', $name));
        }
        $this->$name = $value;
    }

    /**
     * Overloading for common properties
     *
     * Provides overloading for request, response, and frontController objects.
     *
     * @param mixed $name
     * @return void
     */
    public function __get($name)
    {
        switch ($name) {
            case 'request':
                return $this->getRequest();
            case 'response':
                return $this->getResponse();
            case 'frontController':
                return $this->getFrontController();
        }

        return null;
    }

    /**
     * Set up MVC app
     *
     * Calls {@link bootstrap()} by default
     *
     * @return void
     */
    protected function setUp()
    {
        $this->bootstrap();
    }

    /**
     * Bootstrap the front controller
     *
     * Resets the front controller, and then bootstraps it.
     *
     * If {@link $bootstrap} is a callback, executes it; if it is a file, it include's
     * it. When done, sets the test case request and response objects into the
     * front controller.
     *
     * @return void
     */
    final public function bootstrap()
    {
        $this->reset();
        if (null !== $this->bootstrap) {
            if ($this->bootstrap instanceof Application\Application) {
                $this->bootstrap->bootstrap();
                $this->_frontController = $this->bootstrap->getBootstrap()->getResource('frontcontroller');
            } elseif (is_callable($this->bootstrap)) {
                call_user_func($this->bootstrap);
            } elseif (is_string($this->bootstrap)) {
                if (\Zend\Loader::isReadable($this->bootstrap)) {
                    include $this->bootstrap;
                }
            }
        }
        $this->frontController
             ->setRequest($this->getRequest())
             ->setResponse($this->getResponse());
    }

    /**
     * Dispatch the MVC
     *
     * If a URL is provided, sets it as the request URI in the request object.
     * Then sets test case request and response objects in front controller,
     * disables throwing exceptions, and disables returning the response.
     * Finally, dispatches the front controller.
     *
     * @param  string|null $url
     * @return void
     */
    public function dispatch($url = null)
    {
        $controller   = $this->getFrontController();
        $helperBroker = $controller->getHelperBroker();

        // redirector should not exit
        $redirector = $helperBroker->load('redirector');
        $redirector->setExit(false);

        // json helper should not exit
        $json = $helperBroker->load('json');
        $json->suppressExit = true;

        $request    = $this->getRequest();
        if (null !== $url) {
            $request->setRequestUri($url);
        }
        $request->setPathInfo(null);

        $controller->setRequest($request)
                   ->setResponse($this->getResponse())
                   ->throwExceptions(false)
                   ->returnResponse(false);

        if ($this->bootstrap instanceof Application\Application) {
            $this->bootstrap->run();
        } else {
            $controller->dispatch();
        }
    }

    /**
     * Reset MVC state
     *
     * Creates new request/response objects, resets the front controller
     * instance, and resets the action helper broker.
     *
     * @todo   Need to update Zend_Layout to add a resetInstance() method
     * @return void
     */
    public function reset()
    {
        $_SESSION = array();
        $_GET     = array();
        $_POST    = array();
        $_COOKIE  = array();
        $this->resetRequest();
        $this->resetResponse();
        \Zend\Layout\Layout::resetMvcInstance();
        $this->frontController->resetInstance();
    }

    /**
     * Rest all view placeholders
     *
     * @return void
     */
    protected function _resetPlaceholders()
    {
        $registry = \Zend\Registry::getInstance();
        $remove   = array();
        foreach ($registry as $key => $value) {
            if (strstr($key, '\View\\') || strstr($key, '_View_')) {
                $remove[] = $key;
            }
        }

        foreach ($remove as $key) {
            unset($registry[$key]);
        }
    }

    /**
     * Reset the request object
     *
     * Useful for test cases that need to test multiple trips to the server.
     *
     * @return \Zend\Test\PHPUnit\ControllerTestCase
     */
    public function resetRequest()
    {
        if ($this->_request instanceof Request\HttpTestCase) {
            $this->_request->clearQuery()
                           ->clearPost();
        }
        $this->_request = null;
        return $this;
    }

    /**
     * Reset the response object
     *
     * Useful for test cases that need to test multiple trips to the server.
     *
     * @return \Zend\Test\PHPUnit\ControllerTestCase
     */
    public function resetResponse()
    {
        $this->_response = null;
        $this->_resetPlaceholders();
        return $this;
    }

    /**
     * Assert against DOM selection
     *
     * @param  string $path CSS selector path
     * @param  string $message
     * @return void
     */
    public function assertQuery($path, $message = '')
    {
        $this->_incrementAssertionCount();
        $constraint = new Constraint\DomQuery($path);
        $content    = $this->response->outputBody();
        if (!$constraint->evaluate($content, __FUNCTION__)) {
            $constraint->fail($path, $message);
        }
    }

    /**
     * Assert against DOM selection
     *
     * @param  string $path CSS selector path
     * @param  string $message
     * @return void
     */
    public function assertNotQuery($path, $message = '')
    {
        $this->_incrementAssertionCount();
        $constraint = new Constraint\DomQuery($path);
        $content    = $this->response->outputBody();
        if (!$constraint->evaluate($content, __FUNCTION__)) {
            $constraint->fail($path, $message);
        }
    }

    /**
     * Assert against DOM selection; node should contain content
     *
     * @param  string $path CSS selector path
     * @param  string $match content that should be contained in matched nodes
     * @param  string $message
     * @return void
     */
    public function assertQueryContentContains($path, $match, $message = '')
    {
        $this->_incrementAssertionCount();
        $constraint = new Constraint\DomQuery($path);
        $content    = $this->response->outputBody();
        if (!$constraint->evaluate($content, __FUNCTION__, $match)) {
            $constraint->fail($path, $message);
        }
    }

    /**
     * Assert against DOM selection; node should NOT contain content
     *
     * @param  string $path CSS selector path
     * @param  string $match content that should NOT be contained in matched nodes
     * @param  string $message
     * @return void
     */
    public function assertNotQueryContentContains($path, $match, $message = '')
    {
        $this->_incrementAssertionCount();
        $constraint = new Constraint\DomQuery($path);
        $content    = $this->response->outputBody();
        if (!$constraint->evaluate($content, __FUNCTION__, $match)) {
            $constraint->fail($path, $message);
        }
    }

    /**
     * Assert against DOM selection; node should match content
     *
     * @param  string $path CSS selector path
     * @param  string $pattern Pattern that should be contained in matched nodes
     * @param  string $message
     * @return void
     */
    public function assertQueryContentRegex($path, $pattern, $message = '')
    {
        $this->_incrementAssertionCount();
        $constraint = new Constraint\DomQuery($path);
        $content    = $this->response->outputBody();
        if (!$constraint->evaluate($content, __FUNCTION__, $pattern)) {
            $constraint->fail($path, $message);
        }
    }

    /**
     * Assert against DOM selection; node should NOT match content
     *
     * @param  string $path CSS selector path
     * @param  string $pattern pattern that should NOT be contained in matched nodes
     * @param  string $message
     * @return void
     */
    public function assertNotQueryContentRegex($path, $pattern, $message = '')
    {
        $this->_incrementAssertionCount();
        $constraint = new Constraint\DomQuery($path);
        $content    = $this->response->outputBody();
        if (!$constraint->evaluate($content, __FUNCTION__, $pattern)) {
            $constraint->fail($path, $message);
        }
    }

    /**
     * Assert against DOM selection; should contain exact number of nodes
     *
     * @param  string $path CSS selector path
     * @param  string $count Number of nodes that should match
     * @param  string $message
     * @return void
     */
    public function assertQueryCount($path, $count, $message = '')
    {
        $this->_incrementAssertionCount();
        $constraint = new Constraint\DomQuery($path);
        $content    = $this->response->outputBody();
        if (!$constraint->evaluate($content, __FUNCTION__, $count)) {
            $constraint->fail($path, $message);
        }
    }

    /**
     * Assert against DOM selection; should NOT contain exact number of nodes
     *
     * @param  string $path CSS selector path
     * @param  string $count Number of nodes that should NOT match
     * @param  string $message
     * @return void
     */
    public function assertNotQueryCount($path, $count, $message = '')
    {
        $this->_incrementAssertionCount();
        $constraint = new Constraint\DomQuery($path);
        $content    = $this->response->outputBody();
        if (!$constraint->evaluate($content, __FUNCTION__, $count)) {
            $constraint->fail($path, $message);
        }
    }

    /**
     * Assert against DOM selection; should contain at least this number of nodes
     *
     * @param  string $path CSS selector path
     * @param  string $count Minimum number of nodes that should match
     * @param  string $message
     * @return void
     */
    public function assertQueryCountMin($path, $count, $message = '')
    {
        $this->_incrementAssertionCount();
        $constraint = new Constraint\DomQuery($path);
        $content    = $this->response->outputBody();
        if (!$constraint->evaluate($content, __FUNCTION__, $count)) {
            $constraint->fail($path, $message);
        }
    }

    /**
     * Assert against DOM selection; should contain no more than this number of nodes
     *
     * @param  string $path CSS selector path
     * @param  string $count Maximum number of nodes that should match
     * @param  string $message
     * @return void
     */
    public function assertQueryCountMax($path, $count, $message = '')
    {
        $this->_incrementAssertionCount();
        $constraint = new Constraint\DomQuery($path);
        $content    = $this->response->outputBody();
        if (!$constraint->evaluate($content, __FUNCTION__, $count)) {
            $constraint->fail($path, $message);
        }
    }

    /**
     * Register XPath namespaces
     *
     * @param   array $xpathNamespaces
     * @return  void
     */
    public function registerXpathNamespaces($xpathNamespaces)
    {
        $this->_xpathNamespaces = $xpathNamespaces;
    }

    /**
     * Assert against XPath selection
     *
     * @param  string $path XPath path
     * @param  string $message
     * @return void
     */
    public function assertXpath($path, $message = '')
    {
        $this->_incrementAssertionCount();
        $constraint = new Constraint\DomQuery($path);
        $constraint->registerXpathNamespaces($this->_xpathNamespaces);
        $content    = $this->response->outputBody();
        if (!$constraint->evaluate($content, __FUNCTION__)) {
            $constraint->fail($path, $message);
        }
    }

    /**
     * Assert against XPath selection
     *
     * @param  string $path XPath path
     * @param  string $message
     * @return void
     */
    public function assertNotXpath($path, $message = '')
    {
        $this->_incrementAssertionCount();
        $constraint = new Constraint\DomQuery($path);
        $constraint->registerXpathNamespaces($this->_xpathNamespaces);
        $content    = $this->response->outputBody();
        if (!$constraint->evaluate($content, __FUNCTION__)) {
            $constraint->fail($path, $message);
        }
    }

    /**
     * Assert against XPath selection; node should contain content
     *
     * @param  string $path XPath path
     * @param  string $match content that should be contained in matched nodes
     * @param  string $message
     * @return void
     */
    public function assertXpathContentContains($path, $match, $message = '')
    {
        $this->_incrementAssertionCount();
        $constraint = new Constraint\DomQuery($path);
        $constraint->registerXpathNamespaces($this->_xpathNamespaces);
        $content    = $this->response->outputBody();
        if (!$constraint->evaluate($content, __FUNCTION__, $match)) {
            $constraint->fail($path, $message);
        }
    }

    /**
     * Assert against XPath selection; node should NOT contain content
     *
     * @param  string $path XPath path
     * @param  string $match content that should NOT be contained in matched nodes
     * @param  string $message
     * @return void
     */
    public function assertNotXpathContentContains($path, $match, $message = '')
    {
        $this->_incrementAssertionCount();
        $constraint = new Constraint\DomQuery($path);
        $constraint->registerXpathNamespaces($this->_xpathNamespaces);
        $content    = $this->response->outputBody();
        if (!$constraint->evaluate($content, __FUNCTION__, $match)) {
            $constraint->fail($path, $message);
        }
    }

    /**
     * Assert against XPath selection; node should match content
     *
     * @param  string $path XPath path
     * @param  string $pattern Pattern that should be contained in matched nodes
     * @param  string $message
     * @return void
     */
    public function assertXpathContentRegex($path, $pattern, $message = '')
    {
        $this->_incrementAssertionCount();
        $constraint = new Constraint\DomQuery($path);
        $constraint->registerXpathNamespaces($this->_xpathNamespaces);
        $content    = $this->response->outputBody();
        if (!$constraint->evaluate($content, __FUNCTION__, $pattern)) {
            $constraint->fail($path, $message);
        }
    }

    /**
     * Assert against XPath selection; node should NOT match content
     *
     * @param  string $path XPath path
     * @param  string $pattern pattern that should NOT be contained in matched nodes
     * @param  string $message
     * @return void
     */
    public function assertNotXpathContentRegex($path, $pattern, $message = '')
    {
        $this->_incrementAssertionCount();
        $constraint = new Constraint\DomQuery($path);
        $constraint->registerXpathNamespaces($this->_xpathNamespaces);
        $content    = $this->response->outputBody();
        if (!$constraint->evaluate($content, __FUNCTION__, $pattern)) {
            $constraint->fail($path, $message);
        }
    }

    /**
     * Assert against XPath selection; should contain exact number of nodes
     *
     * @param  string $path XPath path
     * @param  string $count Number of nodes that should match
     * @param  string $message
     * @return void
     */
    public function assertXpathCount($path, $count, $message = '')
    {
        $this->_incrementAssertionCount();
        $constraint = new Constraint\DomQuery($path);
        $constraint->registerXpathNamespaces($this->_xpathNamespaces);
        $content    = $this->response->outputBody();
        if (!$constraint->evaluate($content, __FUNCTION__, $count)) {
            $constraint->fail($path, $message);
        }
    }

    /**
     * Assert against XPath selection; should NOT contain exact number of nodes
     *
     * @param  string $path XPath path
     * @param  string $count Number of nodes that should NOT match
     * @param  string $message
     * @return void
     */
    public function assertNotXpathCount($path, $count, $message = '')
    {
        $this->_incrementAssertionCount();
        $constraint = new Constraint\DomQuery($path);
        $constraint->registerXpathNamespaces($this->_xpathNamespaces);
        $content    = $this->response->outputBody();
        if (!$constraint->evaluate($content, __FUNCTION__, $count)) {
            $constraint->fail($path, $message);
        }
    }

    /**
     * Assert against XPath selection; should contain at least this number of nodes
     *
     * @param  string $path XPath path
     * @param  string $count Minimum number of nodes that should match
     * @param  string $message
     * @return void
     */
    public function assertXpathCountMin($path, $count, $message = '')
    {
        $this->_incrementAssertionCount();
        $constraint = new Constraint\DomQuery($path);
        $constraint->registerXpathNamespaces($this->_xpathNamespaces);
        $content    = $this->response->outputBody();
        if (!$constraint->evaluate($content, __FUNCTION__, $count)) {
            $constraint->fail($path, $message);
        }
    }

    /**
     * Assert against XPath selection; should contain no more than this number of nodes
     *
     * @param  string $path XPath path
     * @param  string $count Maximum number of nodes that should match
     * @param  string $message
     * @return void
     */
    public function assertXpathCountMax($path, $count, $message = '')
    {
        $this->_incrementAssertionCount();
        $constraint = new Constraint\DomQuery($path);
        $constraint->registerXpathNamespaces($this->_xpathNamespaces);
        $content    = $this->response->outputBody();
        if (!$constraint->evaluate($content, __FUNCTION__, $count)) {
            $constraint->fail($path, $message);
        }
    }

    /**
     * Assert that response is a redirect
     *
     * @param  string $message
     * @return void
     */
    public function assertRedirect($message = '')
    {
        $this->_incrementAssertionCount();
        $constraint = new Constraint\Redirect();
        $response   = $this->response;
        if (!$constraint->evaluate($response, __FUNCTION__)) {
            $constraint->fail($response, $message);
        }
    }

    /**
     * Assert that response is NOT a redirect
     *
     * @param  string $message
     * @return void
     */
    public function assertNotRedirect($message = '')
    {
        $this->_incrementAssertionCount();
        $constraint = new Constraint\Redirect();
        $response   = $this->response;
        if (!$constraint->evaluate($response, __FUNCTION__)) {
            $constraint->fail($response, $message);
        }
    }

    /**
     * Assert that response redirects to given URL
     *
     * @param  string $url
     * @param  string $message
     * @return void
     */
    public function assertRedirectTo($url, $message = '')
    {
        $this->_incrementAssertionCount();
        $constraint = new Constraint\Redirect();
        $response   = $this->response;
        if (!$constraint->evaluate($response, __FUNCTION__, $url)) {
            $constraint->fail($response, $message);
        }
    }

    /**
     * Assert that response does not redirect to given URL
     *
     * @param  string $url
     * @param  string $message
     * @return void
     */
    public function assertNotRedirectTo($url, $message = '')
    {
        $this->_incrementAssertionCount();
        $constraint = new Constraint\Redirect();
        $response   = $this->response;
        if (!$constraint->evaluate($response, __FUNCTION__, $url)) {
            $constraint->fail($response, $message);
        }
    }

    /**
     * Assert that redirect location matches pattern
     *
     * @param  string $pattern
     * @param  string $message
     * @return void
     */
    public function assertRedirectRegex($pattern, $message = '')
    {
        $this->_incrementAssertionCount();
        $constraint = new Constraint\Redirect();
        $response   = $this->response;
        if (!$constraint->evaluate($response, __FUNCTION__, $pattern)) {
            $constraint->fail($response, $message);
        }
    }

    /**
     * Assert that redirect location does not match pattern
     *
     * @param  string $pattern
     * @param  string $message
     * @return void
     */
    public function assertNotRedirectRegex($pattern, $message = '')
    {
        $this->_incrementAssertionCount();
        $constraint = new Constraint\Redirect();
        $response   = $this->response;
        if (!$constraint->evaluate($response, __FUNCTION__, $pattern)) {
            $constraint->fail($response, $message);
        }
    }

    /**
     * Assert response code
     *
     * @param  int $code
     * @param  string $message
     * @return void
     */
    public function assertResponseCode($code, $message = '')
    {
        $this->_incrementAssertionCount();
        $constraint = new Constraint\ResponseHeader();
        $response   = $this->response;
        if (!$constraint->evaluate($response, __FUNCTION__, $code)) {
            $constraint->fail($response, $message);
        }
    }

    /**
     * Assert response code
     *
     * @param  int $code
     * @param  string $message
     * @return void
     */
    public function assertNotResponseCode($code, $message = '')
    {
        $this->_incrementAssertionCount();
        $constraint = new Constraint\ResponseHeader();
        $constraint->setNegate(true);
        $response   = $this->response;
        if (!$constraint->evaluate($response, __FUNCTION__, $code)) {
            $constraint->fail($response, $message);
        }
    }

    /**
     * Assert response header exists
     *
     * @param  string $header
     * @param  string $message
     * @return void
     */
    public function assertHeader($header, $message = '')
    {
        $this->_incrementAssertionCount();
        $constraint = new Constraint\ResponseHeader();
        $response   = $this->response;
        if (!$constraint->evaluate($response, __FUNCTION__, $header)) {
            $constraint->fail($response, $message);
        }
    }

    /**
     * Assert response header does not exist
     *
     * @param  string $header
     * @param  string $message
     * @return void
     */
    public function assertNotHeader($header, $message = '')
    {
        $this->_incrementAssertionCount();
        $constraint = new Constraint\ResponseHeader();
        $constraint->setNegate(true);
        $response   = $this->response;
        if (!$constraint->evaluate($response, __FUNCTION__, $header)) {
            $constraint->fail($response, $message);
        }
    }

    /**
     * Assert response header exists and contains the given string
     *
     * @param  string $header
     * @param  string $match
     * @param  string $message
     * @return void
     */
    public function assertHeaderContains($header, $match, $message = '')
    {
        $this->_incrementAssertionCount();
        $constraint = new Constraint\ResponseHeader();
        $response   = $this->response;
        if (!$constraint->evaluate($response, __FUNCTION__, $header, $match)) {
            $constraint->fail($response, $message);
        }
    }

    /**
     * Assert response header does not exist and/or does not contain the given string
     *
     * @param  string $header
     * @param  string $match
     * @param  string $message
     * @return void
     */
    public function assertNotHeaderContains($header, $match, $message = '')
    {
        $this->_incrementAssertionCount();
        $constraint = new Constraint\ResponseHeader();
        $constraint->setNegate(true);
        $response   = $this->response;
        if (!$constraint->evaluate($response, __FUNCTION__, $header, $match)) {
            $constraint->fail($response, $message);
        }
    }

    /**
     * Assert response header exists and matches the given pattern
     *
     * @param  string $header
     * @param  string $pattern
     * @param  string $message
     * @return void
     */
    public function assertHeaderRegex($header, $pattern, $message = '')
    {
        $this->_incrementAssertionCount();
        $constraint = new Constraint\ResponseHeader();
        $response   = $this->response;
        if (!$constraint->evaluate($response, __FUNCTION__, $header, $pattern)) {
            $constraint->fail($response, $message);
        }
    }

    /**
     * Assert response header does not exist and/or does not match the given regex
     *
     * @param  string $header
     * @param  string $pattern
     * @param  string $message
     * @return void
     */
    public function assertNotHeaderRegex($header, $pattern, $message = '')
    {
        $this->_incrementAssertionCount();
        $constraint = new Constraint\ResponseHeader();
        $constraint->setNegate(true);
        $response   = $this->response;
        if (!$constraint->evaluate($response, __FUNCTION__, $header, $pattern)) {
            $constraint->fail($response, $message);
        }
    }

    /**
     * Assert that the last handled request used the given module
     *
     * @param  string $module
     * @param  string $message
     * @return void
     */
    public function assertModule($module, $message = '')
    {
        $this->_incrementAssertionCount();
        if ($module != $this->request->getModuleName()) {
            $msg = sprintf('Failed asserting last module used <"%s"> was "%s"',
                $this->request->getModuleName(),
                $module
            );
            if (!empty($message)) {
                $msg = $message . "\n" . $msg;
            }
            $this->fail($msg);
        }
    }

    /**
     * Assert that the last handled request did NOT use the given module
     *
     * @param  string $module
     * @param  string $message
     * @return void
     */
    public function assertNotModule($module, $message = '')
    {
        $this->_incrementAssertionCount();
        if ($module == $this->request->getModuleName()) {
            $msg = sprintf('Failed asserting last module used was NOT "%s"', $module);
            if (!empty($message)) {
                $msg = $message . "\n" . $msg;
            }
            $this->fail($msg);
        }
    }

    /**
     * Assert that the last handled request used the given controller
     *
     * @param  string $controller
     * @param  string $message
     * @return void
     */
    public function assertController($controller, $message = '')
    {
        $this->_incrementAssertionCount();
        if ($controller != $this->request->getControllerName()) {
            $msg = sprintf('Failed asserting last controller used <"%s"> was "%s"',
                $this->request->getControllerName(),
                $controller
            );
            if (!empty($message)) {
                $msg = $message . "\n" . $msg;
            }
            $this->fail($msg);
        }
    }

    /**
     * Assert that the last handled request did NOT use the given controller
     *
     * @param  string $controller
     * @param  string $message
     * @return void
     */
    public function assertNotController($controller, $message = '')
    {
        $this->_incrementAssertionCount();
        if ($controller == $this->request->getControllerName()) {
            $msg = sprintf('Failed asserting last controller used <"%s"> was NOT "%s"',
                $this->request->getControllerName(),
                $controller
            );
            if (!empty($message)) {
                $msg = $message . "\n" . $msg;
            }
            $this->fail($msg);
        }
    }

    /**
     * Assert that the last handled request used the given action
     *
     * @param  string $action
     * @param  string $message
     * @return void
     */
    public function assertAction($action, $message = '')
    {
        $this->_incrementAssertionCount();
        if ($action != $this->request->getActionName()) {
            $msg = sprintf('Failed asserting last action used <"%s"> was "%s"', $this->request->getActionName(), $action);
            if (!empty($message)) {
                $msg = $message . "\n" . $msg;
            }
            $this->fail($msg);
        }
    }

    /**
     * Assert that the last handled request did NOT use the given action
     *
     * @param  string $action
     * @param  string $message
     * @return void
     */
    public function assertNotAction($action, $message = '')
    {
        $this->_incrementAssertionCount();
        if ($action == $this->request->getActionName()) {
            $msg = sprintf('Failed asserting last action used <"%s"> was NOT "%s"', $this->request->getActionName(), $action);
            if (!empty($message)) {
                $msg = $message . "\n" . $msg;
            }
            $this->fail($msg);
        }
    }

    /**
     * Assert that the specified route was used
     *
     * @param  string $route
     * @param  string $message
     * @return void
     */
    public function assertRoute($route, $message = '')
    {
        $this->_incrementAssertionCount();
        $router = $this->frontController->getRouter();
        if ($route != $router->getCurrentRouteName()) {
            $msg = sprintf('Failed asserting matched route was "%s", actual route is %s',
                $route,
                $router->getCurrentRouteName()
            );
            if (!empty($message)) {
                $msg = $message . "\n" . $msg;
            }
            $this->fail($msg);
        }
    }

    /**
     * Assert that the route matched is NOT as specified
     *
     * @param  string $route
     * @param  string $message
     * @return void
     */
    public function assertNotRoute($route, $message = '')
    {
        $this->_incrementAssertionCount();
        $router = $this->frontController->getRouter();
        if ($route == $router->getCurrentRouteName()) {
            $msg = sprintf('Failed asserting route matched was NOT "%s"', $route);
            if (!empty($message)) {
                $msg = $message . "\n" . $msg;
            }
            $this->fail($msg);
        }
    }

    /**
     * Retrieve front controller instance
     *
     * @return \Zend\Controller\Front
     */
    public function getFrontController()
    {
        if (null === $this->_frontController) {
            $this->_frontController = \Zend\Controller\Front::getInstance();
        }
        return $this->_frontController;
    }

    /**
     * Retrieve test case request object
     *
     * @return \Zend\Controller\Request\AbstractRequest
     */
    public function getRequest()
    {
        if (null === $this->_request) {
            $this->_request = new Request\HttpTestCase;
        }
        return $this->_request;
    }

    /**
     * Retrieve test case response object
     *
     * @return \Zend\Controller\Response\AbstractResponse
     */
    public function getResponse()
    {
        if (null === $this->_response) {
            $this->_response = new \Zend\Controller\Response\HttpTestCase;
        }
        return $this->_response;
    }

    /**
     * Retrieve DOM query object
     *
     * @return \Zend\Dom\Query
     */
    public function getQuery()
    {
        if (null === $this->_query) {
            $this->_query = new \Zend\Dom\Query;
        }
        return $this->_query;
    }

    /**
     * Increment assertion count
     *
     * @return void
     */
    protected function _incrementAssertionCount()
    {
        $stack = debug_backtrace();
        foreach (debug_backtrace() as $step) {
            if (isset($step['object'])
                && $step['object'] instanceof \PHPUnit_Framework_TestCase
            ) {
                if (version_compare(\PHPUnit_Runner_Version::id(), '3.3.0', 'lt')) {
                    break;
                } elseif (version_compare(\PHPUnit_Runner_Version::id(), '3.3.3', 'lt')) {
                    $step['object']->incrementAssertionCounter();
                } else {
                    $step['object']->addToAssertionCount(1);
                }
                break;
            }
        }
    }
}<|MERGE_RESOLUTION|>--- conflicted
+++ resolved
@@ -24,36 +24,13 @@
 namespace Zend\Test\PHPUnit;
 
 use Zend\Application,
-<<<<<<< HEAD
-	Zend\Controller\Action\HelperBroker,
+    Zend\Controller\Front as FrontController,
 	Zend\Controller\Request,
 	Zend\Test\PHPUnit\Exception\InvalidArgumentException;
-=======
-    Zend\Controller\Front as FrontController,
-    Zend\Controller\Request;
->>>>>>> 1c46ae8d
 
 /**
  * Functional testing scaffold for MVC applications
  *
-<<<<<<< HEAD
- * @uses       PHPUnit_Framework_TestCase
- * @uses       PHPUnit_Runner_Version
- * @uses       \Zend\Controller\Action\HelperBroker
- * @uses       \Zend\Controller\Front
- * @uses       \Zend\Controller\Request\HttpTestCase
- * @uses       \Zend\Controller\Response\HttpTestCase
- * @uses       \Zend\Dom\Query
- * @uses       \Zend\Test\PHPUnit\Exception\InvalidArgumentException
- * @uses       \Zend\Layout\Layout
- * @uses       \Zend\Loader
- * @uses       \Zend\Registry
- * @uses       \Zend\Session\Manager
- * @uses       \Zend\Test\PHPUnit\Constraint\DomQuery
- * @uses       \Zend\Test\PHPUnit\Constraint\Redirect
- * @uses       \Zend\Test\PHPUnit\Constraint\ResponseHeader
-=======
->>>>>>> 1c46ae8d
  * @category   Zend
  * @package    Zend_Test
  * @subpackage PHPUnit
