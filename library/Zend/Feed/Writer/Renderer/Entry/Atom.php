<?php
/**
 * Zend Framework
 *
 * LICENSE
 *
 * This source file is subject to the new BSD license that is bundled
 * with this package in the file LICENSE.txt.
 * It is also available through the world-wide-web at this URL:
 * http://framework.zend.com/license/new-bsd
 * If you did not receive a copy of the license and are unable to
 * obtain it through the world-wide-web, please send an email
 * to license@zend.com so we can send you a copy immediately.
 *
 * @category   Zend
 * @package    Zend_Feed_Writer
 * @copyright  Copyright (c) 2005-2012 Zend Technologies USA Inc. (http://www.zend.com)
 * @license    http://framework.zend.com/license/new-bsd     New BSD License
 */

namespace Zend\Feed\Writer\Renderer\Entry;

<<<<<<< HEAD
use DOMDocument;
use DOMElement;
use Zend\Date;
use Zend\Feed\Writer;
use Zend\Feed\Writer\Renderer;
use Zend\Uri;
use Zend\Validator;
=======
use DateTime;
use DOMDocument,
    DOMElement,
    Zend\Feed\Writer,
    Zend\Feed\Writer\Renderer,
    Zend\Uri,
    Zend\Validator;
>>>>>>> ac356fe1

/**
 * @category Zend
 * @package Zend_Feed_Writer
 * @copyright Copyright (c) 2005-2012 Zend Technologies USA Inc. (http://www.zend.com)
 * @license http://framework.zend.com/license/new-bsd New BSD License
 */
class Atom extends Renderer\AbstractRenderer implements Renderer\RendererInterface
{
    /**
     * Constructor
     *
     * @param  Writer\Entry $container
     */
    public function __construct (Writer\Entry $container)
    {
        parent::__construct($container);
    }

    /**
     * Render atom entry
     *
     * @return Atom
     */
    public function render()
    {
        $this->_dom = new DOMDocument('1.0', $this->_container->getEncoding());
        $this->_dom->formatOutput = true;
        $entry = $this->_dom->createElementNS(Writer\Writer::NAMESPACE_ATOM_10, 'entry');
        $this->_dom->appendChild($entry);

        $this->_setSource($this->_dom, $entry);
        $this->_setTitle($this->_dom, $entry);
        $this->_setDescription($this->_dom, $entry);
        $this->_setDateCreated($this->_dom, $entry);
        $this->_setDateModified($this->_dom, $entry);
        $this->_setLink($this->_dom, $entry);
        $this->_setId($this->_dom, $entry);
        $this->_setAuthors($this->_dom, $entry);
        $this->_setEnclosure($this->_dom, $entry);
        $this->_setContent($this->_dom, $entry);
        $this->_setCategories($this->_dom, $entry);

        foreach ($this->_extensions as $ext) {
            $ext->setType($this->getType());
            $ext->setRootElement($this->getRootElement());
            $ext->setDOMDocument($this->getDOMDocument(), $entry);
            $ext->render();
        }

        return $this;
    }

    /**
     * Set entry title
     *
     * @param  DOMDocument $dom
     * @param  DOMElement $root
     * @return void
     * @throws Writer\Exception\InvalidArgumentException
     */
    protected function _setTitle(DOMDocument $dom, DOMElement $root)
    {
        if(!$this->getDataContainer()->getTitle()) {
            $message = 'Atom 1.0 entry elements MUST contain exactly one'
            . ' atom:title element but a title has not been set';
            $exception = new Writer\Exception\InvalidArgumentException($message);
            if (!$this->_ignoreExceptions) {
                throw $exception;
            } else {
                $this->_exceptions[] = $exception;
                return;
            }
        }
        $title = $dom->createElement('title');
        $root->appendChild($title);
        $title->setAttribute('type', 'html');
        $cdata = $dom->createCDATASection($this->getDataContainer()->getTitle());
        $title->appendChild($cdata);
    }

    /**
     * Set entry description
     *
     * @param  DOMDocument $dom
     * @param  DOMElement $root
     * @return void
     */
    protected function _setDescription(DOMDocument $dom, DOMElement $root)
    {
        if(!$this->getDataContainer()->getDescription()) {
            return; // unless src content or base64
        }
        $subtitle = $dom->createElement('summary');
        $root->appendChild($subtitle);
        $subtitle->setAttribute('type', 'html');
        $cdata = $dom->createCDATASection(
            $this->getDataContainer()->getDescription()
        );
        $subtitle->appendChild($cdata);
    }

    /**
     * Set date entry was modified
     *
     * @param  DOMDocument $dom
     * @param  DOMElement $root
     * @return void
     * @throws Writer\Exception\InvalidArgumentException
     */
    protected function _setDateModified(DOMDocument $dom, DOMElement $root)
    {
        if(!$this->getDataContainer()->getDateModified()) {
            $message = 'Atom 1.0 entry elements MUST contain exactly one'
            . ' atom:updated element but a modification date has not been set';
            $exception = new Writer\Exception\InvalidArgumentException($message);
            if (!$this->_ignoreExceptions) {
                throw $exception;
            } else {
                $this->_exceptions[] = $exception;
                return;
            }
        }

        $updated = $dom->createElement('updated');
        $root->appendChild($updated);
        $text = $dom->createTextNode(
            $this->getDataContainer()->getDateModified()->format(DateTime::ISO8601)
        );
        $updated->appendChild($text);
    }

    /**
     * Set date entry was created
     *
     * @param  DOMDocument $dom
     * @param  DOMElement $root
     * @return void
     */
    protected function _setDateCreated(DOMDocument $dom, DOMElement $root)
    {
        if (!$this->getDataContainer()->getDateCreated()) {
            return;
        }
        $el = $dom->createElement('published');
        $root->appendChild($el);
        $text = $dom->createTextNode(
            $this->getDataContainer()->getDateCreated()->format(DateTime::ISO8601)
        );
        $el->appendChild($text);
    }

    /**
     * Set entry authors
     *
     * @param  DOMDocument $dom
     * @param  DOMElement $root
     * @return void
     */
    protected function _setAuthors(DOMDocument $dom, DOMElement $root)
    {
        $authors = $this->_container->getAuthors();
        if ((!$authors || empty($authors))) {
            /**
             * This will actually trigger an Exception at the feed level if
             * a feed level author is not set.
             */
            return;
        }
        foreach ($authors as $data) {
            $author = $this->_dom->createElement('author');
            $name = $this->_dom->createElement('name');
            $author->appendChild($name);
            $root->appendChild($author);
            $text = $dom->createTextNode($data['name']);
            $name->appendChild($text);
            if (array_key_exists('email', $data)) {
                $email = $this->_dom->createElement('email');
                $author->appendChild($email);
                $text = $dom->createTextNode($data['email']);
                $email->appendChild($text);
            }
            if (array_key_exists('uri', $data)) {
                $uri = $this->_dom->createElement('uri');
                $author->appendChild($uri);
                $text = $dom->createTextNode($data['uri']);
                $uri->appendChild($text);
            }
        }
    }

    /**
     * Set entry enclosure
     *
     * @param  DOMDocument $dom
     * @param  DOMElement $root
     * @return void
     */
    protected function _setEnclosure(DOMDocument $dom, DOMElement $root)
    {
        $data = $this->_container->getEnclosure();
        if ((!$data || empty($data))) {
            return;
        }
        $enclosure = $this->_dom->createElement('link');
        $enclosure->setAttribute('rel', 'enclosure');
        if (isset($data['type'])) {
            $enclosure->setAttribute('type', $data['type']);
        }
        if (isset($data['length'])) {
            $enclosure->setAttribute('length', $data['length']);
        }
        $enclosure->setAttribute('href', $data['uri']);
        $root->appendChild($enclosure);
    }

    protected function _setLink(DOMDocument $dom, DOMElement $root)
    {
        if(!$this->getDataContainer()->getLink()) {
            return;
        }
        $link = $dom->createElement('link');
        $root->appendChild($link);
        $link->setAttribute('rel', 'alternate');
        $link->setAttribute('type', 'text/html');
        $link->setAttribute('href', $this->getDataContainer()->getLink());
    }

    /**
     * Set entry identifier
     *
     * @param  DOMDocument $dom
     * @param  DOMElement $root
     * @return void
     * @throws Writer\Exception\InvalidArgumentException
     */
    protected function _setId(DOMDocument $dom, DOMElement $root)
    {
        if(!$this->getDataContainer()->getId()
        && !$this->getDataContainer()->getLink()) {
            $message = 'Atom 1.0 entry elements MUST contain exactly one '
            . 'atom:id element, or as an alternative, we can use the same '
            . 'value as atom:link however neither a suitable link nor an '
            . 'id have been set';
            $exception = new Writer\Exception\InvalidArgumentException($message);
            if (!$this->_ignoreExceptions) {
                throw $exception;
            } else {
                $this->_exceptions[] = $exception;
                return;
            }
        }

        if (!$this->getDataContainer()->getId()) {
            $this->getDataContainer()->setId(
                $this->getDataContainer()->getLink());
        }
        if (!Uri\UriFactory::factory($this->getDataContainer()->getId())->isValid()
            && !preg_match(
                "#^urn:[a-zA-Z0-9][a-zA-Z0-9\-]{1,31}:([a-zA-Z0-9\(\)\+\,\.\:\=\@\;\$\_\!\*\-]|%[0-9a-fA-F]{2})*#",
                $this->getDataContainer()->getId())
            && !$this->_validateTagUri($this->getDataContainer()->getId())
        ) {
            throw new Writer\Exception\InvalidArgumentException('Atom 1.0 IDs must be a valid URI/IRI');
        }
        $id = $dom->createElement('id');
        $root->appendChild($id);
        $text = $dom->createTextNode($this->getDataContainer()->getId());
        $id->appendChild($text);
    }

    /**
     * Validate a URI using the tag scheme (RFC 4151)
     *
     * @param string $id
     * @return bool
     */
    protected function _validateTagUri($id)
    {
        if (preg_match('/^tag:(?P<name>.*),(?P<date>\d{4}-?\d{0,2}-?\d{0,2}):(?P<specific>.*)(.*:)*$/', $id, $matches)) {
            $dvalid = false;
            $nvalid = false;
            $date = $matches['date'];
            $d6 = strtotime($date);
            if ((strlen($date) == 4) && $date <= date('Y')) {
                $dvalid = true;
            } elseif ((strlen($date) == 7) && ($d6 < strtotime("now"))) {
                $dvalid = true;
            } elseif ((strlen($date) == 10) && ($d6 < strtotime("now"))) {
                $dvalid = true;
            }
            $validator = new Validator\EmailAddress;
            if ($validator->isValid($matches['name'])) {
                $nvalid = true;
            } else {
                $nvalid = $validator->isValid('info@' . $matches['name']);
            }
            return $dvalid && $nvalid;

        }
        return false;
    }

    /**
     * Set entry content
     *
     * @param  DOMDocument $dom
     * @param  DOMElement $root
     * @return void
     * @throws Writer\Exception\InvalidArgumentException
     */
    protected function _setContent(DOMDocument $dom, DOMElement $root)
    {
        $content = $this->getDataContainer()->getContent();
        if (!$content && !$this->getDataContainer()->getLink()) {
            $message = 'Atom 1.0 entry elements MUST contain exactly one '
            . 'atom:content element, or as an alternative, at least one link '
            . 'with a rel attribute of "alternate" to indicate an alternate '
            . 'method to consume the content.';
            $exception = new Writer\Exception\InvalidArgumentException($message);
            if (!$this->_ignoreExceptions) {
                throw $exception;
            } else {
                $this->_exceptions[] = $exception;
                return;
            }
        }
        if (!$content) {
            return;
        }
        $element = $dom->createElement('content');
        $element->setAttribute('type', 'xhtml');
        $xhtmlElement = $this->_loadXhtml($content);
        $xhtml = $dom->importNode($xhtmlElement, true);
        $element->appendChild($xhtml);
        $root->appendChild($element);
    }

    /**
     * Load a HTML string and attempt to normalise to XML
     */
    protected function _loadXhtml($content)
    {
        $xhtml = '';
        if (class_exists('tidy', false)) {
            $tidy = new \tidy;
            $config = array(
                'output-xhtml' => true,
                'show-body-only' => true,
                'quote-nbsp' => false
            );
            $encoding = str_replace('-', '', $this->getEncoding());
            $tidy->parseString($content, $config, $encoding);
            $tidy->cleanRepair();
            $xhtml = (string) $tidy;
        } else {
            $xhtml = $content;
        }
        $xhtml = preg_replace(array(
            "/(<[\/]?)([a-zA-Z]+)/"
        ), '$1xhtml:$2', $xhtml);
        $dom = new DOMDocument('1.0', $this->getEncoding());
        $dom->loadXML('<xhtml:div xmlns:xhtml="http://www.w3.org/1999/xhtml">'
            . $xhtml . '</xhtml:div>');
        return $dom->documentElement;
    }

    /**
     * Set entry cateories
     *
     * @param  DOMDocument $dom
     * @param  DOMElement $root
     * @return void
     */
    protected function _setCategories(DOMDocument $dom, DOMElement $root)
    {
        $categories = $this->getDataContainer()->getCategories();
        if (!$categories) {
            return;
        }
        foreach ($categories as $cat) {
            $category = $dom->createElement('category');
            $category->setAttribute('term', $cat['term']);
            if (isset($cat['label'])) {
                $category->setAttribute('label', $cat['label']);
            } else {
                $category->setAttribute('label', $cat['term']);
            }
            if (isset($cat['scheme'])) {
                $category->setAttribute('scheme', $cat['scheme']);
            }
            $root->appendChild($category);
        }
    }

    /**
     * Append Source element (Atom 1.0 Feed Metadata)
     *
     * @param  DOMDocument $dom
     * @param  DOMElement $root
     * @return void
     */
    protected function _setSource(DOMDocument $dom, DOMElement $root)
    {
        $source = $this->getDataContainer()->getSource();
        if (!$source) {
            return;
        }
        $renderer = new Renderer\Feed\AtomSource($source);
        $renderer->setType($this->getType());
        $element = $renderer->render()->getElement();
        $imported = $dom->importNode($element, true);
        $root->appendChild($imported);
    }
}<|MERGE_RESOLUTION|>--- conflicted
+++ resolved
@@ -20,23 +20,13 @@
 
 namespace Zend\Feed\Writer\Renderer\Entry;
 
-<<<<<<< HEAD
+use DateTime;
 use DOMDocument;
 use DOMElement;
-use Zend\Date;
 use Zend\Feed\Writer;
 use Zend\Feed\Writer\Renderer;
 use Zend\Uri;
 use Zend\Validator;
-=======
-use DateTime;
-use DOMDocument,
-    DOMElement,
-    Zend\Feed\Writer,
-    Zend\Feed\Writer\Renderer,
-    Zend\Uri,
-    Zend\Validator;
->>>>>>> ac356fe1
 
 /**
  * @category Zend
