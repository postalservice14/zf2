<?php
/**
 * Zend Framework
 *
 * LICENSE
 *
 * This source file is subject to the new BSD license that is bundled
 * with this package in the file LICENSE.txt.
 * It is also available through the world-wide-web at this URL:
 * http://framework.zend.com/license/new-bsd
 * If you did not receive a copy of the license and are unable to
 * obtain it through the world-wide-web, please send an email
 * to license@zend.com so we can send you a copy immediately.
 *
 * @category   Zend
 * @package    Zend_Feed_Writer
 * @copyright  Copyright (c) 2005-2012 Zend Technologies USA Inc. (http://www.zend.com)
 * @license    http://framework.zend.com/license/new-bsd     New BSD License
 */

namespace Zend\Feed\Writer\Renderer\Feed\Atom;

<<<<<<< HEAD
use Zend\Feed;
use DOMDocument;
use DOMElement;
=======
use Datetime;
use Zend\Feed,
    DOMDocument,
    DOMElement;
>>>>>>> ac356fe1

/**
 * @category   Zend
 * @package    Zend_Feed_Writer
 * @copyright  Copyright (c) 2005-2012 Zend Technologies USA Inc. (http://www.zend.com)
 * @license    http://framework.zend.com/license/new-bsd     New BSD License
 */
class AbstractAtom extends Feed\Writer\Renderer\AbstractRenderer
{
    /**
     * Constructor
     * 
     * @param  \Zend\Feed\Writer\Feed $container 
     * @return void
     */
    public function __construct ($container)
    {
        parent::__construct($container);
    }

    /**
     * Set feed language
     * 
     * @param  DOMDocument $dom 
     * @param  DOMElement $root 
     * @return void
     */
    protected function _setLanguage(DOMDocument $dom, DOMElement $root)
    {
        if ($this->getDataContainer()->getLanguage()) {
            $root->setAttribute('xml:lang', $this->getDataContainer()
                ->getLanguage());
        }
    }

    /**
     * Set feed title
     * 
     * @param  DOMDocument $dom 
     * @param  DOMElement $root 
     * @return void
     * @throws Feed\Exception\InvalidArgumentException
     */
    protected function _setTitle(DOMDocument $dom, DOMElement $root)
    {
        if(!$this->getDataContainer()->getTitle()) {
            $message = 'Atom 1.0 feed elements MUST contain exactly one'
                . ' atom:title element but a title has not been set';
            $exception = new Feed\Exception\InvalidArgumentException($message);
            if (!$this->_ignoreExceptions) {
                throw $exception;
            } else {
                $this->_exceptions[] = $exception;
                return;
            }
        }

        $title = $dom->createElement('title');
        $root->appendChild($title);
        $title->setAttribute('type', 'text');
        $text = $dom->createTextNode($this->getDataContainer()->getTitle());
        $title->appendChild($text);
    }

    /**
     * Set feed description
     * 
     * @param  DOMDocument $dom 
     * @param  DOMElement $root 
     * @return void
     */
    protected function _setDescription(DOMDocument $dom, DOMElement $root)
    {
        if(!$this->getDataContainer()->getDescription()) {
            return;
        }
        $subtitle = $dom->createElement('subtitle');
        $root->appendChild($subtitle);
        $subtitle->setAttribute('type', 'text');
        $text = $dom->createTextNode($this->getDataContainer()->getDescription());
        $subtitle->appendChild($text);
    }

    /**
     * Set date feed was last modified
     * 
     * @param  DOMDocument $dom 
     * @param  DOMElement $root 
     * @return void
     * @throws Feed\Exception\InvalidArgumentException
     */
    protected function _setDateModified(DOMDocument $dom, DOMElement $root)
    {
        if(!$this->getDataContainer()->getDateModified()) {
            $message = 'Atom 1.0 feed elements MUST contain exactly one'
                . ' atom:updated element but a modification date has not been set';
            $exception = new Feed\Exception\InvalidArgumentException($message);
            if (!$this->_ignoreExceptions) {
                throw $exception;
            } else {
                $this->_exceptions[] = $exception;
                return;
            }
        }

        $updated = $dom->createElement('updated');
        $root->appendChild($updated);
        $text = $dom->createTextNode(
            $this->getDataContainer()->getDateModified()->format(DateTime::ISO8601)
        );
        $updated->appendChild($text);
    }

    /**
     * Set feed generator string
     * 
     * @param  DOMDocument $dom 
     * @param  DOMElement $root 
     * @return void
     */
    protected function _setGenerator(DOMDocument $dom, DOMElement $root)
    {
        if(!$this->getDataContainer()->getGenerator()) {
            $this->getDataContainer()->setGenerator('Zend_Feed_Writer',
                \Zend\Version::VERSION, 'http://framework.zend.com');
        }

        $gdata = $this->getDataContainer()->getGenerator();
        $generator = $dom->createElement('generator');
        $root->appendChild($generator);
        $text = $dom->createTextNode($gdata['name']);
        $generator->appendChild($text);
        if (array_key_exists('uri', $gdata)) {
            $generator->setAttribute('uri', $gdata['uri']);
        }
        if (array_key_exists('version', $gdata)) {
            $generator->setAttribute('version', $gdata['version']);
        }
    }

    /**
     * Set link to feed
     * 
     * @param  DOMDocument $dom 
     * @param  DOMElement $root 
     * @return void
     */
    protected function _setLink(DOMDocument $dom, DOMElement $root)
    {
        if(!$this->getDataContainer()->getLink()) {
            return;
        }
        $link = $dom->createElement('link');
        $root->appendChild($link);
        $link->setAttribute('rel', 'alternate');
        $link->setAttribute('type', 'text/html');
        $link->setAttribute('href', $this->getDataContainer()->getLink());
    }

    /**
     * Set feed links
     * 
     * @param  DOMDocument $dom 
     * @param  DOMElement $root 
     * @return void
     * @throws Feed\Exception\InvalidArgumentException
     */
    protected function _setFeedLinks(DOMDocument $dom, DOMElement $root)
    {
        $flinks = $this->getDataContainer()->getFeedLinks();
        if(!$flinks || !array_key_exists('atom', $flinks)) {
            $message = 'Atom 1.0 feed elements SHOULD contain one atom:link '
                . 'element with a rel attribute value of "self".  This is the '
                . 'preferred URI for retrieving Atom Feed Documents representing '
                . 'this Atom feed but a feed link has not been set';
            $exception = new Feed\Exception\InvalidArgumentException($message);
            if (!$this->_ignoreExceptions) {
                throw $exception;
            } else {
                $this->_exceptions[] = $exception;
                return;
            }
        }

        foreach ($flinks as $type => $href) {
            $mime = 'application/' . strtolower($type) . '+xml';
            $flink = $dom->createElement('link');
            $root->appendChild($flink);
            $flink->setAttribute('rel', 'self');
            $flink->setAttribute('type', $mime);
            $flink->setAttribute('href', $href);
        }
    }
    
    /**
     * Set feed authors 
     * 
     * @param  DOMDocument $dom 
     * @param  DOMElement $root 
     * @return void
     */
    protected function _setAuthors(DOMDocument $dom, DOMElement $root)
    {
        $authors = $this->_container->getAuthors();
        if (!$authors || empty($authors)) {
            /**
             * Technically we should defer an exception until we can check
             * that all entries contain an author. If any entry is missing
             * an author, then a missing feed author element is invalid
             */
            return;
        }
        foreach ($authors as $data) {
            $author = $this->_dom->createElement('author');
            $name = $this->_dom->createElement('name');
            $author->appendChild($name);
            $root->appendChild($author);
            $text = $dom->createTextNode($data['name']);
            $name->appendChild($text);
            if (array_key_exists('email', $data)) {
                $email = $this->_dom->createElement('email');
                $author->appendChild($email);
                $text = $dom->createTextNode($data['email']);
                $email->appendChild($text);
            }
            if (array_key_exists('uri', $data)) {
                $uri = $this->_dom->createElement('uri');
                $author->appendChild($uri);
                $text = $dom->createTextNode($data['uri']);
                $uri->appendChild($text);
            }
        }
    }

    /**
     * Set feed identifier
     * 
     * @param  DOMDocument $dom 
     * @param  DOMElement $root 
     * @return void
     * @throws Feed\Exception\InvalidArgumentException
     */
    protected function _setId(DOMDocument $dom, DOMElement $root)
    {
        if(!$this->getDataContainer()->getId()
        && !$this->getDataContainer()->getLink()) {
            $message = 'Atom 1.0 feed elements MUST contain exactly one '
                . 'atom:id element, or as an alternative, we can use the same '
                . 'value as atom:link however neither a suitable link nor an '
                . 'id have been set';
            $exception = new Feed\Exception\InvalidArgumentException($message);
            if (!$this->_ignoreExceptions) {
                throw $exception;
            } else {
                $this->_exceptions[] = $exception;
                return;
            }
        }

        if (!$this->getDataContainer()->getId()) {
            $this->getDataContainer()->setId(
                $this->getDataContainer()->getLink());
        }
        $id = $dom->createElement('id');
        $root->appendChild($id);
        $text = $dom->createTextNode($this->getDataContainer()->getId());
        $id->appendChild($text);
    }
    
    /**
     * Set feed copyright
     * 
     * @param  DOMDocument $dom 
     * @param  DOMElement $root 
     * @return void
     */
    protected function _setCopyright(DOMDocument $dom, DOMElement $root)
    {
        $copyright = $this->getDataContainer()->getCopyright();
        if (!$copyright) {
            return;
        }
        $copy = $dom->createElement('rights');
        $root->appendChild($copy);
        $text = $dom->createTextNode($copyright);
        $copy->appendChild($text);
    }
    /**
     * Set feed level logo (image)
     * 
     * @param  DOMDocument $dom 
     * @param  DOMElement $root 
     * @return void
     */
    protected function _setImage(DOMDocument $dom, DOMElement $root)
    {
        $image = $this->getDataContainer()->getImage();
        if (!$image) {
            return;
        }
        $img = $dom->createElement('logo');
        $root->appendChild($img);
        $text = $dom->createTextNode($image['uri']);
        $img->appendChild($text);
    }
    
    
    /**
     * Set date feed was created 
     * 
     * @param  DOMDocument $dom 
     * @param  DOMElement $root 
     * @return void
     */
    protected function _setDateCreated(DOMDocument $dom, DOMElement $root)
    {
        if(!$this->getDataContainer()->getDateCreated()) {
            return;
        }
        if(!$this->getDataContainer()->getDateModified()) {
            $this->getDataContainer()->setDateModified(
                $this->getDataContainer()->getDateCreated()
            );
        }
    }
    
    /**
     * Set base URL to feed links
     * 
     * @param  DOMDocument $dom 
     * @param  DOMElement $root 
     * @return void
     */
    protected function _setBaseUrl(DOMDocument $dom, DOMElement $root)
    {
        $baseUrl = $this->getDataContainer()->getBaseUrl();
        if (!$baseUrl) {
            return;
        }
        $root->setAttribute('xml:base', $baseUrl);
    }
    
    /**
     * Set hubs to which this feed pushes 
     * 
     * @param  DOMDocument $dom 
     * @param  DOMElement $root 
     * @return void
     */
    protected function _setHubs(DOMDocument $dom, DOMElement $root)
    {
        $hubs = $this->getDataContainer()->getHubs();
        if (!$hubs) {
            return;
        }
        foreach ($hubs as $hubUrl) {
            $hub = $dom->createElement('link');
            $hub->setAttribute('rel', 'hub');
            $hub->setAttribute('href', $hubUrl);
            $root->appendChild($hub);
        }
    }
    
    /**
     * Set feed cateories 
     * 
     * @param  DOMDocument $dom 
     * @param  DOMElement $root 
     * @return void
     */
    protected function _setCategories(DOMDocument $dom, DOMElement $root)
    {
        $categories = $this->getDataContainer()->getCategories();
        if (!$categories) {
            return;
        }
        foreach ($categories as $cat) {
            $category = $dom->createElement('category');
            $category->setAttribute('term', $cat['term']);
            if (isset($cat['label'])) {
                $category->setAttribute('label', $cat['label']);
            } else {
                $category->setAttribute('label', $cat['term']);
            }
            if (isset($cat['scheme'])) {
                $category->setAttribute('scheme', $cat['scheme']);
            }
            $root->appendChild($category);
        }
    }
}<|MERGE_RESOLUTION|>--- conflicted
+++ resolved
@@ -20,16 +20,10 @@
 
 namespace Zend\Feed\Writer\Renderer\Feed\Atom;
 
-<<<<<<< HEAD
-use Zend\Feed;
+use Datetime;
 use DOMDocument;
 use DOMElement;
-=======
-use Datetime;
-use Zend\Feed,
-    DOMDocument,
-    DOMElement;
->>>>>>> ac356fe1
+use Zend\Feed;
 
 /**
  * @category   Zend
