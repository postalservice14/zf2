<?php
/**
 * Zend Framework
 *
 * LICENSE
 *
 * This source file is subject to the new BSD license that is bundled
 * with this package in the file LICENSE.txt.
 * It is also available through the world-wide-web at this URL:
 * http://framework.zend.com/license/new-bsd
 * If you did not receive a copy of the license and are unable to
 * obtain it through the world-wide-web, please send an email
 * to license@zend.com so we can send you a copy immediately.
 *
 * @category   Zend
 * @package    Zend_Application
 * @subpackage Resource
 * @copyright  Copyright (c) 2005-2010 Zend Technologies USA Inc. (http://www.zend.com)
 * @license    http://framework.zend.com/license/new-bsd     New BSD License
 * @version    $Id$
 */

/**
 * @namespace
 */
namespace Zend\Application\Resource;

use Zend\DB\Adapter,
    Zend\Application\ResourceException;

/**
 * Database resource for multiple database setups
 *
 * Example configuration:
 * <pre>
 *   resources.multidb.db1.adapter = "pdo_mysql"
 *   resources.multidb.db1.host = "localhost"
 *   resources.multidb.db1.username = "webuser"
 *   resources.multidb.db1.password = "XXXX"
 *   resources.multidb.db1.dbname = "db1"
 *   resources.multidb.db1.default = true
 *
 *   resources.multidb.db2.adapter = "pdo_pgsql"
 *   resources.multidb.db2.host = "example.com"
 *   resources.multidb.db2.username = "dba"
 *   resources.multidb.db2.password = "notthatpublic"
 *   resources.multidb.db2.dbname = "db2"
 * </pre>
 *
 * @uses       \Zend\Application\ResourceException
 * @uses       \Zend\Application\Resource\AbstractResource
 * @uses       \Zend\DB\DB
 * @uses       \Zend\DB\Table\Table
 * @category   Zend
 * @package    Zend_Application
 * @subpackage Resource
 * @copyright  Copyright (c) 2005-2010 Zend Technologies USA Inc. (http://www.zend.com)
 * @license    http://framework.zend.com/license/new-bsd     New BSD License
 */
class Multidb extends AbstractResource
{
    /**
     * Associative array containing all configured db's
     *
     * @var array
     */
    protected $_dbs = array();

    /**
     * An instance of the default db, if set
<<<<<<< HEAD
     * 
     * @var null|\Zend\DB\Adapter\AbstractAdapter
=======
     *
     * @var null|Zend_Db_Adapter_Abstract
>>>>>>> 85a932b0
     */
    protected $_defaultDb;

    /**
     * Initialize the Database Connections (instances of Zend_Db_Table_Abstract)
     *
<<<<<<< HEAD
     * @return \Zend\Application\Resource\MultiDB
     */    
    public function init() 
=======
     * @return Zend_Application_Resource_Multidb
     */
    public function init()
>>>>>>> 85a932b0
    {
        $options = $this->getOptions();

        foreach ($options as $id => $params) {
        	$adapter = $params['adapter'];
<<<<<<< HEAD
            $default = isset($params['default'])?(int)$params['default']:false;
            unset($params['adapter'], $params['default']);
        	
            $this->_dbs[$id] = \Zend\DB\DB::factory($adapter, $params);
=======
            $default = (int) (
                isset($params['isDefaultTableAdapter']) && $params['isDefaultTableAdapter']
                || isset($params['default']) && $params['default']
            );
            unset(
                $params['adapter'],
                $params['default'],
                $params['isDefaultTableAdapter']
            );

            $this->_dbs[$id] = Zend_Db::factory($adapter, $params);
>>>>>>> 85a932b0

            if ($default) {
                $this->_setDefault($this->_dbs[$id]);
            }
        }

        return $this;
    }

    /**
     * Determine if the given db(identifier) is the default db.
     *
     * @param  string|\Zend\DB\Adapter\AbstractAdapter $db The db to determine whether it's set as default
     * @return boolean True if the given parameter is configured as default. False otherwise
     */
    public function isDefault($db)
    {
        if(!$db instanceof Adapter\AbstractAdapter) {
            $db = $this->getDb($db);
        }

        return $db === $this->_defaultDb;
    }

    /**
     * Retrieve the specified database connection
<<<<<<< HEAD
     * 
     * @param  null|string|\Zend\DB\Adapter\AbstractAdapter $db The adapter to retrieve.
=======
     *
     * @param  null|string|Zend_Db_Adapter_Abstract $db The adapter to retrieve.
>>>>>>> 85a932b0
     *                                               Null to retrieve the default connection
     * @return \Zend\DB\Adapter\AbstractAdapter
     * @throws \Zend\Application\ResourceException if the given parameter could not be found
     */
    public function getDb($db = null)
    {
        if ($db === null) {
            return $this->getDefaultDb();
        }

        if (isset($this->_dbs[$db])) {
            return $this->_dbs[$db];
        }
<<<<<<< HEAD
        
        throw new ResourceException(
=======

        throw new Zend_Application_Resource_Exception(
>>>>>>> 85a932b0
            'A DB adapter was tried to retrieve, but was not configured'
        );
    }

    /**
     * Get the default db connection
     *
     * @param  boolean $justPickOne If true, a random (the first one in the stack)
     *                           connection is returned if no default was set.
     *                           If false, null is returned if no default was set.
     * @return null|\Zend\DB\Adapter\AbstractAdapter
     */
    public function getDefaultDb($justPickOne = true)
    {
        if ($this->_defaultDb !== null) {
            return $this->_defaultDb;
        }

        if ($justPickOne) {
            return reset($this->_dbs); // Return first db in db pool
        }

        return null;
    }

    /**
     * Set the default db adapter
<<<<<<< HEAD
     * 
     * @var \Zend\DB\Adapter\AbstractAdapter $adapter Adapter to set as default
     */
    protected function _setDefault(Adapter\AbstractAdapter $adapter) 
=======
     *
     * @var Zend_Db_Adapter_Abstract $adapter Adapter to set as default
     */
    protected function _setDefault(Zend_Db_Adapter_Abstract $adapter)
>>>>>>> 85a932b0
    {
        \Zend\DB\Table\Table::setDefaultAdapter($adapter);
        $this->_defaultDb = $adapter;
    }
}<|MERGE_RESOLUTION|>--- conflicted
+++ resolved
@@ -68,39 +68,22 @@
 
     /**
      * An instance of the default db, if set
-<<<<<<< HEAD
      * 
      * @var null|\Zend\DB\Adapter\AbstractAdapter
-=======
-     *
-     * @var null|Zend_Db_Adapter_Abstract
->>>>>>> 85a932b0
      */
     protected $_defaultDb;
 
     /**
      * Initialize the Database Connections (instances of Zend_Db_Table_Abstract)
      *
-<<<<<<< HEAD
      * @return \Zend\Application\Resource\MultiDB
      */    
     public function init() 
-=======
-     * @return Zend_Application_Resource_Multidb
-     */
-    public function init()
->>>>>>> 85a932b0
     {
         $options = $this->getOptions();
 
         foreach ($options as $id => $params) {
         	$adapter = $params['adapter'];
-<<<<<<< HEAD
-            $default = isset($params['default'])?(int)$params['default']:false;
-            unset($params['adapter'], $params['default']);
-        	
-            $this->_dbs[$id] = \Zend\DB\DB::factory($adapter, $params);
-=======
             $default = (int) (
                 isset($params['isDefaultTableAdapter']) && $params['isDefaultTableAdapter']
                 || isset($params['default']) && $params['default']
@@ -111,8 +94,7 @@
                 $params['isDefaultTableAdapter']
             );
 
-            $this->_dbs[$id] = Zend_Db::factory($adapter, $params);
->>>>>>> 85a932b0
+            $this->_dbs[$id] = \Zend\DB\DB::factory($adapter, $params);
 
             if ($default) {
                 $this->_setDefault($this->_dbs[$id]);
@@ -139,13 +121,8 @@
 
     /**
      * Retrieve the specified database connection
-<<<<<<< HEAD
      * 
      * @param  null|string|\Zend\DB\Adapter\AbstractAdapter $db The adapter to retrieve.
-=======
-     *
-     * @param  null|string|Zend_Db_Adapter_Abstract $db The adapter to retrieve.
->>>>>>> 85a932b0
      *                                               Null to retrieve the default connection
      * @return \Zend\DB\Adapter\AbstractAdapter
      * @throws \Zend\Application\ResourceException if the given parameter could not be found
@@ -159,13 +136,8 @@
         if (isset($this->_dbs[$db])) {
             return $this->_dbs[$db];
         }
-<<<<<<< HEAD
         
         throw new ResourceException(
-=======
-
-        throw new Zend_Application_Resource_Exception(
->>>>>>> 85a932b0
             'A DB adapter was tried to retrieve, but was not configured'
         );
     }
@@ -193,17 +165,10 @@
 
     /**
      * Set the default db adapter
-<<<<<<< HEAD
      * 
      * @var \Zend\DB\Adapter\AbstractAdapter $adapter Adapter to set as default
      */
     protected function _setDefault(Adapter\AbstractAdapter $adapter) 
-=======
-     *
-     * @var Zend_Db_Adapter_Abstract $adapter Adapter to set as default
-     */
-    protected function _setDefault(Zend_Db_Adapter_Abstract $adapter)
->>>>>>> 85a932b0
     {
         \Zend\DB\Table\Table::setDefaultAdapter($adapter);
         $this->_defaultDb = $adapter;
