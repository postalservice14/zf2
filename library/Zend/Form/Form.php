--- conflicted
+++ resolved
@@ -65,7 +65,6 @@
     }
 
     /**
-<<<<<<< HEAD
      * Add an element or fieldset
      *
      * If $elementOrFieldset is an array or Traversable, passes the argument on
@@ -95,8 +94,6 @@
     }
 
     /**
-=======
->>>>>>> 67dcfe2d45df68074f68d00cb2b7a4263fa8bf9f
      * Ensures state is ready for use
      *
      * Marshalls the input filter, to ensure validation error messages are
