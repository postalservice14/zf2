<?php
/**
 * Zend Framework (http://framework.zend.com/)
 *
 * @link      http://github.com/zendframework/zf2 for the canonical source repository
 * @copyright Copyright (c) 2005-2012 Zend Technologies USA Inc. (http://www.zend.com)
 * @license   http://framework.zend.com/license/new-bsd New BSD License
 * @package   Zend_Form
 */

namespace Zend\Form\View\Helper;

use Traversable;
use Zend\Form\ElementInterface;
use Zend\Form\Exception;

/**
 * @category   Zend
 * @package    Zend_Form
 * @subpackage View
 */
class FormMultiCheckbox extends FormInput
{
    const LABEL_APPEND  = 'append';
    const LABEL_PREPEND = 'prepend';

    /**
     * @var boolean
     */
    protected $useHiddenElement = false;

    /**
     * @var string
     */
    protected $uncheckedValue = '';

    /**
     * @var FormInput
     */
    protected $inputHelper;

    /**
     * @var FormLabel
     */
    protected $labelHelper;

    /**
     * @var string
     */
    protected $labelPosition = self::LABEL_APPEND;

    /**
     * @var array
     */
    protected $labelAttributes;

    /**
     * @var string
     */
    protected $separator = '';

    /**
     * Set value for labelPosition
     *
     * @param  mixed labelPosition
     * @return $this
     */
    public function setLabelPosition($labelPosition)
    {
        $labelPosition = strtolower($labelPosition);
        if (!in_array($labelPosition, array(self::LABEL_APPEND, self::LABEL_PREPEND))) {
            throw new Exception\InvalidArgumentException(sprintf(
                '%s expects either %s::LABEL_APPEND or %s::LABEL_PREPEND; received "%s"',
                __METHOD__,
                __CLASS__,
                __CLASS__,
                (string) $labelPosition
            ));
        }
        $this->labelPosition = $labelPosition;

        return $this;
    }

    /**
     * Get position of label
     *
     * @return string
     */
    public function getLabelPosition()
    {
        return $this->labelPosition;
    }

    /**
     * Set separator string for checkbox elements
     *
     * @param  string $separator
     * @return FormMultiCheckbox
     */
    public function setSeparator($separator)
    {
        $this->separator = (string) $separator;
        return $this;
    }

    /**
     * Get separator for checkbox elements
     *
     * @return string
     */
    public function getSeparator()
    {
        return $this->separator;
    }

    /**
     * Sets the attributes applied to option label.
     *
     * @param  array|null $attributes
     * @return FormMultiCheckbox
     */
    public function setLabelAttributes($attributes)
    {
        $this->labelAttributes = $attributes;
        return $this;
    }

    /**
     * Returns the attributes applied to each option label.
     *
     * @return array|null
     */
    public function getLabelAttributes()
    {
        return $this->labelAttributes;
    }

    /**
     * Returns the option for prefixing the element with a hidden element
     * for the unset value.
     *
     * @return boolean
     */
    public function getUseHiddenElement()
    {
        return $this->useHiddenElement;
    }

    /**
     * Sets the option for prefixing the element with a hidden element
     * for the unset value.
     *
     * @param  boolean $useHiddenElement
     * @return FormMultiCheckbox
     */
    public function setUseHiddenElement($useHiddenElement)
    {
        $this->useHiddenElement = (bool) $useHiddenElement;
        return $this;
    }

    /**
     * Returns the unchecked value used when "UseHiddenElement" is turned on.
     *
     * @return string
     */
    public function getUncheckedValue()
    {
        return $this->uncheckedValue;
    }

    /**
     * Sets the unchecked value used when "UseHiddenElement" is turned on.
     *
     * @param  boolean $value
     * @return FormMultiCheckbox
     */
    public function setUncheckedValue($value)
    {
        $this->uncheckedValue = $value;
        return $this;
    }

    /**
     * Render a form <input> element from the provided $element
     *
     * @param  ElementInterface $element
     * @return string
     */
    public function render(ElementInterface $element)
    {
        $name = static::getName($element);
        if ($name === null || $name === '') {
            throw new Exception\DomainException(sprintf(
                '%s requires that the element has an assigned name; none discovered',
                __METHOD__
            ));
        }

        $attributes = $element->getAttributes();

        if (!isset($attributes['options'])
            || (!is_array($attributes['options']) && !$attributes['options'] instanceof Traversable)
        ) {
            throw new Exception\DomainException(sprintf(
                '%s requires that the element has an array or Traversable "options" attribute; none found',
                __METHOD__
            ));
        }

        $options = $attributes['options'];
        unset($attributes['options']);

        $attributes['name'] = $name;
        $attributes['type'] = $this->getInputType();

        $selectedOptions = array();
        if (isset($attributes['value'])) {
            $selectedOptions = (array) $attributes['value'];
            unset($attributes['value']);
        }

        $rendered = $this->renderOptions($element, $options, $selectedOptions, $attributes);

        // Render hidden element
        $useHiddenElement = method_exists($element, 'useHiddenElement') && $element->useHiddenElement()
            ? $element->useHiddenElement()
            : $this->useHiddenElement;

        if ($useHiddenElement) {
            $rendered = $this->renderHiddenElement($element, $attributes) . $rendered;
        }

        return $rendered;
    }

    /**
     * Render options
     *
     * @param ElementInterface $element
     * @param array            $options
     * @param array            $selectedOptions
     * @param array            $attributes
     * @return string
     */
    protected function renderOptions(ElementInterface $element, array $options, array $selectedOptions,
                                     array $attributes)
    {
        $escapeHtmlHelper = $this->getEscapeHtmlHelper();
        $labelHelper      = $this->getLabelHelper();
        $labelClose       = $labelHelper->closeTag();
        $labelPosition    = $this->getLabelPosition();
        $globalLabelAttributes = $element->getLabelAttributes();
        $closingBracket   = $this->getInlineClosingBracket();

        if (empty($globalLabelAttributes)) {
            $globalLabelAttributes = $this->labelAttributes;
        }

        $combinedMarkup = array();
        $count          = 0;

        foreach ($options as $key => $optionSpec) {
            $count++;
            if ($count > 1 && array_key_exists('id', $attributes)) {
                unset($attributes['id']);
            }

            $value           = '';
            $label           = $key;
            $selected        = false;
            $disabled        = false;
            $inputAttributes = $attributes;
            $labelAttributes = $globalLabelAttributes;

            if (is_string($optionSpec) || is_numeric($optionSpec) || is_bool($optionSpec)) {
                $optionSpec = array('value' => (string) $optionSpec);
            }

            if (isset($optionSpec['value'])) {
                $value = $optionSpec['value'];
            }
            if (isset($optionSpec['label'])) {
                $label = $optionSpec['label'];
            }
            if (isset($optionSpec['selected'])) {
                $selected = $optionSpec['selected'];
            }
            if (isset($optionSpec['disabled'])) {
                $disabled = $optionSpec['disabled'];
            }
            if (isset($optionSpec['label_attributes'])) {
                $labelAttributes = (isset($labelAttributes))
                    ? array_merge($labelAttributes, $optionSpec['label_attributes'])
                    : $optionSpec['label_attributes'];
            }
            if (isset($optionSpec['attributes'])) {
                $inputAttributes = array_merge($inputAttributes, $optionSpec['attributes']);
            }

            if (in_array($value, $selectedOptions, true)) {
                $selected = true;
            }

            $inputAttributes['value']    = $value;
            $inputAttributes['checked']  = $selected;
            $inputAttributes['disabled'] = $disabled;

            $input = sprintf(
                '<input %s%s',
                $this->createAttributesString($inputAttributes),
                $closingBracket
            );

            $label     = $escapeHtmlHelper($label);
            $labelOpen = $labelHelper->openTag($labelAttributes);
            $template  = $labelOpen . '%s%s' . $labelClose;
            switch ($labelPosition) {
                case self::LABEL_PREPEND:
                    $markup = sprintf($template, $label, $input);
                    break;
                case self::LABEL_APPEND:
                default:
                    $markup = sprintf($template, $input, $label);
                    break;
            }

            $combinedMarkup[] = $markup;
        }

        return implode($this->getSeparator(), $combinedMarkup);
    }

    /**
     * Render a hidden element for empty/unchecked value
     *
     * @param  ElementInterface $element
     * @param  array $attributes
     * @return string
     */
    protected function renderHiddenElement(ElementInterface $element, array $attributes)
    {
        $closingBracket = $this->getInlineClosingBracket();

        $uncheckedValue = $element->getUncheckedValue()
                ? $element->getUncheckedValue()
                : $this->uncheckedValue;

        $hiddenAttributes = array(
            'name'  => $element->getName(),
            'value' => $uncheckedValue,
        );

        return sprintf(
            '<input type="hidden" %s%s',
            $this->createAttributesString($hiddenAttributes),
            $closingBracket
        );
    }

    /**
     * Invoke helper as functor
     *
     * Proxies to {@link render()}.
<<<<<<< HEAD
     * 
     * @param  ElementInterface|null $element 
     * @return string
     */
    public function __invoke(ElementInterface $element = null)
=======
     *
     * @param  ElementInterface|null $element
     * @param  null|string           $labelPosition
     * @return string|FormMultiCheckbox
     */
    public function __invoke(ElementInterface $element = null, $labelPosition = null)
>>>>>>> 0e2a8b1d
    {
        if (!$element) {
            return $this;
        }

<<<<<<< HEAD
=======
        if ($labelPosition !== null) {
            $this->setLabelPosition($labelPosition);
        }

>>>>>>> 0e2a8b1d
        return $this->render($element);
    }

    /**
     * Return input type
     *
     * @return string
     */
    protected function getInputType()
    {
        return 'checkbox';
    }

    /**
     * Retrieve the FormInput helper
     *
     * @return FormInput
     */
    protected function getInputHelper()
    {
        if ($this->inputHelper) {
            return $this->inputHelper;
        }

        if (method_exists($this->view, 'plugin')) {
            $this->inputHelper = $this->view->plugin('form_input');
        }

        if (!$this->inputHelper instanceof FormInput) {
            $this->inputHelper = new FormInput();
        }

        return $this->inputHelper;
    }

    /**
     * Retrieve the FormLabel helper
     *
     * @return FormLabel
     */
    protected function getLabelHelper()
    {
        if ($this->labelHelper) {
            return $this->labelHelper;
        }

        if (method_exists($this->view, 'plugin')) {
            $this->labelHelper = $this->view->plugin('form_label');
        }

        if (!$this->labelHelper instanceof FormLabel) {
            $this->labelHelper = new FormLabel();
        }

        return $this->labelHelper;
    }

    /**
     * Get element name
     *
     * @param  ElementInterface $element
     * @return string
     */
    protected static function getName(ElementInterface $element)
    {
        return $element->getName() . '[]';
    }
}<|MERGE_RESOLUTION|>--- conflicted
+++ resolved
@@ -363,32 +363,21 @@
      * Invoke helper as functor
      *
      * Proxies to {@link render()}.
-<<<<<<< HEAD
-     * 
-     * @param  ElementInterface|null $element 
-     * @return string
-     */
-    public function __invoke(ElementInterface $element = null)
-=======
      *
      * @param  ElementInterface|null $element
      * @param  null|string           $labelPosition
      * @return string|FormMultiCheckbox
      */
     public function __invoke(ElementInterface $element = null, $labelPosition = null)
->>>>>>> 0e2a8b1d
     {
         if (!$element) {
             return $this;
         }
 
-<<<<<<< HEAD
-=======
         if ($labelPosition !== null) {
             $this->setLabelPosition($labelPosition);
         }
 
->>>>>>> 0e2a8b1d
         return $this->render($element);
     }
 
