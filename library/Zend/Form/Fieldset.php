<?php
/**
 * Zend Framework (http://framework.zend.com/)
 *
 * @link      http://github.com/zendframework/zf2 for the canonical source repository
 * @copyright Copyright (c) 2005-2014 Zend Technologies USA Inc. (http://www.zend.com)
 * @license   http://framework.zend.com/license/new-bsd New BSD License
 */

namespace Zend\Form;

use Traversable;
use Zend\Stdlib\Hydrator;
use Zend\Stdlib\Hydrator\HydratorAwareInterface;
use Zend\Stdlib\Hydrator\HydratorInterface;
use Zend\Stdlib\PriorityQueue;

class Fieldset extends Element implements FieldsetInterface
{
    /**
     * @var Factory
     */
    protected $factory;

    /**
     * @var ElementInterface[]
     */
    protected $byName    = array();

    /**
     * @var array
     */
    protected $elements  = array();

    /**
     * @var array
     */
    protected $fieldsets = array();

    /**
     * @var array
     */
    protected $messages  = array();

    /**
     * @var PriorityQueue
     */
    protected $iterator;

    /**
     * Hydrator to use with bound object
     *
     * @var Hydrator\HydratorInterface
     */
    protected $hydrator;

    /**
     * The object bound to this fieldset, if any
     *
     * @var null|object
     */
    protected $object;

    /**
     * Should this fieldset be used as a base fieldset in the parent form ?
     *
     * @var bool
     */
    protected $useAsBaseFieldset = false;

    /**
     * @param  null|int|string  $name    Optional name for the element
     * @param  array            $options Optional options for the element
     */
    public function __construct($name = null, $options = array())
    {
        $this->iterator = new PriorityQueue();
        parent::__construct($name, $options);
    }

    /**
     * Set options for a fieldset. Accepted options are:
     * - use_as_base_fieldset: is this fieldset use as the base fieldset?
     *
     * @param  array|Traversable $options
     * @return Element|ElementInterface
     * @throws Exception\InvalidArgumentException
     */
    public function setOptions($options)
    {
        parent::setOptions($options);

        if (isset($options['use_as_base_fieldset'])) {
            $this->setUseAsBaseFieldset($options['use_as_base_fieldset']);
        }

        return $this;
    }

    /**
     * Compose a form factory to use when calling add() with a non-element/fieldset
     *
     * @param  Factory $factory
     * @return Form
     */
    public function setFormFactory(Factory $factory)
    {
        $this->factory = $factory;
        return $this;
    }

    /**
     * Retrieve composed form factory
     *
     * Lazy-loads one if none present.
     *
     * @return Factory
     */
    public function getFormFactory()
    {
        if (null === $this->factory) {
            $this->setFormFactory(new Factory());
        }

        return $this->factory;
    }

    /**
     * Add an element or fieldset
     *
     * $flags could contain metadata such as the alias under which to register
     * the element or fieldset, order in which to prioritize it, etc.
     *
     * @todo   Should we detect if the element/fieldset name conflicts?
     * @param  array|Traversable|ElementInterface $elementOrFieldset
     * @param  array                              $flags
     * @return Fieldset|FieldsetInterface
     * @throws Exception\InvalidArgumentException
     */
    public function add($elementOrFieldset, array $flags = array())
    {
        if (is_array($elementOrFieldset)
            || ($elementOrFieldset instanceof Traversable && !$elementOrFieldset instanceof ElementInterface)
        ) {
            $factory = $this->getFormFactory();
            $elementOrFieldset = $factory->create($elementOrFieldset);
        }

        if (!$elementOrFieldset instanceof ElementInterface) {
            throw new Exception\InvalidArgumentException(sprintf(
                '%s requires that $elementOrFieldset be an object implementing %s; received "%s"',
                __METHOD__,
                __NAMESPACE__ . '\ElementInterface',
                (is_object($elementOrFieldset) ? get_class($elementOrFieldset) : gettype($elementOrFieldset))
            ));
        }

        $name = $elementOrFieldset->getName();
        if ((null === $name || '' === $name)
            && (!array_key_exists('name', $flags) || $flags['name'] === '')
        ) {
            throw new Exception\InvalidArgumentException(sprintf(
                '%s: element or fieldset provided is not named, and no name provided in flags',
                __METHOD__
            ));
        }

        if (array_key_exists('name', $flags) && $flags['name'] !== '') {
            $name = $flags['name'];

            // Rename the element or fieldset to the specified alias
            $elementOrFieldset->setName($name);
        }
        $order = 0;
        if (array_key_exists('priority', $flags)) {
            $order = $flags['priority'];
        }

        $this->iterator->insert($elementOrFieldset, $order);
        $this->byName[$name] = $elementOrFieldset;

        if ($elementOrFieldset instanceof FieldsetInterface) {
            $this->fieldsets[$name] = $elementOrFieldset;
        } else {
            $this->elements[$name] = $elementOrFieldset;
        }

        return $this;
    }

    /**
     * Does the fieldset have an element/fieldset by the given name?
     *
     * @param  string $elementOrFieldset
     * @return bool
     */
    public function has($elementOrFieldset)
    {
        return array_key_exists($elementOrFieldset, $this->byName);
    }

    /**
     * Retrieve a named element or fieldset
     *
     * @param  string $elementOrFieldset
     * @return ElementInterface
     */
    public function get($elementOrFieldset)
    {
        if (!$this->has($elementOrFieldset)) {
            throw new Exception\InvalidElementException(sprintf(
                "No element by the name of [%s] found in form",
                $elementOrFieldset
            ));
        }
        return $this->byName[$elementOrFieldset];
    }

    /**
     * Remove a named element or fieldset
     *
     * @param  string $elementOrFieldset
     * @return FieldsetInterface
     */
    public function remove($elementOrFieldset)
    {
        if (!$this->has($elementOrFieldset)) {
            return $this;
        }

        $entry = $this->byName[$elementOrFieldset];
        unset($this->byName[$elementOrFieldset]);

        $this->iterator->remove($entry);

        if ($entry instanceof FieldsetInterface) {
            unset($this->fieldsets[$elementOrFieldset]);
            return $this;
        }

        unset($this->elements[$elementOrFieldset]);
        return $this;
    }

    /**
     * Set/change the priority of an element or fieldset
     *
     * @param string $elementOrFieldset
     * @param int $priority
     * @return FieldsetInterface
     */
    public function setPriority($elementOrFieldset, $priority)
    {
        $element = $this->get($elementOrFieldset);
        $this->remove($elementOrFieldset);
        $this->add($element, array('priority' => $priority));
        return $this;
    }

    /**
     * Retrieve all attached elements
     *
     * Storage is an implementation detail of the concrete class.
     *
     * @return array|Traversable
     */
    public function getElements()
    {
        return $this->elements;
    }

    /**
     * Retrieve all attached fieldsets
     *
     * Storage is an implementation detail of the concrete class.
     *
     * @return array|Traversable
     */
    public function getFieldsets()
    {
        return $this->fieldsets;
    }

    /**
     * Set a hash of element names/messages to use when validation fails
     *
     * @param  array|Traversable $messages
     * @return Element|ElementInterface|FieldsetInterface
     * @throws Exception\InvalidArgumentException
     */
    public function setMessages($messages)
    {
        if (!is_array($messages) && !$messages instanceof Traversable) {
            throw new Exception\InvalidArgumentException(sprintf(
                '%s expects an array or Traversable object of messages; received "%s"',
                __METHOD__,
                (is_object($messages) ? get_class($messages) : gettype($messages))
            ));
        }

        foreach ($messages as $key => $messageSet) {
            if (!$this->has($key)) {
                continue;
            }
            $element = $this->get($key);
            $element->setMessages($messageSet);
        }

        return $this;
    }

    /**
     * Get validation error messages, if any
     *
     * Returns a hash of element names/messages for all elements failing
     * validation, or, if $elementName is provided, messages for that element
     * only.
     *
     * @param  null|string $elementName
     * @return array|Traversable
     * @throws Exception\InvalidArgumentException
     */
    public function getMessages($elementName = null)
    {
        if (null === $elementName) {
            $messages = array();
            foreach ($this->byName as $name => $element) {
                $messageSet = $element->getMessages();
                if (!is_array($messageSet)
                    && !$messageSet instanceof Traversable
                    || empty($messageSet)) {
                    continue;
                }
                $messages[$name] = $messageSet;
            }
            return $messages;
        }

        if (!$this->has($elementName)) {
            throw new Exception\InvalidArgumentException(sprintf(
                'Invalid element name "%s" provided to %s',
                $elementName,
                __METHOD__
            ));
        }

        $element = $this->get($elementName);
        return $element->getMessages();
    }

    /**
     * Ensures state is ready for use. Here, we append the name of the fieldsets to every elements in order to avoid
     * name clashes if the same fieldset is used multiple times
     *
     * @param  FormInterface $form
     * @return mixed|void
     */
    public function prepareElement(FormInterface $form)
    {
        $name = $this->getName();

        foreach ($this->byName as $elementOrFieldset) {
            $elementOrFieldset->setName($name . '[' . $elementOrFieldset->getName() . ']');

            // Recursively prepare elements
            if ($elementOrFieldset instanceof ElementPrepareAwareInterface) {
                $elementOrFieldset->prepareElement($form);
            }
        }
    }

    /**
     * Recursively populate values of attached elements and fieldsets
     *
     * @param  array|Traversable $data
     * @return void
     * @throws Exception\InvalidArgumentException
     */
    public function populateValues($data)
    {
        if (!is_array($data) && !$data instanceof Traversable) {
            throw new Exception\InvalidArgumentException(sprintf(
                '%s expects an array or Traversable set of data; received "%s"',
                __METHOD__,
                (is_object($data) ? get_class($data) : gettype($data))
            ));
        }

        foreach ($this->byName as $name => $elementOrFieldset) {
            $valueExists = array_key_exists($name, $data);

<<<<<<< HEAD
            if ($element instanceof FieldsetInterface && (is_array($value) || $value instanceof Traversable)) {
                $element->populateValues($value);
                continue;
=======
            if ($elementOrFieldset instanceof FieldsetInterface) {
                if ($valueExists && is_array($data[$name])) {
                    $elementOrFieldset->populateValues($data[$name]);
                    continue;
                } elseif ($elementOrFieldset instanceof Element\Collection) {
                    if ($valueExists && null !== $data[$name]) {
                        $elementOrFieldset->populateValues($data[$name]);
                    } else {
                        /* This ensures that collections with allow_remove don't re-create child
                         * elements if they all were removed */
                        $elementOrFieldset->populateValues(array());
                    }
                    continue;
                }
>>>>>>> 38b8e6c5
            }

            if ($valueExists) {
                $elementOrFieldset->setValue($data[$name]);
            }
        }
    }

    /**
     * Countable: return count of attached elements/fieldsets
     *
     * @return int
     */
    public function count()
    {
        return $this->iterator->count();
    }

    /**
     * IteratorAggregate: return internal iterator
     *
     * @return PriorityQueue
     */
    public function getIterator()
    {
        return $this->iterator;
    }

    /**
     * Set the object used by the hydrator
     *
     * @param  object $object
     * @return Fieldset|FieldsetInterface
     * @throws Exception\InvalidArgumentException
     */
    public function setObject($object)
    {
        if (!is_object($object)) {
            throw new Exception\InvalidArgumentException(sprintf(
                '%s expects an object argument; received "%s"',
                __METHOD__,
                $object
            ));
        }

        $this->object = $object;
        return $this;
    }

    /**
     * Get the object used by the hydrator
     *
     * @return mixed
     */
    public function getObject()
    {
        return $this->object;
    }

    /**
     * Checks if the object can be set in this fieldset
     *
     * @param object $object
     * @return bool
     */
    public function allowObjectBinding($object)
    {
        return ($this->object && $object instanceof $this->object);
    }

    /**
     * Set the hydrator to use when binding an object to the element
     *
     * @param  HydratorInterface $hydrator
     * @return FieldsetInterface
     */
    public function setHydrator(HydratorInterface $hydrator)
    {
        $this->hydrator = $hydrator;
        return $this;
    }

    /**
     * Get the hydrator used when binding an object to the fieldset
     *
     * If no hydrator is present and object implements HydratorAwareInterface,
     * hydrator will be retrieved from the object.
     *
     * Will lazy-load Hydrator\ArraySerializable if none is present.
     *
     * @return HydratorInterface
     */
    public function getHydrator()
    {
        if (!$this->hydrator instanceof HydratorInterface) {
            if ($this->object instanceof HydratorAwareInterface) {
                $this->setHydrator($this->object->getHydrator());
            } else {
                $this->setHydrator(new Hydrator\ArraySerializable());
            }
        }
        return $this->hydrator;
    }

    /**
     * Checks if this fieldset can bind data
     *
     * @return bool
     */
    public function allowValueBinding()
    {
        return is_object($this->object);
    }

    /**
     * Bind values to the bound object
     *
     * @param array $values
     * @return mixed|void
     */
    public function bindValues(array $values = array())
    {
        $hydrator = $this->getHydrator();
        $hydratableData = array();

        foreach ($values as $name => $value) {
            if (!$this->has($name)) {
                continue;
            }

            $element = $this->byName[$name];

            if ($element instanceof FieldsetInterface && $element->allowValueBinding()) {
                $value = $element->bindValues($value);
            }

            $hydratableData[$name] = $value;
        }

        if (!empty($hydratableData)) {
            $this->object = $hydrator->hydrate($hydratableData, $this->object);
        }

        return $this->object;
    }

    /**
     * Set if this fieldset is used as a base fieldset
     *
     * @param  bool $useAsBaseFieldset
     * @return Fieldset
     */
    public function setUseAsBaseFieldset($useAsBaseFieldset)
    {
        $this->useAsBaseFieldset = (bool) $useAsBaseFieldset;
        return $this;
    }

    /**
     * Is this fieldset use as a base fieldset for a form ?
     *
     * @return bool
     */
    public function useAsBaseFieldset()
    {
        return $this->useAsBaseFieldset;
    }

    /**
     * Extract values from the bound object
     *
     * @return array
     */
    protected function extract()
    {
        if (!is_object($this->object)) {
            return array();
        }

        $hydrator = $this->getHydrator();
        if (!$hydrator instanceof Hydrator\HydratorInterface) {
            return array();
        }

        $values = $hydrator->extract($this->object);

        if (!is_array($values)) {
            // Do nothing if the hydrator returned a non-array
            return array();
        }

        // Recursively extract and populate values for nested fieldsets
        foreach ($this->fieldsets as $fieldset) {
            $name = $fieldset->getName();

            if (isset($values[$name])) {
                $object = $values[$name];

                if ($fieldset->allowObjectBinding($object)) {
                    $fieldset->setObject($object);
                    $values[$name] = $fieldset->extract();
                }
            }
        }

        return $values;
    }

    /**
     * Make a deep clone of a fieldset
     *
     * @return void
     */
    public function __clone()
    {
        $items = $this->iterator->toArray(PriorityQueue::EXTR_BOTH);

        $this->byName    = array();
        $this->elements  = array();
        $this->fieldsets = array();
        $this->iterator  = new PriorityQueue();

        foreach ($items as $item) {
            $elementOrFieldset = clone $item['data'];
            $name = $elementOrFieldset->getName();

            $this->iterator->insert($elementOrFieldset, $item['priority']);
            $this->byName[$name] = $elementOrFieldset;

            if ($elementOrFieldset instanceof FieldsetInterface) {
                $this->fieldsets[$name] = $elementOrFieldset;
            } elseif ($elementOrFieldset instanceof ElementInterface) {
                $this->elements[$name] = $elementOrFieldset;
            }
        }

        // Also make a deep copy of the object in case it's used within a collection
        if (is_object($this->object)) {
            $this->object = clone $this->object;
        }
    }
}<|MERGE_RESOLUTION|>--- conflicted
+++ resolved
@@ -181,10 +181,10 @@
 
         if ($elementOrFieldset instanceof FieldsetInterface) {
             $this->fieldsets[$name] = $elementOrFieldset;
-        } else {
-            $this->elements[$name] = $elementOrFieldset;
-        }
-
+            return $this;
+        }
+
+        $this->elements[$name] = $elementOrFieldset;
         return $this;
     }
 
@@ -389,26 +389,23 @@
         foreach ($this->byName as $name => $elementOrFieldset) {
             $valueExists = array_key_exists($name, $data);
 
-<<<<<<< HEAD
-            if ($element instanceof FieldsetInterface && (is_array($value) || $value instanceof Traversable)) {
-                $element->populateValues($value);
-                continue;
-=======
             if ($elementOrFieldset instanceof FieldsetInterface) {
-                if ($valueExists && is_array($data[$name])) {
+                if ($valueExists && (is_array($data[$name]) || $data[$name] instanceof Traversable)) {
                     $elementOrFieldset->populateValues($data[$name]);
                     continue;
-                } elseif ($elementOrFieldset instanceof Element\Collection) {
+                }
+
+                if ($elementOrFieldset instanceof Element\Collection) {
                     if ($valueExists && null !== $data[$name]) {
                         $elementOrFieldset->populateValues($data[$name]);
-                    } else {
-                        /* This ensures that collections with allow_remove don't re-create child
-                         * elements if they all were removed */
-                        $elementOrFieldset->populateValues(array());
+                        continue;
                     }
+
+                    /* This ensures that collections with allow_remove don't re-create child
+                     * elements if they all were removed */
+                    $elementOrFieldset->populateValues(array());
                     continue;
                 }
->>>>>>> 38b8e6c5
             }
 
             if ($valueExists) {
