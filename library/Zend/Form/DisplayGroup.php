<?php
/**
 * Zend Framework
 *
 * LICENSE
 *
 * This source file is subject to the new BSD license that is bundled
 * with this package in the file LICENSE.txt.
 * It is also available through the world-wide-web at this URL:
 * http://framework.zend.com/license/new-bsd
 * If you did not receive a copy of the license and are unable to
 * obtain it through the world-wide-web, please send an email
 * to license@zend.com so we can send you a copy immediately.
 *
 * @category   Zend
 * @package    Zend_Form
 * @copyright  Copyright (c) 2005-2010 Zend Technologies USA Inc. (http://www.zend.com)
 * @license    http://framework.zend.com/license/new-bsd     New BSD License
 */

/**
 * @namespace
 */
namespace Zend\Form;
use Zend\Loader\PluginLoader,
    Zend\Loader\PrefixPathMapper,
    Zend\Config\Config,
    Zend\Translator,
    Zend\View\ViewEngine as View,
    Zend\Controller\Action\HelperBroker as ActionHelperBroker;

/**
 * Zend_Form_DisplayGroup
 *
 * @uses       Countable
 * @uses       Iterator
 * @uses       \Zend\Controller\Action\HelperBroker\HelperBroker
 * @uses       \Zend\Form\Form
 * @uses       \Zend\Form\Exception
 * @category   Zend
 * @package    Zend_Form
 * @copyright  Copyright (c) 2005-2010 Zend Technologies USA Inc. (http://www.zend.com)
 * @license    http://framework.zend.com/license/new-bsd     New BSD License
 * @version    $Id$
 */
class DisplayGroup implements \Iterator,\Countable
{
    /**
     * Group attributes
     * @var array
     */
    protected $_attribs = array();

    /**
     * Display group decorators
     * @var array
     */
    protected $_decorators = array();

    /**
     * Description
     * @var string
     */
    protected $_description;

    /**
     * Should we disable loading the default decorators?
     * @var bool
     */
    protected $_disableLoadDefaultDecorators = false;

    /**
     * Element order
     * @var array
     */
    protected $_elementOrder = array();

    /**
     * Elements
     * @var array
     */
    protected $_elements = array();

    /**
     * Whether or not a new element has been added to the group
     * @var bool
     */
    protected $_groupUpdated = false;

    /**
     * Plugin loader for decorators
     * @var \Zend\Loader\PrefixPathMapper
     */
    protected $_loader;

    /**
     * Group name
     * @var string
     */
    protected $_name;

    /**
     * Group order
     * @var int
     */
    protected $_order;

    /**
     * @var \Zend\Translator\Translator
     */
    protected $_translator;

    /**
     * Is translation disabled?
     * @var bool
     */
    protected $_translatorDisabled = false;

    /**
     * @var \Zend\View\ViewEngine
     */
    protected $_view;

    /**
     * Constructor
     *
     * @param  string $name
     * @param  \Zend\Loader\PrefixPathMapper $loader
     * @param  array|\Zend\Config\Config $options
     * @return void
     */
    public function __construct($name, PrefixPathMapper $loader, $options = null)
    {
        $this->setName($name);

        $this->setPluginLoader($loader);

        if (is_array($options)) {
            $this->setOptions($options);
        } elseif ($options instanceof Config) {
            $this->setConfig($options);
        }

        // Extensions...
        $this->init();

        $this->loadDefaultDecorators();
    }

    /**
     * Initialize object; used by extending classes
     *
     * @return void
     */
    public function init()
    {
    }

    /**
     * Set options
     *
     * @param  array $options
     * @return \Zend\Form\DisplayGroup
     */
    public function setOptions(array $options)
    {
        $forbidden = array(
            'Options', 'Config', 'PluginLoader', 'View',
            'Translator', 'Attrib'
        );
        foreach ($options as $key => $value) {
            $normalized = ucfirst($key);

            if (in_array($normalized, $forbidden)) {
                continue;
            }

            $method = 'set' . $normalized;
            if (method_exists($this, $method)) {
                $this->$method($value);
            } else {
                $this->setAttrib($key, $value);
            }
        }
        return $this;
    }

    /**
     * Set options from config object
     *
     * @param  \Zend\Config\Config $config
     * @return \Zend\Form\DisplayGroup
     */
    public function setConfig(Config $config)
    {
        return $this->setOptions($config->toArray());
    }

    /**
     * Set group attribute
     *
     * @param  string $key
     * @param  mixed $value
     * @return \Zend\Form\DisplayGroup
     */
    public function setAttrib($key, $value)
    {
        $key = (string) $key;
        $this->_attribs[$key] = $value;
        return $this;
    }

    /**
     * Add multiple form attributes at once
     *
     * @param  array $attribs
     * @return \Zend\Form\DisplayGroup
     */
    public function addAttribs(array $attribs)
    {
        foreach ($attribs as $key => $value) {
            $this->setAttrib($key, $value);
        }
        return $this;
    }

    /**
     * Set multiple form attributes at once
     *
     * Overwrites any previously set attributes.
     *
     * @param  array $attribs
     * @return \Zend\Form\DisplayGroup
     */
    public function setAttribs(array $attribs)
    {
        $this->clearAttribs();
        return $this->addAttribs($attribs);
    }

    /**
     * Retrieve a single form attribute
     *
     * @param  string $key
     * @return mixed
     */
    public function getAttrib($key)
    {
        $key = (string) $key;
        if (!isset($this->_attribs[$key])) {
            return null;
        }

        return $this->_attribs[$key];
    }

    /**
     * Retrieve all form attributes/metadata
     *
     * @return array
     */
    public function getAttribs()
    {
        return $this->_attribs;
    }

    /**
     * Remove attribute
     *
     * @param  string $key
     * @return bool
     */
    public function removeAttrib($key)
    {
        if (array_key_exists($key, $this->_attribs)) {
            unset($this->_attribs[$key]);
            return true;
        }

        return false;
    }

    /**
     * Clear all form attributes
     *
     * @return \Zend\Form\Form
     */
    public function clearAttribs()
    {
        $this->_attribs = array();
        return $this;
    }

    /**
     * Filter a name to only allow valid variable characters
     *
     * @param  string $value
     * @return string
     */
    public function filterName($value)
    {
        return preg_replace('/[^a-zA-Z0-9_\x7f-\xff]/', '', (string) $value);
    }

    /**
     * Set group name
     *
     * @param  string $name
     * @return \Zend\Form\DisplayGroup
     */
    public function setName($name)
    {
        $name = $this->filtername($name);
        if (('0' !== $name) && empty($name)) {
            throw new Exception('Invalid name provided; must contain only valid variable characters and be non-empty');
        }

        $this->_name = $name;
        return $this;
    }

    /**
     * Retrieve group name
     *
     * @return string
     */
    public function getName()
    {
        return $this->_name;
    }

    /**
     * Get fully qualified name
     *
     * Places name as subitem of array and/or appends brackets.
     *
     * @return string
     */
    public function getFullyQualifiedName()
    {
        return $this->getName();
    }

    /**
     * Get element id
     *
     * @return string
     */
    public function getId()
    {
        if (isset($this->id)) {
            return $this->id;
        }

        $id = $this->getFullyQualifiedName();

        // Bail early if no array notation detected
        if (!strstr($id, '[')) {
            return $id;
        }

        // Strip array notation
        if ('[]' == substr($id, -2)) {
            $id = substr($id, 0, strlen($id) - 2);
        }
        $id = str_replace('][', '-', $id);
        $id = str_replace(array(']', '['), '-', $id);
        $id = trim($id, '-');

        return $id;
    }

    /**
     * Set group legend
     *
     * @param  string $legend
     * @return \Zend\Form\DisplayGroup
     */
    public function setLegend($legend)
    {
        return $this->setAttrib('legend', (string) $legend);
    }

    /**
     * Retrieve group legend
     *
     * @return string
     */
    public function getLegend()
    {
        return $this->getAttrib('legend');
    }

    /**
     * Set description
     *
     * @param  string $value
     * @return \Zend\Form\DisplayGroup
     */
    public function setDescription($value)
    {
        $this->_description = (string) $value;
        return $this;
    }

    /**
     * Get description
     *
     * @return string
     */
    public function getDescription()
    {
        return $this->_description;
    }

    /**
     * Set group order
     *
     * @param  int $order
     * @return \Zend\Form\Element
     */
    public function setOrder($order)
    {
        $this->_order = (int) $order;
        return $this;
    }

    /**
     * Retrieve group order
     *
     * @return int
     */
    public function getOrder()
    {
        return $this->_order;
    }

    // Elements

    /**
     * Add element to stack
     *
     * @param  \Zend\Form\Element $element
     * @return \Zend\Form\DisplayGroup
     */
    public function addElement(Element $element)
    {
        $this->_elements[$element->getName()] = $element;
        $this->_groupUpdated = true;
        return $this;
    }

    /**
     * Add multiple elements at once
     *
     * @param  array $elements
     * @return \Zend\Form\DisplayGroup
     * @throws Zend_Form_Exception if any element is not a \Zend\Form\Element
     */
    public function addElements(array $elements)
    {
        foreach ($elements as $element) {
            if (!$element instanceof Element) {
                throw new Exception('elements passed via array to addElements() must be Zend\Form\Elements only');
            }
            $this->addElement($element);
        }
        return $this;
    }

    /**
     * Set multiple elements at once (overwrites)
     *
     * @param  array $elements
     * @return \Zend\Form\DisplayGroup
     */
    public function setElements(array $elements)
    {
        $this->clearElements();
        return $this->addElements($elements);
    }

    /**
     * Retrieve element
     *
     * @param  string $name
     * @return \Zend\Form\Element|null
     */
    public function getElement($name)
    {
        $name = (string) $name;
        if (isset($this->_elements[$name])) {
            return $this->_elements[$name];
        }

        return null;
    }

    /**
     * Retrieve elements
     * @return array
     */
    public function getElements()
    {
        return $this->_elements;
    }

    /**
     * Remove a single element
     *
     * @param  string $name
     * @return boolean
     */
    public function removeElement($name)
    {
        $name = (string) $name;
        if (array_key_exists($name, $this->_elements)) {
            unset($this->_elements[$name]);
            $this->_groupUpdated = true;
            return true;
        }

        return false;
    }

    /**
     * Remove all elements
     *
     * @return \Zend\Form\DisplayGroup
     */
    public function clearElements()
    {
        $this->_elements = array();
        $this->_groupUpdated = true;
        return $this;
    }

    // Plugin loader (for decorators)

    /**
     * Set plugin loader
     *
     * @param  \Zend\Loader\PrefixPathMapper $loader
     * @return \Zend\Form\DisplayGroup
     */
    public function setPluginLoader(PrefixPathMapper $loader)
    {
        $this->_loader = $loader;
        return $this;
    }

    /**
     * Retrieve plugin loader
     *
     * @return \Zend\Loader\PrefixPathMapper
     */
    public function getPluginLoader()
    {
        return $this->_loader;
    }

    /**
     * Add a prefix path for the plugin loader
     *
     * @param  string $prefix
     * @param  string $path
     * @return \Zend\Form\DisplayGroup
     */
    public function addPrefixPath($prefix, $path)
    {
        $this->getPluginLoader()->addPrefixPath($prefix, $path);
        return $this;
    }

    /**
     * Add several prefix paths at once
     *
     * @param  array $spec
     * @return \Zend\Form\DisplayGroup
     */
    public function addPrefixPaths(array $spec)
    {
        if (isset($spec['prefix']) && isset($spec['path'])) {
            return $this->addPrefixPath($spec['prefix'], $spec['path']);
        }
        foreach ($spec as $prefix => $paths) {
            if (is_numeric($prefix) && is_array($paths)) {
                $prefix = null;
                if (isset($paths['prefix']) && isset($paths['path'])) {
                    $this->addPrefixPath($paths['prefix'], $paths['path']);
                }
            } elseif (!is_numeric($prefix)) {
                if (is_string($paths)) {
                    $this->addPrefixPath($prefix, $paths);
                } elseif (is_array($paths)) {
                    foreach ($paths as $path) {
                        $this->addPrefixPath($prefix, $path);
                    }
                }
            }
        }
        return $this;
    }

    // Decorators

    /**
     * Set flag to disable loading default decorators
     *
     * @param  bool $flag
     * @return \Zend\Form\Element
     */
    public function setDisableLoadDefaultDecorators($flag)
    {
        $this->_disableLoadDefaultDecorators = (bool) $flag;
        return $this;
    }

    /**
     * Should we load the default decorators?
     *
     * @return bool
     */
    public function loadDefaultDecoratorsIsDisabled()
    {
        return $this->_disableLoadDefaultDecorators;
    }

    /**
     * Load default decorators
     *
     * @return void
     */
    public function loadDefaultDecorators()
    {
        if ($this->loadDefaultDecoratorsIsDisabled()) {
            return $this;
        }

        $decorators = $this->getDecorators();
        if (empty($decorators)) {
            $this->addDecorator('FormElements')
                 ->addDecorator('HtmlTag', array('tag' => 'dl'))
                 ->addDecorator('Fieldset')
                 ->addDecorator('DtDdWrapper');
        }
        return $this;
    }

    /**
     * Instantiate a decorator based on class name or class name fragment
     *
     * @param  string $name
     * @param  null|array $options
     * @return \Zend\Form\Decorator
     */
    protected function _getDecorator($name, $options = null)
    {
        $class = $this->getPluginLoader()->load($name);
        if (null === $options) {
            $decorator = new $class;
        } else {
            $decorator = new $class($options);
        }

        return $decorator;
    }

    /**
     * Add a decorator for rendering the group
     *
     * @param  string|\Zend\Form\Decorator $decorator
     * @param  array|\Zend\Config\Config $options Options with which to initialize decorator
     * @return \Zend\Form\DisplayGroup
     */
    public function addDecorator($decorator, $options = null)
    {
        if ($decorator instanceof Decorator) {
            $name = get_class($decorator);
        } elseif (is_string($decorator)) {
            $name      = $decorator;
            $decorator = array(
                'decorator' => $name,
                'options'   => $options,
            );
        } elseif (is_array($decorator)) {
            foreach ($decorator as $name => $spec) {
                break;
            }
            if (is_numeric($name)) {
                throw new Exception('Invalid alias provided to addDecorator; must be alphanumeric string');
            }
            if (is_string($spec)) {
                $decorator = array(
                    'decorator' => $spec,
                    'options'   => $options,
                );
            } elseif ($spec instanceof Decorator) {
                $decorator = $spec;
            }
        } else {
            throw new Exception('Invalid decorator provided to addDecorator; must be string or Zend_Form_Decorator_Interface');
        }

        $this->_decorators[$name] = $decorator;

        return $this;
    }

    /**
     * Add many decorators at once
     *
     * @param  array $decorators
     * @return \Zend\Form\DisplayGroup
     */
    public function addDecorators(array $decorators)
    {
<<<<<<< HEAD
        foreach ($decorators as $decoratorInfo) {
            if (is_string($decoratorInfo)) {
                $this->addDecorator($decoratorInfo);
            } elseif ($decoratorInfo instanceof Decorator) {
                $this->addDecorator($decoratorInfo);
=======
        foreach ($decorators as $decoratorName => $decoratorInfo) {
            if (is_string($decoratorInfo) ||
                $decoratorInfo instanceof Zend_Form_Decorator_Interface) {
                if (!is_numeric($decoratorName)) {
                    $this->addDecorator(array($decoratorName => $decoratorInfo));
                } else {
                    $this->addDecorator($decoratorInfo);
                }
>>>>>>> 85a932b0
            } elseif (is_array($decoratorInfo)) {
                $argc    = count($decoratorInfo);
                $options = array();
                if (isset($decoratorInfo['decorator'])) {
                    $decorator = $decoratorInfo['decorator'];
                    if (isset($decoratorInfo['options'])) {
                        $options = $decoratorInfo['options'];
                    }
                    $this->addDecorator($decorator, $options);
                } else {
                    switch (true) {
                        case (0 == $argc):
                            break;
                        case (1 <= $argc):
                            $decorator  = array_shift($decoratorInfo);
                        case (2 <= $argc):
                            $options = array_shift($decoratorInfo);
                        default:
                            $this->addDecorator($decorator, $options);
                            break;
                    }
                }
            } else {
                throw new Exception('Invalid decorator passed to addDecorators()');
            }
        }

        return $this;
    }

    /**
     * Overwrite all decorators
     *
     * @param  array $decorators
     * @return \Zend\Form\DisplayGroup
     */
    public function setDecorators(array $decorators)
    {
        $this->clearDecorators();
        return $this->addDecorators($decorators);
    }

    /**
     * Retrieve a registered decorator
     *
     * @param  string $name
     * @return false|\Zend\Form\Decorator\AbstractDecorator
     */
    public function getDecorator($name)
    {
        if (!isset($this->_decorators[$name])) {
            $len = strlen($name);
            foreach ($this->_decorators as $localName => $decorator) {
                if ($len > strlen($localName)) {
                    continue;
                }

                if (0 === substr_compare($localName, $name, -$len, $len, true)) {
                    if (is_array($decorator)) {
                        return $this->_loadDecorator($decorator, $localName);
                    }
                    return $decorator;
                }
            }
            return false;
        }

        if (is_array($this->_decorators[$name])) {
            return $this->_loadDecorator($this->_decorators[$name], $name);
        }

        return $this->_decorators[$name];
    }

    /**
     * Retrieve all decorators
     *
     * @return array
     */
    public function getDecorators()
    {
        foreach ($this->_decorators as $key => $value) {
            if (is_array($value)) {
                $this->_loadDecorator($value, $key);
            }
        }
        return $this->_decorators;
    }

    /**
     * Remove a single decorator
     *
     * @param  string $name
     * @return bool
     */
    public function removeDecorator($name)
    {
        $decorator = $this->getDecorator($name);
        if ($decorator) {
            if (array_key_exists($name, $this->_decorators)) {
                unset($this->_decorators[$name]);
            } else {
                $class = get_class($decorator);
                unset($this->_decorators[$class]);
            }
            return true;
        }

        return false;
    }

    /**
     * Clear all decorators
     *
     * @return \Zend\Form\DisplayGroup
     */
    public function clearDecorators()
    {
        $this->_decorators = array();
        return $this;
    }

    /**
     * Set view
     *
     * @param  \Zend\View\ViewEngine $view
     * @return \Zend\Form\DisplayGroup
     */
    public function setView(View $view = null)
    {
        $this->_view = $view;
        return $this;
    }

    /**
     * Retrieve view
     *
     * @return \Zend\View\ViewEngine
     */
    public function getView()
    {
        if (null === $this->_view) {
            $viewRenderer = ActionHelperBroker::getStaticHelper('viewRenderer');
            $this->setView($viewRenderer->view);
        }

        return $this->_view;
    }

    /**
     * Render display group
     *
     * @return string
     */
    public function render(View $view = null)
    {
        if (null !== $view) {
            $this->setView($view);
        }
        $content = '';
        foreach ($this->getDecorators() as $decorator) {
            $decorator->setElement($this);
            $content = $decorator->render($content);
        }
        return $content;
    }

    /**
     * String representation of group
     *
     * @return string
     */
    public function __toString()
    {
        try {
            $return = $this->render();
            return $return;
        } catch (\Exception $e) {
            trigger_error($e->getMessage(), E_USER_WARNING);
            return '';
        }
    }

    /**
     * Set translator object
     *
     * @param  Zend_Translate|\Zend\Translator\Adapter\Adapter|null $translator
     * @return \Zend\Form\DisplayGroup
     */
    public function setTranslator($translator = null)
    {
        if ((null === $translator) || ($translator instanceof Translator\Adapter)) {
            $this->_translator = $translator;
        } elseif ($translator instanceof Translator\Translator) {
            $this->_translator = $translator->getAdapter();
        } else {
            throw new Exception('Invalid translator specified');
        }
        return $this;
    }

    /**
     * Retrieve translator object
     *
     * @return \Zend\Translator\Adapter|null
     */
    public function getTranslator()
    {
        if ($this->translatorIsDisabled()) {
            return null;
        }

        if (null === $this->_translator) {
            return Form::getDefaultTranslator();
        }

        return $this->_translator;
    }

    /**
     * Indicate whether or not translation should be disabled
     *
     * @param  bool $flag
     * @return \Zend\Form\DisplayGroup
     */
    public function setDisableTranslator($flag)
    {
        $this->_translatorDisabled = (bool) $flag;
        return $this;
    }

    /**
     * Is translation disabled?
     *
     * @return bool
     */
    public function translatorIsDisabled()
    {
        return $this->_translatorDisabled;
    }

    /**
     * Overloading: allow rendering specific decorators
     *
     * Call renderDecoratorName() to render a specific decorator.
     *
     * @param  string $method
     * @param  array $args
     * @return string
     * @throws \Zend\Form\Exception for invalid decorator or invalid method call
     */
    public function __call($method, $args)
    {
        if ('render' == substr($method, 0, 6)) {
            $decoratorName = substr($method, 6);
            if (false !== ($decorator = $this->getDecorator($decoratorName))) {
                $decorator->setElement($this);
                $seed = '';
                if (0 < count($args)) {
                    $seed = array_shift($args);
                }
                return $decorator->render($seed);
            }

            throw new Exception(sprintf('Decorator by name %s does not exist', $decoratorName));
        }

        throw new Exception(sprintf('Method %s does not exist', $method));
    }

    // Interfaces: Iterator, Countable

    /**
     * Current element
     *
     * @return \Zend\Form\Element
     */
    public function current()
    {
        $this->_sort();
        current($this->_elementOrder);
        $key = key($this->_elementOrder);
        return $this->getElement($key);
    }

    /**
     * Current element
     *
     * @return string
     */
    public function key()
    {
        $this->_sort();
        return key($this->_elementOrder);
    }

    /**
     * Move pointer to next element
     *
     * @return void
     */
    public function next()
    {
        $this->_sort();
        next($this->_elementOrder);
    }

    /**
     * Move pointer to beginning of element loop
     *
     * @return void
     */
    public function rewind()
    {
        $this->_sort();
        reset($this->_elementOrder);
    }

    /**
     * Determine if current element/subform/display group is valid
     *
     * @return bool
     */
    public function valid()
    {
        $this->_sort();
        return (current($this->_elementOrder) !== false);
    }

    /**
     * Count of elements/subforms that are iterable
     *
     * @return int
     */
    public function count()
    {
        return count($this->_elements);
    }

    /**
     * Sort items according to their order
     *
     * @return void
     */
    protected function _sort()
    {
        if ($this->_groupUpdated || !is_array($this->_elementOrder)) {
            $elementOrder = array();
            foreach ($this->getElements() as $key => $element) {
                $elementOrder[$key] = $element->getOrder();
            }

            $items = array();
            $index = 0;
            foreach ($elementOrder as $key => $order) {
                if (null === $order) {
                    while (array_search($index, $elementOrder, true)) {
                        ++$index;
                    }
                    $items[$index] = $key;
                    ++$index;
                } else {
                    $items[$order] = $key;
                }
            }

            $items = array_flip($items);
            asort($items);
            $this->_elementOrder = $items;
            $this->_groupUpdated = false;
        }
    }

    /**
     * Lazy-load a decorator
     *
     * @param  array $decorator Decorator type and options
     * @param  mixed $name Decorator name or alias
     * @return \Zend\Form\Decorator
     */
    protected function _loadDecorator(array $decorator, $name)
    {
        $sameName = false;
        if ($name == $decorator['decorator']) {
            $sameName = true;
        }

        $instance = $this->_getDecorator($decorator['decorator'], $decorator['options']);
        if ($sameName) {
            $newName            = get_class($instance);
            $decoratorNames     = array_keys($this->_decorators);
            $order              = array_flip($decoratorNames);
            $order[$newName]    = $order[$name];
            $decoratorsExchange = array();
            unset($order[$name]);
            asort($order);
            foreach ($order as $key => $index) {
                if ($key == $newName) {
                    $decoratorsExchange[$key] = $instance;
                    continue;
                }
                $decoratorsExchange[$key] = $this->_decorators[$key];
            }
            $this->_decorators = $decoratorsExchange;
        } else {
            $this->_decorators[$name] = $instance;
        }

        return $instance;
    }
}<|MERGE_RESOLUTION|>--- conflicted
+++ resolved
@@ -715,22 +715,14 @@
      */
     public function addDecorators(array $decorators)
     {
-<<<<<<< HEAD
-        foreach ($decorators as $decoratorInfo) {
-            if (is_string($decoratorInfo)) {
-                $this->addDecorator($decoratorInfo);
-            } elseif ($decoratorInfo instanceof Decorator) {
-                $this->addDecorator($decoratorInfo);
-=======
         foreach ($decorators as $decoratorName => $decoratorInfo) {
             if (is_string($decoratorInfo) ||
-                $decoratorInfo instanceof Zend_Form_Decorator_Interface) {
+                $decoratorInfo instanceof Decorator) {
                 if (!is_numeric($decoratorName)) {
                     $this->addDecorator(array($decoratorName => $decoratorInfo));
                 } else {
                     $this->addDecorator($decoratorInfo);
                 }
->>>>>>> 85a932b0
             } elseif (is_array($decoratorInfo)) {
                 $argc    = count($decoratorInfo);
                 $options = array();
