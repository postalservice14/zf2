<?php
/**
 * Zend Framework (http://framework.zend.com/)
 *
 * @link      http://github.com/zendframework/zf2 for the canonical source repository
 * @copyright Copyright (c) 2005-2013 Zend Technologies USA Inc. (http://www.zend.com)
 * @license   http://framework.zend.com/license/new-bsd New BSD License
 */

namespace Zend\Barcode\Renderer;

use ZendPdf\Color;
use ZendPdf\Font;
use ZendPdf\Page;
use ZendPdf\PdfDocument;

/**
 * Class for rendering the barcode in PDF resource
 */
class Pdf extends AbstractRenderer
{
    /**
     * PDF resource
     * @var PdfDocument
     */
    protected $resource = null;

    /**
     * Page number in PDF resource
     * @var int
     */
    protected $page = 0;

    /**
     * Module size rendering
     * @var float
     */
    protected $moduleSize = 0.5;

    /**
     * Set a PDF resource to draw the barcode inside
     *
     * @param PdfDocument $pdf
     * @param int     $page
     * @return Pdf
     */
    public function setResource(PdfDocument $pdf, $page = 0)
    {
        $this->resource = $pdf;
        $this->page     = intval($page);

        if (!count($this->resource->pages)) {
            $this->page = 0;
            $this->resource->pages[] = new Page(
                Page::SIZE_A4
            );
        }
        return $this;
    }

    /**
     * Check renderer parameters
     *
     * @return void
     */
    protected function checkSpecificParams()
    {
    }

    /**
     * Draw the barcode in the PDF, send headers and the PDF
     * @return mixed
     */
    public function render()
    {
        $this->draw();
        header("Content-Type: application/pdf");
        echo $this->resource->render();
    }

    /**
     * Initialize the PDF resource
     * @return void
     */
    protected function initRenderer()
    {
        if ($this->resource === null) {
            $this->resource = new PdfDocument();
            $this->resource->pages[] = new Page(
                Page::SIZE_A4
            );
        }

        $pdfPage = $this->resource->pages[$this->page];
        $this->adjustPosition($pdfPage->getHeight(), $pdfPage->getWidth());
    }

    /**
     * Draw a polygon in the rendering resource
     * @param array $points
     * @param int $color
     * @param  bool $filled
     */
    protected function drawPolygon($points, $color, $filled = true)
    {
        $page = $this->resource->pages[$this->page];
        foreach ($points as $point) {
            $x[] = $point[0] * $this->moduleSize + $this->leftOffset;
            $y[] = $page->getHeight() - $point[1] * $this->moduleSize - $this->topOffset;
        }
        if (count($y) == 4) {
            if ($x[0] != $x[3] && $y[0] == $y[3]) {
                $y[0] -= ($this->moduleSize / 2);
                $y[3] -= ($this->moduleSize / 2);
            }
            if ($x[1] != $x[2] && $y[1] == $y[2]) {
                $y[1] += ($this->moduleSize / 2);
                $y[2] += ($this->moduleSize / 2);
            }
        }

        $color = new Color\Rgb(
            (($color & 0xFF0000) >> 16) / 255.0,
            (($color & 0x00FF00) >> 8) / 255.0,
            ($color & 0x0000FF) / 255.0
        );

        $page->setLineColor($color);
        $page->setFillColor($color);
        $page->setLineWidth($this->moduleSize);

        $fillType = ($filled)
                  ? Page::SHAPE_DRAW_FILL_AND_STROKE
                  : Page::SHAPE_DRAW_STROKE;

        $page->drawPolygon($x, $y, $fillType);
    }

    /**
     * Draw a polygon in the rendering resource
<<<<<<< HEAD
     * @param string  $text
     * @param float   $size
     * @param array   $position
     * @param string  $font
     * @param integer $color
     * @param string  $alignment
     * @param float   $orientation
=======
     * @param string $text
     * @param float $size
     * @param array $position
     * @param string $font
     * @param int $color
     * @param string $alignment
     * @param float $orientation
>>>>>>> 2db9a178
     */
    protected function drawText(
        $text,
        $size,
        $position,
        $font,
        $color,
        $alignment = 'center',
        $orientation = 0
    ) {
        $page  = $this->resource->pages[$this->page];
        $color = new Color\Rgb(
            (($color & 0xFF0000) >> 16) / 255.0,
            (($color & 0x00FF00) >> 8) / 255.0,
            ($color & 0x0000FF) / 255.0
        );

        $page->setLineColor($color);
        $page->setFillColor($color);
        $page->setFont(Font::fontWithPath($font), $size * $this->moduleSize * 1.2);

        $width = $this->widthForStringUsingFontSize(
            $text,
            Font::fontWithPath($font),
            $size * $this->moduleSize
        );

        $angle = pi() * $orientation / 180;
        $left = $position[0] * $this->moduleSize + $this->leftOffset;
        $top  = $page->getHeight() - $position[1] * $this->moduleSize - $this->topOffset;

        switch ($alignment) {
            case 'center':
                $left -= ($width / 2) * cos($angle);
                $top  -= ($width / 2) * sin($angle);
                break;
            case 'right':
                $left -= $width;
                break;
        }
        $page->rotate($left, $top, $angle);
        $page->drawText($text, $left, $top);
        $page->rotate($left, $top, - $angle);
    }

    /**
     * Calculate the width of a string:
     * in case of using alignment parameter in drawText
     * @param string $text
     * @param Font $font
     * @param float $fontSize
     * @return float
     */
    public function widthForStringUsingFontSize($text, $font, $fontSize)
    {
        $drawingString = iconv('UTF-8', 'UTF-16BE//IGNORE', $text);
        $characters    = array();
        for ($i = 0, $len = strlen($drawingString); $i < $len; $i++) {
            $characters[] = (ord($drawingString[$i ++]) << 8) | ord($drawingString[$i]);
        }
        $glyphs = $font->glyphNumbersForCharacters($characters);
        $widths = $font->widthsForGlyphs($glyphs);
        $stringWidth = (array_sum($widths) / $font->getUnitsPerEm()) * $fontSize;
        return $stringWidth;
    }
}<|MERGE_RESOLUTION|>--- conflicted
+++ resolved
@@ -138,23 +138,13 @@
 
     /**
      * Draw a polygon in the rendering resource
-<<<<<<< HEAD
      * @param string  $text
      * @param float   $size
      * @param array   $position
      * @param string  $font
-     * @param integer $color
+     * @param int     $color
      * @param string  $alignment
      * @param float   $orientation
-=======
-     * @param string $text
-     * @param float $size
-     * @param array $position
-     * @param string $font
-     * @param int $color
-     * @param string $alignment
-     * @param float $orientation
->>>>>>> 2db9a178
      */
     protected function drawText(
         $text,
