--- conflicted
+++ resolved
@@ -80,17 +80,10 @@
      * Iterate the next filter in the chain
      *
      * Iterates and calls the next filter in the chain.
-<<<<<<< HEAD
-     * 
-     * @param  mixed $context 
-     * @param  array $params 
-     * @param  FilterIterator $chain 
-=======
      *
      * @param  mixed $context
      * @param  array $params
      * @param  FilterIterator $chain
->>>>>>> 0e2a8b1d
      * @return mixed
      */
     public function next($context = null, array $params = array(), $chain = null)
