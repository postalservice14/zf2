<?php
/**
 * Zend Framework (http://framework.zend.com/)
 *
 * @link      http://github.com/zendframework/zf2 for the canonical source repository
 * @copyright Copyright (c) 2005-2012 Zend Technologies USA Inc. (http://www.zend.com)
 * @license   http://framework.zend.com/license/new-bsd New BSD License
 * @package   Zend_EventManager
 */

namespace Zend\EventManager;

use Zend\Stdlib\CallbackHandler;

/**
 * FilterChain: intercepting filter manager
 *
 * @category   Zend
 * @package    Zend_EventManager
 */
class FilterChain implements Filter\FilterInterface
{
    /**
     * @var Filter\FilterIterator All filters
     */
    protected $filters;

    /**
     * Constructor
     *
     * Initializes Filter\FilterIterator in which filters will be aggregated
     */
    public function __construct()
    {
        $this->filters = new Filter\FilterIterator();
    }

    /**
     * Apply the filters
     *
     * Begins iteration of the filters.
     *
     * @param  mixed $context Object under observation
     * @param  mixed $argv Associative array of arguments
     * @return mixed
     */
    public function run($context, array $argv = array())
    {
        $chain = clone $this->getFilters();

        if ($chain->isEmpty()) {
            return;
        }

        $next = $chain->extract();
        if (!$next instanceof CallbackHandler) {
            return;
        }

        return call_user_func($next->getCallback(), $context, $argv, $chain);
    }

    /**
     * Connect a filter to the chain
     *
     * @param  callback $callback PHP Callback
     * @param  int $priority Priority in the queue at which to execute; defaults to 1 (higher numbers == higher priority)
     * @return CallbackHandler (to allow later unsubscribe)
     * @throws Exception\InvalidCallbackException
     */
    public function attach($callback, $priority = 1)
    {
        if (empty($callback)) {
            throw new Exception\InvalidCallbackException('No callback provided');
        }
        $filter = new CallbackHandler($callback, array('priority' => $priority));
        $this->filters->insert($filter, $priority);
        return $filter;
    }

    /**
     * Detach a filter from the chain
     *
     * @param  CallbackHandler $filter
     * @return bool Returns true if filter found and unsubscribed; returns false otherwise
     */
    public function detach(CallbackHandler $filter)
    {
        return $this->filters->remove($filter);
    }

    /**
     * Retrieve all filters
<<<<<<< HEAD
     * 
=======
     *
>>>>>>> 0e2a8b1d
     * @return Filter\FilterIterator
     */
    public function getFilters()
    {
        return $this->filters;
    }

    /**
     * Clear all filters
     *
     * @return void
     */
    public function clearFilters()
    {
        $this->filters = new Filter\FilterIterator();
    }

    /**
     * Return current responses
     *
     * Only available while the chain is still being iterated. Returns the
     * current ResponseCollection.
     *
     * @return null|ResponseCollection
     */
    public function getResponses()
    {
        return null;
    }
}<|MERGE_RESOLUTION|>--- conflicted
+++ resolved
@@ -91,11 +91,7 @@
 
     /**
      * Retrieve all filters
-<<<<<<< HEAD
-     * 
-=======
      *
->>>>>>> 0e2a8b1d
      * @return Filter\FilterIterator
      */
     public function getFilters()
