--- conflicted
+++ resolved
@@ -15,22 +15,11 @@
     "require": {
         "php": ">=5.3.3"
     },
-    "require-dev": {
-        "ircmaxell/random-lib": "*",
-        "ircmaxell/security-lib": "*",
-        "zendframework/zend-servicemanager": "self.version"
-    },
     "suggest": {
-<<<<<<< HEAD
-        "ircmaxell/random-lib": "Fallback random byte generator for Zend\\Math\\Rand if OpenSSL/Mcrypt extensions are unavailable",
-        "ircmaxell/security-lib": "SecurityLib component",
-        "zendframework/zend-servicemanager": "Zend\\ServiceManager component"
-=======
         "ext-bcmath": "If using the bcmath functionality",
         "ext-gmp": "If using the gmp functionality",
         "ircmaxell/random-lib": "Fallback random byte generator for Zend\\Math\\Rand if OpenSSL/Mcrypt extensions are unavailable",
         "zendframework/zend-servicemanager": ">= current version, if using the BigInteger::factory functionality"
->>>>>>> 962b9608
     },
     "extra": {
         "branch-alias": {
