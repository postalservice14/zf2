--- conflicted
+++ resolved
@@ -22,18 +22,10 @@
         "zendframework/zend-uri": "self.version"
     },
     "suggest": {
-<<<<<<< HEAD
         "zendframework/zend-crypt": "Zend\\Crypt component",
         "zendframework/zend-i18n": "Zend\\I18n component",
         "zendframework/zend-servicemanager": "Zend\\ServiceManager component",
-        "zendframework/zend-stdlib": "Zend\\Stdlib component",
         "zendframework/zend-uri": "Zend\\Uri component for UriNormalize filter"
-=======
-        "zendframework/zend-i18n": "Zend\\I18n component",
-        "zendframework/zend-uri": "Zend\\Uri component for UriNormalize filter",
-        "zendframework/zend-validator": "Zend\\Validator component",
-        "zendframework/zend-crypt": "Zend\\Crypt component"
->>>>>>> 74029c36
     },
     "extra": {
         "branch-alias": {
