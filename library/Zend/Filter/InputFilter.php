--- conflicted
+++ resolved
@@ -770,7 +770,6 @@
                         break 1;
                     }
 
-<<<<<<< HEAD
                     if (is_array($rule)) {
                         $keys = array_keys($rule);
                         $classKey = array_shift($keys);
@@ -782,8 +781,6 @@
                         }
                     }
 
-=======
->>>>>>> d36944c5
                     // we must check if it is an object before using instanceof
                     if (!is_object($rule)) {
                         // it cannot be a NotEmpty validator, skip this one
