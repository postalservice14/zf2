<?php
/**
 * Zend Framework
 *
 * LICENSE
 *
 * This source file is subject to the new BSD license that is bundled
 * with this package in the file LICENSE.txt.
 * It is also available through the world-wide-web at this URL:
 * http://framework.zend.com/license/new-bsd
 * If you did not receive a copy of the license and are unable to
 * obtain it through the world-wide-web, please send an email
 * to license@zend.com so we can send you a copy immediately.
 *
 * @category   Zend
 * @package    Zend_Filter
 * @copyright  Copyright (c) 2005-2010 Zend Technologies USA Inc. (http://www.zend.com)
 * @license    http://framework.zend.com/license/new-bsd     New BSD License
 */

/**
 * @namespace
 */
namespace Zend\Filter;

use Zend\Loader\Broker,
    Zend\Registry,
    Zend\Translator\Adapter as TranslationAdapter,
    Zend\Translator\Translator as Translator,
    Zend\Validator;

/**
 * @category   Zend
 * @package    Zend_Filter
 * @copyright  Copyright (c) 2005-2010 Zend Technologies USA Inc. (http://www.zend.com)
 * @license    http://framework.zend.com/license/new-bsd     New BSD License
 */
class InputFilter
{

    const ALLOW_EMPTY           = 'allowEmpty';
    const BREAK_CHAIN           = 'breakChainOnFailure';
    const DEFAULT_VALUE         = 'default';
    const MESSAGES              = 'messages';
    const ESCAPE_FILTER         = 'escapeFilter';
    const FIELDS                = 'fields';
    const FILTER                = 'filter';
    const FILTER_CHAIN          = 'filterChain';
    const FILTER_BROKER         = 'filterBroker';
    const MISSING_MESSAGE       = 'missingMessage';
    const NOT_EMPTY_MESSAGE     = 'notEmptyMessage';
    const PRESENCE              = 'presence';
    const PRESENCE_OPTIONAL     = 'optional';
    const PRESENCE_REQUIRED     = 'required';
    const RULE                  = 'rule';
    const RULE_WILDCARD         = '*';
    const VALIDATOR             = 'validator';
    const VALIDATOR_BROKER      = 'validatorBroker';
    const VALIDATOR_CHAIN       = 'validatorChain';
    const VALIDATOR_CHAIN_COUNT = 'validatorChainCount';

    /**
     * @var array Input data, before processing.
     */
    protected $data = array();

    /**
     * @var array Association of rules to filters.
     */
    protected $filterRules = array();

    /**
     * @var array Association of rules to validators.
     */
    protected $validatorRules = array();

    /**
     * @var array After processing data, this contains mapping of valid fields
     * to field values.
     */
    protected $validFields = array();

    /**
     * @var array After processing data, this contains mapping of validation
     * rules that did not pass validation to the array of messages returned
     * by the validator chain.
     */
    protected $invalidMessages = array();

    /**
     * @var array After processing data, this contains mapping of validation
     * rules that did not pass validation to the array of error identifiers
     * returned by the validator chain.
     */
    protected $invalidErrors = array();

    /**
     * @var array After processing data, this contains mapping of validation
     * rules in which some fields were missing to the array of messages
     * indicating which fields were missing.
     */
    protected $missingFields = array();

    /**
     * @var array After processing, this contains a copy of $_data elements
     * that were not mentioned in any validation rule.
     */
    protected $unknownFields = array();

    /**
     * @var Zend\Filter\Filter The filter object that is run on values
     * returned by the getEscaped() method.
     */
    protected $defaultEscapeFilter = null;

    /**
     * Plugin brokers
     * @var array
     */
    protected $brokers = array();

    /**
     * @var array Default values to use when processing filters and validators.
     */
    protected $defaults = array(
        self::ALLOW_EMPTY         => false,
        self::BREAK_CHAIN         => false,
        self::ESCAPE_FILTER       => 'HtmlEntities',
        self::MISSING_MESSAGE     => "Field '%field%' is required by rule '%rule%', but the field is missing",
        self::NOT_EMPTY_MESSAGE   => "You must give a non-empty value for field '%field%'",
        self::PRESENCE            => self::PRESENCE_OPTIONAL
    );

    /**
     * @var boolean Set to False initially, this is set to True after the
     * input data have been processed.  Reset to False in setData() method.
     */
    protected $processed = false;

    /**
     * Translation object
     * @var Zend\Translate\Translate
     */
    protected $translator;

    /**
     * Is translation disabled?
     * @var Boolean
     */
    protected $translatorDisabled = false;

    /**
     * @param array $filterRules
     * @param array $validatorRules
     * @param array $data       OPTIONAL
     * @param array $options    OPTIONAL
     */
    public function __construct($filterRules, $validatorRules, array $data = null, array $options = null)
    {
        if ($options) {
            $this->setOptions($options);
        }

        $this->filterRules = (array) $filterRules;
        $this->validatorRules = (array) $validatorRules;

        if ($data) {
            $this->setData($data);
        }
    }

    /**
     * Set plugin brokers for use with validators and filters
     *
     * @param  Broker $broker
     * @param  string $type 'filter' or 'validator'
     * @return InputFilter
     * @throws Exception on invalid type
     */
    public function setPluginBroker($broker, $type)
    {
        $type = strtolower($type);
        switch ($type) {
            case self::FILTER:
            case self::VALIDATOR:
                if (is_string($broker)) {
                    if (!class_exists($broker)) {
                        throw new Exception(sprintf('Broker class "%s" not found', $broker));
                    }
                    $broker = new $broker;
                }
                if (!$broker instanceof Broker) {
                    throw new Exception(sprintf(
                        'setPluginBroker() expects a class or object of type Zend\Loader\Broker; received "%s"',
                        (is_object($broker) ? get_class($broker) : gettype($broker))
                    ));
                }
                $this->brokers[$type] = $broker;
                return $this;
            default:
<<<<<<< HEAD
                throw new Exception\InvalidArgumentException(sprintf('Invalid type "%s" provided to setPluginLoader()', $type));
=======
                throw new Exception(sprintf('Invalid type "%s" provided to setPluginBroker()', $type));
>>>>>>> 1c46ae8d
        }

        return $this;
    }

    /**
     * Retrieve plugin broker for given type
     *
     * $type may be one of:
     * - filter
     * - validator
     *
     * If a plugin broker does not exist for the given type, defaults are
     * created.
     *
     * @param  string $type 'filter' or 'validator'
     * @return Broker
     * @throws Exception on invalid type
     */
    public function getPluginBroker($type)
    {
        $type = strtolower($type);
        if (!isset($this->brokers[$type])) {
            switch ($type) {
                case self::FILTER:
                    $this->setPluginBroker(new FilterBroker(), $type);
                    break;
                case self::VALIDATOR:
                    $this->setPluginBroker(new Validator\ValidatorBroker(), $type);
                    break;
                default:
<<<<<<< HEAD
                    throw new Exception\InvalidArgumentException(sprintf('Invalid type "%s" provided to getPluginLoader()', $type));
=======
                    throw new Exception(sprintf('Invalid type "%s" provided to getPluginBroker()', $type));
>>>>>>> 1c46ae8d
            }
        }

        return $this->brokers[$type];
    }

    /**
     * @return array
     */
    public function getMessages()
    {
        $this->_process();
        return array_merge($this->invalidMessages, $this->missingFields);
    }

    /**
     * @return array
     */
    public function getErrors()
    {
        $this->_process();
        return $this->invalidErrors;
    }

    /**
     * @return array
     */
    public function getInvalid()
    {
        $this->_process();
        return $this->invalidMessages;
    }

    /**
     * @return array
     */
    public function getMissing()
    {
        $this->_process();
        return $this->missingFields;
    }

    /**
     * @return array
     */
    public function getUnknown()
    {
        $this->_process();
        return $this->unknownFields;
    }

    /**
     * @param string $fieldName OPTIONAL
     * @return mixed
     */
    public function getEscaped($fieldName = null)
    {
        $this->_process();
        $this->_getDefaultEscapeFilter();

        if ($fieldName === null) {
            return $this->_escapeRecursive($this->validFields);
        }
        if (array_key_exists($fieldName, $this->validFields)) {
            return $this->_escapeRecursive($this->validFields[$fieldName]);
        }
        return null;
    }

    /**
     * @param mixed $value
     * @return mixed
     */
    protected function _escapeRecursive($data)
    {
        if($data === null) {
            return $data;
        }

        if (!is_array($data)) {
            $filter = $this->_getDefaultEscapeFilter();
            return $filter->filter($data);
        }
        foreach ($data as &$element) {
            $element = $this->_escapeRecursive($element);
        }
        return $data;
    }

    /**
     * @param string $fieldName OPTIONAL
     * @return mixed
     */
    public function getUnescaped($fieldName = null)
    {
        $this->_process();
        if ($fieldName === null) {
            return $this->validFields;
        }
        if (array_key_exists($fieldName, $this->validFields)) {
            return $this->validFields[$fieldName];
        }
        return null;
    }

    /**
     * @param string $fieldName
     * @return mixed
     */
    public function __get($fieldName)
    {
        return $this->getEscaped($fieldName);
    }

    /**
     * @return boolean
     */
    public function hasInvalid()
    {
        $this->_process();
        return !(empty($this->invalidMessages));
    }

    /**
     * @return boolean
     */
    public function hasMissing()
    {
        $this->_process();
        return !(empty($this->missingFields));
    }

    /**
     * @return boolean
     */
    public function hasUnknown()
    {
        $this->_process();
        return !(empty($this->unknownFields));
    }

    /**
     * @return boolean
     */
    public function hasValid()
    {
        $this->_process();
        return !(empty($this->validFields));
    }

    /**
     * @param string $fieldName
     * @return boolean
     */
    public function isValid($fieldName = null)
    {
        $this->_process();
        if ($fieldName === null) {
            return !($this->hasMissing() || $this->hasInvalid());
        }
        return array_key_exists($fieldName, $this->validFields);
    }

    /**
     * @param string $fieldName
     * @return boolean
     */
    public function __isset($fieldName)
    {
        $this->_process();
        return isset($this->validFields[$fieldName]);
    }

    /**
     * @return Zend\Filter\InputFilter
     * @throws Zend\Filter\Exception
     */
    public function process()
    {
        $this->_process();
        if ($this->hasInvalid()) {
            throw new Exception\RuntimeException("Input has invalid fields");
        }
        if ($this->hasMissing()) {
            throw new Exception\RuntimeException("Input has missing fields");
        }

        return $this;
    }

    /**
     * @param array $data
     * @return Zend\Filter\InputFilter
     */
    public function setData(array $data)
    {
        $this->data = $data;

        /**
         * Reset to initial state
         */
        $this->validFields = array();
        $this->invalidMessages = array();
        $this->invalidErrors = array();
        $this->missingFields = array();
        $this->unknownFields = array();

        $this->processed = false;

        return $this;
    }

    /**
     * @param mixed $escapeFilter
     * @return Zend\Filter\Filter
     */
    public function setDefaultEscapeFilter($escapeFilter)
    {
        if (is_string($escapeFilter) || is_array($escapeFilter)) {
            $escapeFilter = $this->_getFilter($escapeFilter);
        }
        if (!$escapeFilter instanceof Filter) {
            throw new Exception\InvalidArgumentException('Escape filter specified does not implement Zend\Filter\Filter');
        }
        $this->defaultEscapeFilter = $escapeFilter;
        return $escapeFilter;
    }

    /**
     * @param array $options
     * @return Zend\Filter\InputFilter
     * @throws Zend\Filter\Exception if an unknown option is given
     */
    public function setOptions(array $options)
    {
        foreach ($options as $option => $value) {
            switch ($option) {
                case self::FILTER_BROKER:
                    $this->setPluginBroker($value, self::FILTER);
                    break;
                case self::VALIDATOR_BROKER:
                    $this->setPluginBroker($value, self::VALIDATOR);
                    break;
                case self::ESCAPE_FILTER:
                    $this->setDefaultEscapeFilter($value);
                    break;
                case self::ALLOW_EMPTY:
                case self::BREAK_CHAIN:
                case self::MISSING_MESSAGE:
                case self::NOT_EMPTY_MESSAGE:
                case self::PRESENCE:
                    $this->defaults[$option] = $value;
                    break;
                default:
<<<<<<< HEAD
                    throw new Exception\InvalidArgumentException("Unknown option '$option'");
=======
                    // ignore unknown options
>>>>>>> 1c46ae8d
                    break;
            }
        }

        return $this;
    }

    /**
     * Set translation object
     *
     * @param  Zend_Translate|Zend\Translate\Adapter\Adapter|null $translator
     * @return Zend\Filter\InputFilter
     */
    public function setTranslator($translator = null)
    {
        if ((null === $translator) || ($translator instanceof TranslationAdapter)) {
            $this->translator = $translator;
        } elseif ($translator instanceof Translator) {
            $this->translator = $translator->getAdapter();
        } else {
            throw new Validator\Exception\InvalidArgumentException('Invalid translator specified');
        }

        return $this;
    }

    /**
     * Return translation object
     *
     * @return Zend\Translate\Adapter\Adapter|null
     */
    public function getTranslator()
    {
        if ($this->translatorIsDisabled()) {
            return null;
        }

        if ($this->translator === null) {
            if (\Zend\Registry::isRegistered('Zend_Translate')) {
                $translator = \Zend\Registry::get('Zend_Translate');
                if ($translator instanceof TranslationAdapter) {
                    return $translator;
                } elseif ($translator instanceof Translator) {
                    return $translator->getAdapter();
                }
            }
        }

        return $this->translator;
    }

    /**
     * Indicate whether or not translation should be disabled
     *
     * @param  bool $flag
     * @return Zend\Filter\InputFilter
     */
    public function setDisableTranslator($flag)
    {
        $this->translatorDisabled = (bool) $flag;
        return $this;
    }

    /**
     * Is translation disabled?
     *
     * @return bool
     */
    public function translatorIsDisabled()
    {
        return $this->translatorDisabled;
    }

    /*
     * Protected methods
     */

    /**
     * @return void
     */
    protected function _filter()
    {
        foreach ($this->filterRules as $ruleName => &$filterRule) {
            /**
             * Make sure we have an array representing this filter chain.
             * Don't typecast to (array) because it might be a Zend\Filter\Filter object
             */
            if (!is_array($filterRule)) {
                $filterRule = array($filterRule);
            }

            /**
             * Filters are indexed by integer, metacommands are indexed by string.
             * Pick out the filters.
             */
            $filterList = array();
            foreach ($filterRule as $key => $value) {
                if (is_int($key)) {
                    $filterList[] = $value;
                }
            }

            /**
             * Use defaults for filter metacommands.
             */
            $filterRule[self::RULE] = $ruleName;
            if (!isset($filterRule[self::FIELDS])) {
                $filterRule[self::FIELDS] = $ruleName;
            }

            /**
             * Load all the filter classes and add them to the chain.
             */
            if (!isset($filterRule[self::FILTER_CHAIN])) {
                $filterRule[self::FILTER_CHAIN] = new FilterChain();
                foreach ($filterList as $filter) {
                    if (is_string($filter) || is_array($filter)) {
                        $filter = $this->_getFilter($filter);
                    }
                    $filterRule[self::FILTER_CHAIN]->addFilter($filter);
                }
            }

            /**
             * If the ruleName is the special wildcard rule,
             * then apply the filter chain to all input data.
             * Else just process the field named by the rule.
             */
            if ($ruleName == self::RULE_WILDCARD) {
                foreach (array_keys($this->data) as $field)  {
                    $this->_filterRule(array_merge($filterRule, array(self::FIELDS => $field)));
                }
            } else {
                $this->_filterRule($filterRule);
            }
        }
    }

    /**
     * @param array $filterRule
     * @return void
     */
    protected function _filterRule(array $filterRule)
    {
        $field = $filterRule[self::FIELDS];
        if (!array_key_exists($field, $this->data)) {
            return;
        }
        if (is_array($this->data[$field])) {
            foreach ($this->data[$field] as $key => $value) {
                $filterChain = $filterRule[self::FILTER_CHAIN];
                $this->data[$field][$key] = $filterChain($value);
            }
        } else {
            $filterChain = $filterRule[self::FILTER_CHAIN];
            $this->data[$field] = $filterChain($this->data[$field]);
        }
    }

    /**
     * @return Zend\Filter\Filter
     */
    protected function _getDefaultEscapeFilter()
    {
        if ($this->defaultEscapeFilter !== null) {
            return $this->defaultEscapeFilter;
        }
        return $this->setDefaultEscapeFilter($this->defaults[self::ESCAPE_FILTER]);
    }

    /**
     * @param string $rule
     * @param string $field
     * @return string
     */
    protected function _getMissingMessage($rule, $field)
    {
        $message = $this->defaults[self::MISSING_MESSAGE];

        if (null !== ($translator = $this->getTranslator())) {
            if ($translator->isTranslated(self::MISSING_MESSAGE)) {
                $message = $translator->translate(self::MISSING_MESSAGE);
            } else {
                $message = $translator->translate($message);
            }
        }

        $message = str_replace('%rule%', $rule, $message);
        $message = str_replace('%field%', $field, $message);
        return $message;
    }

    /**
     * @return string
     */
    protected function _getNotEmptyMessage($rule, $field)
    {
        $message = $this->defaults[self::NOT_EMPTY_MESSAGE];

        if (null !== ($translator = $this->getTranslator())) {
            if ($translator->isTranslated(self::NOT_EMPTY_MESSAGE)) {
                $message = $translator->translate(self::NOT_EMPTY_MESSAGE);
            } else {
                $message = $translator->translate($message);
            }
        }

        $message = str_replace('%rule%', $rule, $message);
        $message = str_replace('%field%', $field, $message);
        return $message;
    }

    /**
     * @return void
     */
    protected function _process()
    {
        if ($this->processed === false) {
            $this->_filter();
            $this->_validate();
            $this->processed = true;
        }
    }

    /**
     * @return void
     */
    protected function _validate()
    {
        /**
         * Special case: if there are no validators, treat all fields as valid.
         */
        if (!$this->validatorRules) {
            $this->validFields = $this->data;
            $this->data = array();
            return;
        }

        foreach ($this->validatorRules as $ruleName => &$validatorRule) {
            /**
             * Make sure we have an array representing this validator chain.
             * Don't typecast to (array) because it might be a Zend_Validator object
             */
            if (!is_array($validatorRule)) {
                $validatorRule = array($validatorRule);
            }

            /**
             * Validators are indexed by integer, metacommands are indexed by string.
             * Pick out the validators.
             */
            $validatorList = array();
            foreach ($validatorRule as $key => $value) {
                if (is_int($key)) {
                    $validatorList[$key] = $value;
                }
            }

            /**
             * Use defaults for validation metacommands.
             */
            $validatorRule[self::RULE] = $ruleName;
            if (!isset($validatorRule[self::FIELDS])) {
                $validatorRule[self::FIELDS] = $ruleName;
            }
            if (!isset($validatorRule[self::BREAK_CHAIN])) {
                $validatorRule[self::BREAK_CHAIN] = $this->defaults[self::BREAK_CHAIN];
            }
            if (!isset($validatorRule[self::PRESENCE])) {
                $validatorRule[self::PRESENCE] = $this->defaults[self::PRESENCE];
            }
            if (!isset($validatorRule[self::ALLOW_EMPTY])) {
                $validatorRule[self::ALLOW_EMPTY] = $this->defaults[self::ALLOW_EMPTY];
            }

            if (!isset($validatorRule[self::MESSAGES])) {
                $validatorRule[self::MESSAGES] = array();
            } else if (!is_array($validatorRule[self::MESSAGES])) {
                $validatorRule[self::MESSAGES] = array($validatorRule[self::MESSAGES]);
            } else if (array_intersect_key($validatorList, $validatorRule[self::MESSAGES])) {
                // There are now corresponding numeric keys in the validation rule messages array
                // Treat it as a named messages list for all rule validators
                $unifiedMessages = $validatorRule[self::MESSAGES];
                $validatorRule[self::MESSAGES] = array();

                foreach ($validatorList as $key => $validator) {
                    if (array_key_exists($key, $unifiedMessages)) {
                        $validatorRule[self::MESSAGES][$key] = $unifiedMessages[$key];
                    }
                }
            }

            /**
             * Load all the validator classes and add them to the chain.
             */
            if (!isset($validatorRule[self::VALIDATOR_CHAIN])) {
                $validatorRule[self::VALIDATOR_CHAIN] = new Validator\ValidatorChain();

                foreach ($validatorList as $key => $validator) {
                    if (is_string($validator) || is_array($validator)) {
                        $validator = $this->_getValidator($validator);
                    }

                    if (isset($validatorRule[self::MESSAGES][$key])) {
                        $value = $validatorRule[self::MESSAGES][$key];
                        if (is_array($value)) {
                            $validator->setMessages($value);
                        } else {
                            $validator->setMessage($value);
                        }

                        if ($validator instanceof Validator\NotEmpty) {
                            $this->defaults[self::NOT_EMPTY_MESSAGE] = $value;
                        }
                    }

                    $validatorRule[self::VALIDATOR_CHAIN]->addValidator($validator, $validatorRule[self::BREAK_CHAIN]);
                }
                $validatorRule[self::VALIDATOR_CHAIN_COUNT] = count($validatorList);
            }

            /**
             * If the ruleName is the special wildcard rule,
             * then apply the validator chain to all input data.
             * Else just process the field named by the rule.
             */
            if ($ruleName == self::RULE_WILDCARD) {
                foreach (array_keys($this->data) as $field)  {
                    $this->_validateRule(array_merge($validatorRule, array(self::FIELDS => $field)));
                }
            } else {
                $this->_validateRule($validatorRule);
            }
        }

        /**
         * Unset fields in $_data that have been added to other arrays.
         * We have to wait until all rules have been processed because
         * a given field may be referenced by multiple rules.
         */
        foreach (array_merge(array_keys($this->missingFields), array_keys($this->invalidMessages)) as $rule) {
            foreach ((array) $this->validatorRules[$rule][self::FIELDS] as $field) {
                unset($this->data[$field]);
            }
        }
        foreach ($this->validFields as $field => $value) {
            unset($this->data[$field]);
        }

        /**
         * Anything left over in $_data is an unknown field.
         */
        $this->unknownFields = $this->data;
    }

    /**
     * @param array $validatorRule
     * @return void
     */
    protected function _validateRule(array $validatorRule)
    {
        /**
         * Get one or more data values from input, and check for missing fields.
         * Apply defaults if fields are missing.
         */
        $data = array();
        foreach ((array) $validatorRule[self::FIELDS] as $key => $field) {
            if (array_key_exists($field, $this->data)) {
                $data[$field] = $this->data[$field];
            } else if (isset($validatorRule[self::DEFAULT_VALUE])) {
                /** @todo according to this code default value can't be an array. It has to be reviewed */
                if (!is_array($validatorRule[self::DEFAULT_VALUE])) {
                    // Default value is a scalar
                    $data[$field] = $validatorRule[self::DEFAULT_VALUE];
                } else {
                    // Default value is an array. Search for corresponding key
                    if (isset($validatorRule[self::DEFAULT_VALUE][$key])) {
                        $data[$field] = $validatorRule[self::DEFAULT_VALUE][$key];
                    } else if ($validatorRule[self::PRESENCE] == self::PRESENCE_REQUIRED) {
                        // Default value array is provided, but it doesn't have an entry for current field
                        // and presence is required
                        $this->missingFields[$validatorRule[self::RULE]][] =
                           $this->_getMissingMessage($validatorRule[self::RULE], $field);
                    }
                }
            } else if ($validatorRule[self::PRESENCE] == self::PRESENCE_REQUIRED) {
                $this->missingFields[$validatorRule[self::RULE]][] =
                    $this->_getMissingMessage($validatorRule[self::RULE], $field);
            }
        }

        /**
         * If any required fields are missing, break the loop.
         */
        if (isset($this->missingFields[$validatorRule[self::RULE]]) && count($this->missingFields[$validatorRule[self::RULE]]) > 0) {
            return;
        }

        /**
         * Evaluate the inputs against the validator chain.
         */
        if (count((array) $validatorRule[self::FIELDS]) > 1) {
            if (!$validatorRule[self::ALLOW_EMPTY]) {
                $emptyFieldsFound = false;
                $errorsList       = array();
                $messages         = array();

                foreach ($data as $fieldKey => $field) {
                    $notEmptyValidator = $this->_getValidator('NotEmpty');
                    $notEmptyValidator->setMessage($this->_getNotEmptyMessage($validatorRule[self::RULE], $fieldKey));

                    if (!$notEmptyValidator->isValid($field)) {
                        foreach ($notEmptyValidator->getMessages() as $messageKey => $message) {
                            if (!isset($messages[$messageKey])) {
                                $messages[$messageKey] = $message;
                            } else {
                                $messages[] = $message;
                            }
                        }
                        $errorsList[] = $notEmptyValidator->getErrors();
                        $emptyFieldsFound = true;
                    }
                }

                if ($emptyFieldsFound) {
                    $this->invalidMessages[$validatorRule[self::RULE]] = $messages;
                    $this->invalidErrors[$validatorRule[self::RULE]]   = array_unique(call_user_func_array('array_merge', $errorsList));
                    return;
                }
            }

            if (!$validatorRule[self::VALIDATOR_CHAIN]->isValid($data)) {
                $this->invalidMessages[$validatorRule[self::RULE]] = $validatorRule[self::VALIDATOR_CHAIN]->getMessages();
                $this->invalidErrors[$validatorRule[self::RULE]] = $validatorRule[self::VALIDATOR_CHAIN]->getErrors();
                return;
            }
        } else if (count($data) > 0) {
            // $data is actually a one element array
            $fieldNames = array_keys($data);
            $fieldName = reset($fieldNames);
            $field     = reset($data);

            $failed = false;
            if (!is_array($field)) {
                $field = array($field);
            }

            $notEmptyValidator = $this->_getValidator('NotEmpty');
            $notEmptyValidator->setMessage($this->_getNotEmptyMessage($validatorRule[self::RULE], $fieldName));
            if ($validatorRule[self::ALLOW_EMPTY]) {
                $validatorChain = $validatorRule[self::VALIDATOR_CHAIN];
            } else {
                $validatorChain = new Validator\ValidatorChain();
                $validatorChain->addValidator($notEmptyValidator, true /* Always break on failure */);
                $validatorChain->addValidator($validatorRule[self::VALIDATOR_CHAIN]);
            }

            foreach ($field as $value) {
                if ($validatorRule[self::ALLOW_EMPTY]  &&  !$notEmptyValidator->isValid($value)) {
                    // Field is empty AND it's allowed. Do nothing.
                    continue;
                }

                if (!$validatorChain->isValid($value)) {
                    if (isset($this->invalidMessages[$validatorRule[self::RULE]])) {
                        $collectedMessages = $this->invalidMessages[$validatorRule[self::RULE]];
                    } else {
                        $collectedMessages = array();
                    }

                    foreach ($validatorChain->getMessages() as $messageKey => $message) {
                        if (!isset($collectedMessages[$messageKey])) {
                            $collectedMessages[$messageKey] = $message;
                        } else {
                            $collectedMessages[] = $message;
                        }
                    }

                    $this->invalidMessages[$validatorRule[self::RULE]] = $collectedMessages;
                    if (isset($this->invalidErrors[$validatorRule[self::RULE]])) {
                        $this->invalidErrors[$validatorRule[self::RULE]] = array_merge($this->invalidErrors[$validatorRule[self::RULE]],
                                                                                        $validatorChain->getErrors());
                    } else {
                        $this->invalidErrors[$validatorRule[self::RULE]] = $validatorChain->getErrors();
                    }
                    unset($this->validFields[$fieldName]);
                    $failed = true;
                    if ($validatorRule[self::BREAK_CHAIN]) {
                        return;
                    }
                }
            }
            if ($failed) {
                return;
            }
        }

        /**
         * If we got this far, the inputs for this rule pass validation.
         */
        foreach ((array) $validatorRule[self::FIELDS] as $field) {
            if (array_key_exists($field, $data)) {
                $this->validFields[$field] = $data[$field];
            }
        }
    }

    /**
     * @param mixed $classBaseName
     * @return Zend\Filter\Filter
     */
    protected function _getFilter($classBaseName)
    {
        return $this->_getFilterOrValidator(self::FILTER, $classBaseName);
    }

    /**
     * @param mixed $classBaseName
     * @return Zend\Validator\Validator
     */
    protected function _getValidator($classBaseName)
    {
        return $this->_getFilterOrValidator(self::VALIDATOR, $classBaseName);
    }

    /**
     * @param string $type
     * @param mixed $classBaseName
     * @return Zend\Filter\Filter|Zend\Validator\Validator
     * @throws Zend\Filter\Exception
     */
    protected function _getFilterOrValidator($type, $classBaseName)
    {
        $args = array();

        if (is_array($classBaseName)) {
            $args = $classBaseName;
            $classBaseName = array_shift($args);
        }

<<<<<<< HEAD
        $interfaceType = ucfirst($type);
        $interfaceName = 'Zend\\' . $interfaceType . '\\' . $interfaceType;
        $className = $this->getPluginLoader($type)->load(ucfirst($classBaseName));

        $class = new \ReflectionClass($className);

        if (!$class->implementsInterface($interfaceName)) {
            throw new Exception\InvalidArgumentException("Class '$className' based on basename '$classBaseName' must implement the '$interfaceName' interface");
        }

        if ($class->hasMethod('__construct')) {
            $object = $class->newInstanceArgs($args);
        } else {
            $object = $class->newInstance();
        }

        return $object;
=======
        return $this->getPluginBroker($type)->load($classBaseName, $args);
>>>>>>> 1c46ae8d
    }
}<|MERGE_RESOLUTION|>--- conflicted
+++ resolved
@@ -198,11 +198,7 @@
                 $this->brokers[$type] = $broker;
                 return $this;
             default:
-<<<<<<< HEAD
-                throw new Exception\InvalidArgumentException(sprintf('Invalid type "%s" provided to setPluginLoader()', $type));
-=======
-                throw new Exception(sprintf('Invalid type "%s" provided to setPluginBroker()', $type));
->>>>>>> 1c46ae8d
+                throw new Exception\InvalidArgumentException(sprintf('Invalid type "%s" provided to setPluginBroker()', $type));
         }
 
         return $this;
@@ -234,11 +230,7 @@
                     $this->setPluginBroker(new Validator\ValidatorBroker(), $type);
                     break;
                 default:
-<<<<<<< HEAD
-                    throw new Exception\InvalidArgumentException(sprintf('Invalid type "%s" provided to getPluginLoader()', $type));
-=======
-                    throw new Exception(sprintf('Invalid type "%s" provided to getPluginBroker()', $type));
->>>>>>> 1c46ae8d
+                    throw new Exception\InvalidArgumentException(sprintf('Invalid type "%s" provided to getPluginBroker()', $type));
             }
         }
 
@@ -493,11 +485,7 @@
                     $this->defaults[$option] = $value;
                     break;
                 default:
-<<<<<<< HEAD
-                    throw new Exception\InvalidArgumentException("Unknown option '$option'");
-=======
                     // ignore unknown options
->>>>>>> 1c46ae8d
                     break;
             }
         }
@@ -1038,26 +1026,6 @@
             $classBaseName = array_shift($args);
         }
 
-<<<<<<< HEAD
-        $interfaceType = ucfirst($type);
-        $interfaceName = 'Zend\\' . $interfaceType . '\\' . $interfaceType;
-        $className = $this->getPluginLoader($type)->load(ucfirst($classBaseName));
-
-        $class = new \ReflectionClass($className);
-
-        if (!$class->implementsInterface($interfaceName)) {
-            throw new Exception\InvalidArgumentException("Class '$className' based on basename '$classBaseName' must implement the '$interfaceName' interface");
-        }
-
-        if ($class->hasMethod('__construct')) {
-            $object = $class->newInstanceArgs($args);
-        } else {
-            $object = $class->newInstance();
-        }
-
-        return $object;
-=======
         return $this->getPluginBroker($type)->load($classBaseName, $args);
->>>>>>> 1c46ae8d
     }
 }