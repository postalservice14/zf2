--- conflicted
+++ resolved
@@ -80,12 +80,8 @@
 
 $relativePathForClassmap = '';
 if (isset($opts->l)) {
-<<<<<<< HEAD
-    $libraryPath = rtrim($opts->l, '/\\') . DIRECTORY_SEPARATOR;
-=======
     $libraryPath = $opts->l;
     $libraryPath = rtrim($libraryPath, '/\\') . DIRECTORY_SEPARATOR;
->>>>>>> 8201803e
     if (!is_dir($libraryPath)) {
         echo "Invalid library directory provided" . PHP_EOL . PHP_EOL;
         echo $opts->getUsageMessage();
