--- conflicted
+++ resolved
@@ -14,11 +14,7 @@
     PHP_EOL
 );
 
-<<<<<<< HEAD
 $mailMerge = new MailMerge();
-=======
-$mailMerge = new Zend_Service_LiveDocx_MailMerge();
->>>>>>> 85a932b0
 
 $mailMerge->setUsername(DEMOS_ZEND_SERVICE_LIVEDOCX_USERNAME)
           ->setPassword(DEMOS_ZEND_SERVICE_LIVEDOCX_PASSWORD);
@@ -30,11 +26,7 @@
     PHP_EOL,
     $mailMerge->getPassword(),
     PHP_EOL,
-<<<<<<< HEAD
     $mailMerge->getWSDL(),
-=======
-    $mailMerge->getWsdl(),
->>>>>>> 85a932b0
     PHP_EOL,
     PHP_EOL
 );
@@ -45,11 +37,7 @@
 
 // Alternatively, you can pass username and password in the constructor.
 
-<<<<<<< HEAD
 $mailMerge = new MailMerge(
-=======
-$mailMerge = new Zend_Service_LiveDocx_MailMerge(
->>>>>>> 85a932b0
     array (
         'username' => DEMOS_ZEND_SERVICE_LIVEDOCX_USERNAME,
         'password' => DEMOS_ZEND_SERVICE_LIVEDOCX_PASSWORD,
@@ -63,11 +51,7 @@
     PHP_EOL,
     $mailMerge->getPassword(),
     PHP_EOL,
-<<<<<<< HEAD
     $mailMerge->getWSDL(),
-=======
-    $mailMerge->getWsdl(),
->>>>>>> 85a932b0
     PHP_EOL,
     PHP_EOL
 );
