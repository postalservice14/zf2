### Welcome to the *Zend Framework 2.3* Release!

Master:
[![Build Status](https://secure.travis-ci.org/zendframework/zf2.png?branch=master)](http://travis-ci.org/zendframework/zf2)
[![Coverage Status](https://coveralls.io/repos/zendframework/zf2/badge.png?branch=master)](https://coveralls.io/r/zendframework/zf2)
Develop:
[![Build Status](https://secure.travis-ci.org/zendframework/zf2.png?branch=develop)](http://travis-ci.org/zendframework/zf2)
[![Coverage Status](https://coveralls.io/repos/zendframework/zf2/badge.png?branch=develop)](https://coveralls.io/r/zendframework/zf2)

## RELEASE INFORMATION

<<<<<<< HEAD
*Zend Framework 2.3.0dev*

This is the third minor (feature) release for the version 2 series.

DD MMM YYY

### UPDATES IN 2.3.0

- [#5043](https://github.com/zendframework/zf2/pull/5043) introduced changes in
  how DocBlock tag instances are returned via the `Zend\Code\Reflection`
  component. These instances are rarely created manually; however, if you are
  doing so, please note the following API changes:
  - `Zend\Code\Generator\DocBlock\Tag\AuthorTag`: removed `set/getDatatype()` and
    `set/getParamName()`
  - `Zend\Code\Generator\DocBlock\Tag\AuthorTag`: `__construct` changed from
    `($options = array())` to `($authorName = null, $authorEmail = null)`
  - `Zend\Code\Generator\DocBlock\Tag\LicenseTag`: `__construct` changed from
    `($options = array())` to `($url = null, $licenseName = null)`
  - `Zend\Code\Generator\DocBlock\Tag\ReturnTag`: `__construct` changed from
    `($options = array())` to `($types = array(), $description = null)`
  - `Zend\Code\Generator\DocBlock\Tag\ParamTag`: `__construct` changed from
    `($options = array())` to `($variableName = null, $types = array(),
    $description = null)`
  - Using `DocBlockGenerator::fromReflection()` and afterwards `getTags()` is now
    returning the new `Tag` classes (`ReturnTag`, `AuthorTag`, `ParamTag`, ...)
    where applicable and otherwise `GenericTag`. The deprecated class `Tag` will
    not be returned anymore.
- [#5101](https://github.com/zendframework/zf2/pull/5101) introduces a behavior
  change in the FormLabel view helper: it now escapes the label content by
  default. If you wish to disable escaping, you need to either pass the label
  option `disable_html_escape` to the form element, or call the
  `setEscapeHtmlHelper(false)` method on the `formLabel()` view helper.
- [#4962](https://github.com/zendframework/zf2/pull/4962) adds a service alias
  from "ControllerManager" to "ControllerLoader", and updates code to reference
  that alias ("ControllerManager"). This makes the service name match the class
  name, and begins future-proofing the component.
- [#5283](https://github.com/zendframework/zf2/pull/5283) deprecates the trait
  `Zend\EventManager\ProvidesEvents` in favor of
  `Zend\EventManager\EventManagerAwareTrait`, and now raises an
  `E_USER_DEPRECATED` when loaded. Please update your code to use the newer
  trait.
=======
*Zend Framework 2.2.5dev*

This is the fifth maintenance release for the 2.2 series.

DD MMM YYYY

### SECURITY UPDATES IN 2.2.5

An issue with `Zend\Http\PhpEnvironment\RemoteAddress` was reported in
[#5374](https://github.com/zendframework/zf2/pull/5374). Essentially, the class
was not checking if `$_SERVER['REMOTE_ADDR']` was one of the trusted proxies
configured, and as a result, `getIpAddressFromProxy()` could return an untrusted
IP address. 

The class was updated to check if `$_SERVER['REMOTE_ADDR']` is in the list of
trusted proxies, and, if so, will return that value immediately before
consulting the values in the `X-Forwarded-For` header.

If you use the `RemoteAddr` `Zend\Session` validator, and are configuring
trusted proxies, we recommend updating to 2.2.5 or later immediately.

### UPDATES IN 2.2.5
>>>>>>> dcc72274

- [#5343](https://github.com/zendframework/zf2/pull/5343) removed the
  DateTimeFormatter filter from DateTime form elements. This was done
  due to the fact that it led to unexpected behavior when non-date inputs were
  provided. However, since the DateTime element already incorporates a
  DateValidator that accepts a date format, validation can still work as
  expected.

Please see [CHANGELOG.md](CHANGELOG.md).

### SYSTEM REQUIREMENTS

Zend Framework 2 requires PHP 5.3.3 or later; we recommend using the
latest PHP version whenever possible.

### INSTALLATION

Please see [INSTALL.md](INSTALL.md).

### CONTRIBUTING

If you wish to contribute to Zend Framework, please read both the
[CONTRIBUTING.md](CONTRIBUTING.md) and [README-GIT.md](README-GIT.md) file.

### QUESTIONS AND FEEDBACK

Online documentation can be found at http://framework.zend.com/manual.
Questions that are not addressed in the manual should be directed to the
appropriate mailing list:

http://framework.zend.com/archives/subscribe/

If you find code in this release behaving in an unexpected manner or
contrary to its documented behavior, please create an issue in our GitHub
issue tracker:

https://github.com/zendframework/zf2/issues

If you would like to be notified of new releases, you can subscribe to
the fw-announce mailing list by sending a blank message to
<fw-announce-subscribe@lists.zend.com>.

### LICENSE

The files in this archive are released under the Zend Framework license.
You can find a copy of this license in [LICENSE.txt](LICENSE.txt).

### ACKNOWLEDGEMENTS

The Zend Framework team would like to thank all the [contributors](https://github.com/zendframework/zf2/contributors) to the Zend
Framework project, our corporate sponsor, and you, the Zend Framework user.
Please visit us sometime soon at http://framework.zend.com.<|MERGE_RESOLUTION|>--- conflicted
+++ resolved
@@ -9,7 +9,6 @@
 
 ## RELEASE INFORMATION
 
-<<<<<<< HEAD
 *Zend Framework 2.3.0dev*
 
 This is the third minor (feature) release for the version 2 series.
@@ -51,37 +50,6 @@
   `Zend\EventManager\EventManagerAwareTrait`, and now raises an
   `E_USER_DEPRECATED` when loaded. Please update your code to use the newer
   trait.
-=======
-*Zend Framework 2.2.5dev*
-
-This is the fifth maintenance release for the 2.2 series.
-
-DD MMM YYYY
-
-### SECURITY UPDATES IN 2.2.5
-
-An issue with `Zend\Http\PhpEnvironment\RemoteAddress` was reported in
-[#5374](https://github.com/zendframework/zf2/pull/5374). Essentially, the class
-was not checking if `$_SERVER['REMOTE_ADDR']` was one of the trusted proxies
-configured, and as a result, `getIpAddressFromProxy()` could return an untrusted
-IP address. 
-
-The class was updated to check if `$_SERVER['REMOTE_ADDR']` is in the list of
-trusted proxies, and, if so, will return that value immediately before
-consulting the values in the `X-Forwarded-For` header.
-
-If you use the `RemoteAddr` `Zend\Session` validator, and are configuring
-trusted proxies, we recommend updating to 2.2.5 or later immediately.
-
-### UPDATES IN 2.2.5
->>>>>>> dcc72274
-
-- [#5343](https://github.com/zendframework/zf2/pull/5343) removed the
-  DateTimeFormatter filter from DateTime form elements. This was done
-  due to the fact that it led to unexpected behavior when non-date inputs were
-  provided. However, since the DateTime element already incorporates a
-  DateValidator that accepts a date format, validation can still work as
-  expected.
 
 Please see [CHANGELOG.md](CHANGELOG.md).
 
