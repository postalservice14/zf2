### Welcome to the *Zend Framework 2.3* Release!

Master:
[![Build Status](https://secure.travis-ci.org/zendframework/zf2.png?branch=master)](http://travis-ci.org/zendframework/zf2)
[![Coverage Status](https://coveralls.io/repos/zendframework/zf2/badge.png?branch=master)](https://coveralls.io/r/zendframework/zf2)
Develop:
[![Build Status](https://secure.travis-ci.org/zendframework/zf2.png?branch=develop)](http://travis-ci.org/zendframework/zf2)
[![Coverage Status](https://coveralls.io/repos/zendframework/zf2/badge.png?branch=develop)](https://coveralls.io/r/zendframework/zf2)

## RELEASE INFORMATION

*Zend Framework 2.3.3dev*

This is the third maintenance release for the version 2.3 series.

DD MMM YYYY

### UPDATES IN 2.3.3

**This release contains security updates:**

<<<<<<< HEAD
- **ZF2014-05:** Due to an issue that existed in PHP's LDAP extension, it is
  possible to perform an unauthenticated simple bind against a LDAP server by
  using a null byte for the password, regardless of whether or not the user
  normally requires a password. We have provided a patch in order to protect
  users of unpatched PHP versions (PHP 5.5 <= 5.5.11, PHP 5.4 <= 5.4.27, all
  versions of PHP 5.3 and below). If you use `Zend\Ldap` and are on an affected
  version of PHP, we recommend upgrading immediately.

=======
- **ZF2014-06:** A potential SQL injection vector existed when using a SQL
  Server adapter to manually quote values due to the fact that it was not
  escaping null bytes. Code was added to ensure null bytes are escaped, and
  thus mitigate the SQLi vector. We do not recommend manually quoting values,
  but if you do, and use the SQL Server adapter without PDO, we recommend
  upgrading immediately.
>>>>>>> 7ea22d43

Please see [CHANGELOG.md](CHANGELOG.md).

### SYSTEM REQUIREMENTS

Zend Framework 2 requires PHP 5.3.23 or later; we recommend using the
latest PHP version whenever possible.

### INSTALLATION

Please see [INSTALL.md](INSTALL.md).

### CONTRIBUTING

If you wish to contribute to Zend Framework, please read both the
[CONTRIBUTING.md](CONTRIBUTING.md) and [README-GIT.md](README-GIT.md) file.

### QUESTIONS AND FEEDBACK

Online documentation can be found at http://framework.zend.com/manual.
Questions that are not addressed in the manual should be directed to the
appropriate mailing list:

http://framework.zend.com/archives/subscribe/

If you find code in this release behaving in an unexpected manner or
contrary to its documented behavior, please create an issue in our GitHub
issue tracker:

https://github.com/zendframework/zf2/issues

If you would like to be notified of new releases, you can subscribe to
the fw-announce mailing list by sending a blank message to
<fw-announce-subscribe@lists.zend.com>.

## Reporting Potential Security Issues

If you have encountered a potential security vulnerability in Zend Framework, please report it to us at [zf-security@zend.com](mailto:zf-security@zend.com). We will work with you to verify the vulnerability and patch it.

When reporting issues, please provide the following information:

- Component(s) affected
- A description indicating how to reproduce the issue
- A summary of the security vulnerability and impact

We request that you contact us via the email address above and give the project contributors a chance to resolve the vulnerability and issue a new release prior to any public exposure; this helps protect Zend Framework users and provides them with a chance to upgrade and/or update in order to protect their applications.

For sensitive email communications, please use [our PGP key](http://framework.zend.com/zf-security-pgp-key.asc).

### LICENSE

The files in this archive are released under the Zend Framework license.
You can find a copy of this license in [LICENSE.txt](LICENSE.txt).

### ACKNOWLEDGEMENTS

The Zend Framework team would like to thank all the [contributors](https://github.com/zendframework/zf2/contributors) to the Zend
Framework project, our corporate sponsor, and you, the Zend Framework user.
Please visit us sometime soon at http://framework.zend.com.<|MERGE_RESOLUTION|>--- conflicted
+++ resolved
@@ -19,7 +19,6 @@
 
 **This release contains security updates:**
 
-<<<<<<< HEAD
 - **ZF2014-05:** Due to an issue that existed in PHP's LDAP extension, it is
   possible to perform an unauthenticated simple bind against a LDAP server by
   using a null byte for the password, regardless of whether or not the user
@@ -27,15 +26,12 @@
   users of unpatched PHP versions (PHP 5.5 <= 5.5.11, PHP 5.4 <= 5.4.27, all
   versions of PHP 5.3 and below). If you use `Zend\Ldap` and are on an affected
   version of PHP, we recommend upgrading immediately.
-
-=======
 - **ZF2014-06:** A potential SQL injection vector existed when using a SQL
   Server adapter to manually quote values due to the fact that it was not
   escaping null bytes. Code was added to ensure null bytes are escaped, and
   thus mitigate the SQLi vector. We do not recommend manually quoting values,
   but if you do, and use the SQL Server adapter without PDO, we recommend
   upgrading immediately.
->>>>>>> 7ea22d43
 
 Please see [CHANGELOG.md](CHANGELOG.md).
 
