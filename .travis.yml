language: php

php:
  - 5.3
  - 5.4
  - 5.5
<<<<<<< HEAD
  - hhvm
=======
  - 5.6
>>>>>>> 4e169e0b

install:
  - sudo apt-get install parallel
  - composer install --dev

before_script:
  - mkdir -p build/coverage
  - cp tests/TestConfiguration.php.travis tests/TestConfiguration.php

script:
  - bin/check-cs.sh
  # Run tests for the various components in parallel
  - ls -d tests/ZendTest/* | parallel --gnu --keep-order 'echo "Running {} tests"; ./vendor/bin/phpunit -c tests/phpunit.xml.dist --coverage-php build/coverage/coverage-{/.}.cov {};' || exit 1

after_script:
  # Merges the individual clover reports of each component into a single clover.xml
  - php vendor/bin/phpcov.php --merge --clover build/logs/clover.xml --whitelist library build/coverage
  - php vendor/bin/coveralls

notifications:
  irc: "irc.freenode.org#zftalk.dev"
  email: false

matrix:
  fast_finish: true
  allow_failures:
<<<<<<< HEAD
    - php: hhvm
=======
    - php: 5.6
>>>>>>> 4e169e0b
<|MERGE_RESOLUTION|>--- conflicted
+++ resolved
@@ -4,11 +4,8 @@
   - 5.3
   - 5.4
   - 5.5
-<<<<<<< HEAD
+  - 5.6
   - hhvm
-=======
-  - 5.6
->>>>>>> 4e169e0b
 
 install:
   - sudo apt-get install parallel
@@ -35,8 +32,5 @@
 matrix:
   fast_finish: true
   allow_failures:
-<<<<<<< HEAD
-    - php: hhvm
-=======
     - php: 5.6
->>>>>>> 4e169e0b
+    - php: hhvm