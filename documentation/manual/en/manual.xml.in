--- conflicted
+++ resolved
@@ -294,23 +294,14 @@
     <part xml:id="reference">
         <title>&part.reference.title;</title>
 
-<<<<<<< HEAD
-        <chapter xml:id="zend.acl"><title>Zend_Acl</title>
-
-=======
         <chapter xml:id="zend.acl"><title>Zend\Acl</title>
->>>>>>> 2cda4d99
             <xi:include xmlns:xi="http://www.w3.org/2001/XInclude" href="module_specs/zend.acl.intro.xml" parse="xml">
                 <xi:fallback>
                     <xi:include href="../en/module_specs/zend.acl.intro.xml" parse="xml"/>
                 </xi:fallback>
             </xi:include>
             <xi:include xmlns:xi="http://www.w3.org/2001/XInclude" href="module_specs/zend.acl.refining.xml" parse="xml">
-<<<<<<< HEAD
-                <xi:fallback>-->
-=======
-                <xi:fallback>
->>>>>>> 2cda4d99
+                <xi:fallback>
                     <xi:include href="../en/module_specs/zend.acl.refining.xml" parse="xml"/>
                 </xi:fallback>
             </xi:include>
