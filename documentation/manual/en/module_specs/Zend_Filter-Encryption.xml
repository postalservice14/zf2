--- conflicted
+++ resolved
@@ -6,11 +6,7 @@
     <para>
         This filter will encrypt any given string with the provided setting. Therefor it makes use
         of Adapters. Actually there are adapters for the <classname>Mcrypt</classname> and
-<<<<<<< HEAD
-        <classname>OpenSSL</classname> extensions from php.
-=======
         <classname>OpenSSL</classname> extensions from <acronym>PHP</acronym>.
->>>>>>> 85a932b0
     </para>
 
     <para>
