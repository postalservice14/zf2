<?xml version="1.0" encoding="UTF-8"?>
<!-- EN-Revision: 17986 -->
<!-- Reviewed: 17986 -->
<sect1 id="zend.date.introduction">
    <title>Einführung</title>

    <para>
        Die <classname>Zend_Date</classname> Komponente bietet eine umfangreiche aber einfache
        <acronym>API</acronym> zur Manipulation von Datum und Zeit. Die Methoden verarbeiten eine
        große Auswahl von Datentypen in vielen Kombinationen und erweitern die vorhandenen
        <acronym>PHP</acronym> Datumsfunktionen um eine Vielzahl von Möglichkeiten. Die aktuellste
        Version der Dokumentation kann in unserer <ulink
            url="http://framework.zend.com/wiki/display/ZFDOCDEV/Home">Online Dokumentation
            (regelmäßig mit SVN syncronisiert)</ulink> gefunden werden.
    </para>

    <para>
        Auch wenn Einfachheit das höchste Ziel bleibt, ist die Arbeit beim Umgang mit lokalisierten
        Datums- und Zeitangaben unweigerlich mit einer gewissen Komplexität verbunden. Daten als
        auch Zeitangaben werden in verschiedenen Datums- und Zeitzonen oft unterschiedlich
        dargestellt. Beispielsweise stellen manche die Monatsangabe voran, während andere das Jahr
        an erste Stelle schreiben um ein Kalenderdatum darzustellen. Für weiterführende
        Informationen über die Handhabung von Lokalisierung und Normalisierung kann im Abschnitt
        <link linkend="zend.locale.date.datesandtimes"><classname>Zend_Locale</classname></link>
        nachgelesen werden.
    </para>

    <para>
        <classname>Zend_Date</classname> unterstützt auch abgekürzte Monatsnamen in vielen Sprachen.
        <classname>Zend_Locale</classname> erleichert die Normalisierung von lokalisierten
        Monatsnamen und Wochentagen zu Zeitpunkten, die umgekehrt auch wieder lokalisiert für andere
        Regionen übersetzt werden können.
    </para>

    <sect2 id="zend.date.setdefaulttimezone">
        <title>Immer eine Standardzeitzone definieren</title>

        <para>
            Bevor beliebige datumsrelevante Funktionen in <acronym>PHP</acronym> oder dem Zend
            Framework verwendet werden können, sollten sichergestellt werden, dass die
            Standardzeitzone in der Anwendung korrekt definiert wurde. Das kann wahlweise mit dem
            Definieren einer TZ Umgebungsvariablen, der <property>date.timezone</property>
            Einstellung in der <filename>php.ini</filename> oder durch die Funktion <ulink
                url="http://php.net/date_default_timezone_set">date_default_timezone_set()</ulink>
            durchgeführt werden. Durch das Setzen einer Standardzeitzone können in
            <acronym>PHP</acronym> können alle datums- und zeitabhängigen Funktionen für einen
            bestimmten Benutzer angepasst werden. Eine vollständige Auflistung der
            Zeitzoneneinstellungen kann in der <ulink
                url="http://unicode.org/cldr/data/diff/supplemental/territory_containment_un_m_49.html">
                CLDR Zeitzonen Liste</ulink> ( Englisch ) gefunden werden.
        </para>

        <example id="zend.date.setdefaulttimezone.example-1">
            <title>Definieren einer Standardzeitzone</title>

            <programlisting language="php"><![CDATA[
// Zeitzone für die USA, Kalifornien
date_default_timezone_set('America/Los_Angeles');
// Zeitzone für Deutschland
date_default_timezone_set('Europe/Berlin');
]]></programlisting>
        </example>

        <para>
            <emphasis>Wenn eine <classname>Zend_Date</classname> Instanz erzeugt wird, wird die
            Zeitzone des aktuellen Benutzers automatisch als aktuelle Standardzeitzone
            übernommen</emphasis>. Deshalb wird die Einstellung der Zeitzone für jede Zeitumstellung
            (<acronym>DST</acronym>) berücksichtigt und erspart effektiv das explizite Setzen der
            Sommer-/Winterzeitumstellung (<acronym>DST</acronym>).
        </para>

        <para>
            Es gilt zu beachten, dass die Zeitzonen <emphasis><acronym>UTC</acronym></emphasis> und
            <emphasis><acronym>GMT</acronym></emphasis> keine Sommer-/Winterzeitumstellung
            enthalten. Das bedeutet, dass selbst wenn per Hand definiert wurde, dass
            <classname>Zend_Date</classname> die <acronym>DST</acronym> berücksichtigen soll, das
            automatisch für alle Instanzen von <classname>Zend_Date</classname> zurückgeschaltet
            wird, die auf <acronym>UTC</acronym> oder <acronym>GMT</acronym> eingestellt wurden.
        </para>
    </sect2>

    <sect2 id="zend.date.why">
        <title>Warum soll Zend_Date verwendet werden ?</title>

        <para>
            <classname>Zend_Date</classname> erweitert die Möglichkeiten der <acronym>PHP</acronym>
            Datumsfunktionen um folgende Features:
        </para>

        <itemizedlist mark='opencircle'>
            <listitem>
                <para>
                    Einfache <acronym>API</acronym>
                </para>

                <para>
                    <classname>Zend_Date</classname> bietet eine sehr einfache
                    <acronym>API</acronym>, welche die besten Datums- und Zeitfunktionen aus vier
                    Programmiersprachen vereint. Beispielsweise ist es möglich, in nur einer Zeile
                    zwei Zeiten miteinander zu vergleichen oder zu addieren.
                </para>
            </listitem>

            <listitem>
                <para>
                    Vollständig internationalisiert
                </para>

                <para>
                    Alle vollen und abgekürzten Monatsnamen und Wochentage aus mehr als 130 Sprachen
                    werden unterstützt. Die Methoden ermöglichen die Ein- und Ausgabe von Daten im
                    Format des jeweiligen Gebietsschemas.
                </para>
            </listitem>

            <listitem>
                <para>
                    Unlimitierte Zeitpunkte
                </para>

                <para>
                    Obwohl die <acronym>PHP</acronym> 5.2 Dokumentation erklärt: "Die gültige Spanne
                    eines Zeitpunktes geht von Fr, 13. Dez 1901 20:45:54 <acronym>GMT</acronym> bis
                    Di, 19. Jan 2038 03:14:07 <acronym>GMT</acronym>", ermöglicht
                    <classname>Zend_Date</classname> mit Unterstützung der BCMath Erweiterung eine
                    fast unbegrenzte Zeitspanne. Wenn BCMath nicht verfügbar ist, bietet
                    <classname>Zend_Date</classname> eine Spanne innerhalb des float
                    Datentyps des verwendeten Servers. "Die Größe von float ist Plattformabhängig,
                    allerdings ist das Maximum von <command>~1.8e308</command> mit einer Genauigkeit
                    von ca. 14 Dezimalstellen ein Standardwert. (das 64 bit <acronym>IEEE</acronym>
                    Format)." [<ulink
                        url="http://www.php.net/float">http://www.php.net/float</ulink>]. Zusätzlich
                    können inhärente Beschränkungen der Float-Datentypen sowie Rundungsfehler von
                    Fließkommazahlen Berechnungsfehler verursachen. Um diese Probleme zu vermeiden,
                    verwenden die I18n-Komponenten des Zend Frameworks die BCMath Extension, wenn
                    verfügbar.
                </para>
            </listitem>

            <listitem>
                <para>
                    Unterstützung der <acronym>ISO-8601</acronym> Datumsspezifikation
                </para>

                <para>
                    Die <acronym>ISO-8601</acronym> Datumsspezifikationen werden unterstützt. Sogar
                    teilkonforme <acronym>ISO-8601</acronym> Datumsspezifikationen werden erkannt.
                    Diese Zeitformate sind vor allem bei der Arbeit mit Datenbanken sinnvoll. Selbst
                    wenn zum Beispiel MsSQL und <ulink
                        url="http://dev.mysql.com/doc/refman/5.0/en/date-and-time-functions.html">MySQL</ulink>
                    leicht unterschiedlich mit Datum und Zeit umgehen, werden beide von
                    <classname>Zend_Date</classname> unterstützt, wenn die <link
                        linkend="zend.date.constants.list">Zend_Date::ISO_8601</link> Format
                    Konstante verwendet wird. Wenn Datumszeichen mit den <acronym>PHP</acronym>
                    <methodname>date()</methodname> Formaten "<command>Y/m/d</command>" oder
                    "<command>Y-m-d H:i:s</command>" übereinstimmen, sollte die in
                    <classname>Zend_Date</classname> eingebaute Unterstützung für
                    <acronym>ISO-8601</acronym> formatierte Daten verwendet werden.
                </para>
            </listitem>

            <listitem>
                <para>
                    Sonnenauf- und Untergang errechnen
                </para>

                <para>
                    Sonnenauf-und Untergang können für jeden beliebigen Ort und Tag anzeigen werden,
<<<<<<< HEAD
                    so dass keine einzige Sekunde Tageslicht für das 
=======
                    so dass keine einzige Sekunde Tageslicht für das
>>>>>>> 85a932b0
                    Lieblings-<acronym>PHP</acronym>-Projekt verpasst werden muß :)
                </para>
            </listitem>
        </itemizedlist>
    </sect2>
</sect1><|MERGE_RESOLUTION|>--- conflicted
+++ resolved
@@ -166,11 +166,7 @@
 
                 <para>
                     Sonnenauf-und Untergang können für jeden beliebigen Ort und Tag anzeigen werden,
-<<<<<<< HEAD
-                    so dass keine einzige Sekunde Tageslicht für das 
-=======
                     so dass keine einzige Sekunde Tageslicht für das
->>>>>>> 85a932b0
                     Lieblings-<acronym>PHP</acronym>-Projekt verpasst werden muß :)
                 </para>
             </listitem>
