<?xml version="1.0" encoding="UTF-8"?>
<<<<<<< HEAD
<!-- EN-Revision: 21130 -->
=======
<!-- EN-Revision: 22140 -->
>>>>>>> 85a932b0
<!-- Reviewed: no -->
<sect1 id="zend.cache.frontends">
    <title>Zend_Cache Frontends</title>

    <sect2 id="zend.cache.frontends.core">
        <title>Zend_Cache_Core</title>

        <sect3 id="zend.cache.frontends.core.introduction">
            <title>Einführung</title>

            <para>
                <classname>Zend_Cache_Core</classname> ist ein spezielles Frontend, da es der Kern
                dieses Moduls ist. Es ist ein generelles Cache Frontend und wurde von anderen
                Klassen erweitert.
            </para>

            <note>
                <para>
                    Alle Frontends sind von <classname>Zend_Cache_Core</classname> abgeleitet, so
                    dass deren Methoden und Optionen (wie folgt beschrieben) auch in anderen
                    Frontends vorhanden sind. Deswegen werden sie dort nicht dokumentiert.
                </para>
            </note>
        </sect3>

        <sect3 id="zend.cache.frontends.core.options">
            <title>Mögliche Optionen</title>

            <para>
                Diese Optionen werden der Factory Methode übergeben wie im nachfolgenden Beispiel
                demonstriert.
            </para>

            <table id="zend.cache.frontends.core.options.table">
                <title>Core Frontend Optionen</title>

                <tgroup cols="4">
                    <thead>
                        <row>
                            <entry>Option</entry>
                            <entry>Daten Typ</entry>
                            <entry>Standardwert</entry>
                            <entry>Beschreibung</entry>
                        </row>
                    </thead>

                    <tbody>
                        <row>
                            <entry><emphasis>caching</emphasis></entry>
                            <entry><type>Boolean</type></entry>
                            <entry><constant>TRUE</constant></entry>

                            <entry>
                                Ein- / Ausschalten vom Caching (kann sehr nützlich für das
                                Debuggen von gecachten Skripten sein)
                            </entry>
                        </row>

                        <row>
                            <entry><emphasis>cache_id_prefix</emphasis></entry>
                            <entry><type>String</type></entry>
                            <entry><constant>NULL</constant></entry>

                            <entry>
                                Ein Präfix für alle Cache IDs. Wenn er auf
                                <constant>NULL</constant> gesetzt wird, wird kein Cache ID Präfix
                                verwendet. Der Cache ID Präfix erstellt grundsätzlich einen
                                Namespace im Cache, der verschiedenen Anwendungen oder Websites
                                die Verwendung eines gemeinsamen Caches erlaubt. Jede Anwendung
                                oder Website kann einen anderen Cache ID Prüfix verwenden sodas
                                spezielle Cache IDs mehr als einmal verwendet werden können.
                            </entry>
                        </row>

                        <row>
                            <entry><emphasis>lifetime</emphasis></entry>
                            <entry><type>Integer</type></entry>
                            <entry>3600</entry>

                            <entry>
                                Cache Lebensdauer (in Sekunden), wenn auf
                                <constant>NULL</constant> gesetzt, ist der Cache für immer gültig.
                            </entry>
                        </row>

                        <row>
                            <entry><emphasis>logging</emphasis></entry>
                            <entry><type>Boolean</type></entry>
                            <entry><constant>FALSE</constant></entry>

                            <entry>
                                Wenn auf <constant>TRUE</constant> gesetzt, wird das Logging durch
                                <classname>Zend_Log</classname> aktiviert (aber das System wird
                                langsamer)
                            </entry>
                        </row>

                        <row>
                            <entry><emphasis>write_control</emphasis></entry>
                            <entry><type>Boolean</type></entry>
                            <entry><constant>TRUE</constant></entry>

                            <entry>
                                Ein- / Ausschalten der Schreibkontrolle (der Cache wird gleich
                                gelesen, nachdem er geschrieben wurde, um fehlerhafte Einträge zu
                                finden); das Einschalten der Schreibkontrolle wird das Schreiben
                                des Caches etwas verlangsamen, aber nicht das Lesen des Caches (es
                                können defekte Cache Dateien entdeckt werden, aber es ist keine
                                perfekte Kontrolle)
                            </entry>
                        </row>

                        <row>
                            <entry><emphasis>automatic_serialization</emphasis></entry>
                            <entry><type>Boolean</type></entry>
                            <entry><constant>FALSE</constant></entry>

                            <entry>
                                Ein- / Ausschalten der automatischen Serialisierung, kann dafür
                                benutzt werden, um Daten direkt zu speichern, welche keine Strings
                                sind (aber es ist langsamer)
                            </entry>
                        </row>

                        <row>
                            <entry><emphasis>automatic_cleaning_factor</emphasis></entry>
                            <entry><type>Integer</type></entry>
                            <entry>10</entry>

                            <entry>
                                Ausschalten / Abgleichen des automatischen Löschprozesses (Garbage
                                Collector): 0 heißt keine automatische Löschung des Caches, 1
                                heißt Systematische Cache Löschung und x &gt; 1 heißt
                                automatisches zufälliges Löschen 1 mal nach x Schreiboperationen.
                            </entry>
                        </row>

                        <row>
                            <entry><emphasis>ignore_user_abort</emphasis></entry>
                            <entry><type>Boolean</type></entry>
                            <entry><constant>FALSE</constant></entry>

                            <entry>
                                Auf <constant>TRUE</constant> gesetzt, wird der Kern das
                                <acronym>PHP</acronym> Flag ignore_user_abort innerhalb der
                                <methodname>save()</methodname> Methode setzen um Cache Korruption
                                in einigen Fällen zu verhindern
                            </entry>
                        </row>
                    </tbody>
                </tgroup>
            </table>
        </sect3>

        <sect3 id="zend.cache.core.examples">
            <title>Beispiele</title>

            <para>
                Ein Beispiel wird ganz am Anfang des Handbuches gegeben.
            </para>

            <para>
                Wenn nur Strings in den Cache gespeichert werden (denn mit der
                "automatic_serialization" Option wäre es möglich Booleans zu speichern), kann ein
                kompakterer Weg wie folgt gewählt werden:
            </para>

            <programlisting language="php"><![CDATA[
// Es wird angenommen das $cache existiert

$id = 'myBigLoop'; // Die Cache ID von dem "das gecached werden soll"

if (!($data = $cache->load($id))) {
    // Cache miss

    $data = '';
    for ($i = 0; $i < 10000; $i++) {
        $data = $data . $i;
    }

    $cache->save($data);

}

// [...] Irgendwas mit $data machen (ausgeben, verarbeiten, usw.)
]]></programlisting>

            <para>
                Wenn mehrere Blöcke von Daten oder Daten Instanzen gecached werden sollen, ist die
                Idee dahinter die gleiche:
            </para>

            <programlisting language="php"><![CDATA[
// Sicherstellen, dass eindeutige Identifizierer verwendet werden:
$id1 = 'foo';
$id2 = 'bar';

// Block 1
if (!($data = $cache->load($id1))) {
    // Cache miss

    $data = '';
    for ($i=0;$i<10000;$i++) {
        $data = $data . $i;
    }

    $cache->save($data);

}
echo($data);

// Hier wird NIE gecached
echo('NIE GECACHED! ');

// Block 2
if (!($data = $cache->load($id2))) {
    // Cache miss

    $data = '';
    for ($i=0;$i<10000;$i++) {
        $data = $data . '!';
    }

    $cache->save($data);

}
echo($data);
]]></programlisting>

            <para>
                Wenn spezielle Werte gecached werden sollen (boolean mit der
                "automatic_serialization" Option) oder leere Strings kann die kompakte Erstellung
                wie oben gezeigt nicht verwendet werden. Der Cache Eintrag muß formell getestet
                werden.
            </para>

            <programlisting language="php"><![CDATA[
// Die kompakte Erstellung
// (nicht gut wenn leere Strings und/oder boolsche Werte gecached werden)
if (!($data = $cache->load($id))) {

    // Cache fehlgeschlagen

    // [...] wir erstellen $data

    $cache->save($data);

}

// wir machen etwas mit $data

// [...]

// die komplette Erstellung (funktioniert in jedem Fall)
if (!($cache->test($id))) {

    // Cache fehlgeschlagen

    // [...] wir erstellen $data

    $cache->save($data);

} else {

    // Cache getroffen

    $data = $cache->load($id);

}

// Wir machen irgendetwas mit $data
]]></programlisting>
       </sect3>
    </sect2>

    <sect2 id="zend.cache.frontends.output">
        <title>Zend_Cache_Frontend_Output</title>

        <sect3 id="zend.cache.frontends.output.introduction">
            <title>Einführung</title>

            <para>
                <classname>Zend_Cache_Frontend_Output</classname> ist ein Ausgabe-Empfangendes
                Frontend. Es verwendet den Ausgabe Puffer in <acronym>PHP</acronym>, um alles
                zwischen der <methodname>start()</methodname> und der
                <methodname>end()</methodname> Methode zu fangen.
            </para>
        </sect3>

        <sect3 id="zend.cache.frontends.output.options">
            <title>Mögliche Optionen</title>

            <para>
                Dieses Frontend hat keine bestimmten Optionen zusätzlich zu denen von
                <classname>Zend_Cache_Core</classname>.
            </para>
        </sect3>

        <sect3 id="zend.cache.frontends.output.examples">
            <title>Beispiele</title>

            <para>
                Ein Beispiel wird ganz am Anfang des Handbuches gegeben. Hier ist es mit kleinen
                Änderungen:
            </para>

            <programlisting language="php"><![CDATA[
// Wenn es ein Cache Miss ist, wird das puffern der Ausgabe ausgelöst
if( ! ($cache->start('mypage'))) {

    // Alle wie gewohnt ausgeben
    echo 'Hallo Welt! ';
    echo 'Das wird gecached ('.time().') ';

    $cache->end(); // Ausgabepufferung beenden

}

echo 'Hier wird nie gecached ('.time().').';
]]></programlisting>

            <para>
                Die Verwendung dieser Form ist ziemlich einfach, um Ausgabe caching in einem bereits
                bestehenden Projekt, mit nur wenig oder gar keinen Codeänderungen, zu erhalten.
            </para>
        </sect3>
    </sect2>

    <sect2 id="zend.cache.frontends.function">
        <title>Zend_Cache_Frontend_Function</title>

        <sect3 id="zend.cache.frontends.function.introduction">
            <title>Einführung</title>

            <para>
                <classname>Zend_Cache_Frontend_Function</classname> cached das Ergebnis von
                Funktionsaufrufen. Es hat eine einzelne Hauptmethode genannt
                <methodname>call()</methodname>, welche den Funktionsnamen und Parameter für den
                Aufruf in einem Array entgegennimmt.
            </para>
        </sect3>

        <sect3 id="zend.cache.frontends.function.options">
            <title>Mögliche Optionen</title>

            <table id="zend.cache.frontends.function.options.table">
                <title>Cache Frontend Optionen</title>

                <tgroup cols="4">
                    <thead>
                        <row>
                            <entry>Option</entry>
                            <entry>Daten Typ</entry>
                            <entry>Standardwert</entry>
                            <entry>Beschreibung</entry>
                        </row>
                    </thead>

                    <tbody>
                        <row>
                            <entry><emphasis>cache_by_default</emphasis></entry>
                            <entry><type>Boolean</type></entry>
                            <entry><constant>TRUE</constant></entry>

                            <entry>
                                Wenn <constant>TRUE</constant>, wird der Funktionsaufruf
                                standardmäßig gecached
                            </entry>
                        </row>

                        <row>
                            <entry><emphasis>cached_functions</emphasis></entry>
                            <entry><type>Array</type></entry>
                            <entry></entry>
                            <entry>Funktionsnamen, die immer gecached werden sollen</entry>
                        </row>

                        <row>
                            <entry><emphasis>non_cached_functions</emphasis></entry>
                            <entry><type>Array</type></entry>
                            <entry></entry>
                            <entry>Funktionsnamen, die nie gecached werden sollen</entry>
                        </row>
                    </tbody>
                </tgroup>
            </table>
        </sect3>

        <sect3 id="zend.cache.frontends.function.examples">
            <title>Beispiele</title>

            <para>
                Die Verwendung der <methodname>call()</methodname> Funktion ist die gleiche, wie
                die von <methodname>call_user_func_array()</methodname> in <acronym>PHP</acronym>:
            </para>

            <programlisting language="php"><![CDATA[
$cache->call('veryExpensiveFunc', $params);

// $params ist ein Array
// Für das Aufrufen von veryExpensiveFunc(1, 'foo', 'bar') mit Caching kann,
// z.B. $cache->call('veryExpensiveFunc', array(1, 'foo', 'bar')) benutzt
// werden
]]></programlisting>

            <para>
                <classname>Zend_Cache_Frontend_Function</classname> ist elegant genug, um beides zu
                cachen, den Rückgabewert der Funktion und deren interne Ausgabe.
            </para>

            <note>
                <para>
                    Man kann jede eingebaute oder benutzerdefinierte Funktion übergeben, mit
                    Ausnahme von <methodname>array()</methodname>, <methodname>echo()</methodname>,
                    <methodname>empty()</methodname>, <methodname>eval()</methodname>,
                    <methodname>exit()</methodname>, <methodname>isset()</methodname>,
                    <methodname>list()</methodname>, <methodname>print()</methodname> und
                    <methodname>unset()</methodname>.
                </para>
            </note>
        </sect3>
    </sect2>

    <sect2 id="zend.cache.frontends.class">
        <title>Zend_Cache_Frontend_Class</title>

        <sect3 id="zend.cache.frontends.class.introduction">
            <title>Einführung</title>

            <para>
                <classname>Zend_Cache_Frontend_Class</classname> ist unterschiedlich zu
                <classname>Zend_Cache_Frontend_Function</classname>, weil es das Cachen von Objekten
                und statischen Methodenaufrufen erlaubt.
            </para>
        </sect3>

        <sect3 id="zend.cache.frontends.class.options">
            <title>Mögliche Optionen</title>

            <table id="zend.cache.frontends.class.options.table">
                <title>Class Frontend Optionen</title>

                <tgroup cols="4">
                    <thead>
                        <row>
                            <entry>Option</entry>
                            <entry>Datentyp</entry>
                            <entry>Standardwert</entry>
                            <entry>Beschreibung</entry>
                        </row>
                    </thead>

                    <tbody>
                        <row>
                            <entry><emphasis>cached_entity</emphasis> (Notwendig)</entry>
                            <entry><type>Mixed</type></entry>
                            <entry></entry>

                            <entry>
                                  Wenn auf einen Klassennamen gesetzt, wird eine abstrakte Klasse
                                  gecached und es werden statische Aufrufe verwendet; wenn auf ein
                                  Objekt gesetzt, wird deren Objektmethoden gecached
                            </entry>
                        </row>

                        <row>
                            <entry><emphasis>cache_by_default</emphasis></entry>
                            <entry><type>Boolean</type></entry>
                            <entry><constant>TRUE</constant></entry>

                            <entry>
                                  Wenn <constant>TRUE</constant>, wird der Aufruf standardmäßig
                                  gecached
                            </entry>
                        </row>

                        <row>
                            <entry><emphasis>cached_methods</emphasis></entry>
                            <entry><type>Array</type></entry>
                            <entry></entry>
                            <entry>Methodennamen, die immer gecached werden sollen</entry>
                        </row>

                        <row>
                            <entry><emphasis>non_cached_methods</emphasis></entry>
                            <entry><type>Array</type></entry>
                            <entry></entry>
                            <entry>Methodennamen, die nie gecached werden sollen</entry>
                        </row>
                    </tbody>
                </tgroup>
            </table>
        </sect3>

        <sect3 id="zend.cache.frontends.class.examples">
            <title>Beispiele</title>

            <para>
                zum Beispiel, um einen statischen Aufruf zu cachen:
            </para>

            <programlisting language="php"><![CDATA[
class Test {

    // Statische Methode
    public static function foobar($param1, $param2) {
        echo "foobar_output($param1, $param2)";
        return "foobar_return($param1, $param2)";
    }

}

// [...]
$frontendOptions = array(
    'cached_entity' => 'Test' // Der Name der Klasse
);
// [...]

// Der gecachte Aufruf
$result = $cache->foobar('1', '2');
]]></programlisting>

            <para>
                Um klassische Methodenaufrufe zu cachen :
            </para>

            <programlisting language="php"><![CDATA[
class Test {

    private $_string = 'Hallo !';

    public function foobar2($param1, $param2) {
        echo($this->_string);
        echo "foobar2_output($param1, $param2)";
        return "foobar2_return($param1, $param2)";
    }

}

// [...]
$frontendOptions = array(
    'cached_entity' => new Test() // Eine Instanz der Klasse
);
// [...]

// Der gecachte Aufruf
$res = $cache->foobar2('1', '2');
]]></programlisting>
        </sect3>
    </sect2>

    <sect2 id="zend.cache.frontends.file">
        <title>Zend_Cache_Frontend_File</title>

        <sect3 id="zend.cache.frontends.file.introduction">
            <title>Einführung</title>

            <para>
                <classname>Zend_Cache_Frontend_File</classname> ist ein Frontend angetrieben durch
                den Änderungszeitpunkt einer "Masterdatei". Es ist wirklich interessant für
                Beispiele in Konfigurations- oder Templateanwendungen. Es ist auch möglich mehrere
                Masterdateien zu verwenden.
            </para>

            <para>
                Zum Beispiel eine <acronym>XML</acronym> Konfigurationsdatei, welche von einer
                Funktion geparsed wird und die ein "Config Objekt" zurückgibt (wie durch
                <classname>Zend_Config</classname>). Mit
                <classname>Zend_Cache_Frontend_File</classname> kann das "Config Objekt" im Cache
                gespeichert werden (um zu Verhindern, das die <acronym>XML</acronym> Konfiguration
                jedes mal geparsed wird), aber mit einer strengen Abhängigkeit zur "Masterdatei".
                Wenn also die <acronym>XML</acronym> Konfigurationsdatei geändert wird, wird der
                Cache sofort ungültig.
            </para>
        </sect3>

        <sect3 id="zend.cache.frontends.file.options">
            <title>Mögliche Optionen</title>

            <table id="zend.cache.frontends.file.options.table">
                <title>File Frontend Optionen</title>

                <tgroup cols="4">
                    <thead>
                        <row>
                            <entry>Option</entry>
                            <entry>Daten Typ</entry>
                            <entry>Standardwert</entry>
                            <entry>Beschreibung</entry>
                        </row>
                    </thead>

                    <tbody>
                        <row>
                            <entry><emphasis>master_File (depreciated)</emphasis></entry>
                            <entry><type>String</type></entry>
                            <entry>''</entry>
                            <entry>Der komplette Pfad und Name der Master Datei</entry>
                        </row>

                        <row>
                            <entry><emphasis>master_files</emphasis></entry>
                            <entry><type>Array</type></entry>
                            <entry><methodname>array()</methodname></entry>
                            <entry>Ein Array der kompletten Pfade der Masterdateien</entry>
                        </row>

                        <row>
                            <entry><emphasis>master_files_mode</emphasis></entry>
                            <entry><type>String</type></entry>
                            <entry><constant>Zend_Cache_Frontend_File::MODE_OR</constant></entry>

                            <entry>
                                <constant>Zend_Cache_Frontend_File::MODE_AND</constant> oder
                                <constant>Zend_Cache_Frontend_File::MODE_OR</constant> ;
                                bei <constant>MODE_AND</constant> müssen alle Masterdateien
                                angegriffen werden um einen Cache ungültig zu machen, bei
                                <constant>MODE_OR</constant> ist eine eizelne angegriffene Datei
                                genug um den Cache ungültig zu machen
                            </entry>
                        </row>

                        <row>
                            <entry><emphasis>ignore_missing_master_files</emphasis></entry>
                            <entry><type>Boolean</type></entry>
                            <entry><constant>FALSE</constant></entry>

                            <entry>
                                bei <constant>TRUE</constant> werden fehlende Masterdateien leise
                                ignoriert (andernfalls wird eine Exception geworfen)
                            </entry>
                        </row>
                    </tbody>
                </tgroup>
            </table>
        </sect3>

        <sect3 id="zend.cache.frontends.file.examples">
            <title>Beispiele</title>

            <para>
                Die Verwendung dieses Frontends ist die gleiche wie die von
                <classname>Zend_Cache_Core</classname>. Es gibt kein eigenes Beispiel - was als
                einziges gemacht werden muß, ist das <emphasis>master_File</emphasis> zu
                definieren, wenn die Factory verwendet wird.
            </para>
        </sect3>
    </sect2>

    <sect2 id="zend.cache.frontends.page">
        <title>Zend_Cache_Frontend_Page</title>

        <sect3 id="zend.cache.frontends.page.introduction">
            <title>Einführung</title>

            <para>
                <classname>Zend_Cache_Frontend_Page</classname> ist wie
                <classname>Zend_Cache_Frontend_Output</classname> aber entwickelt für eine komplette
                Seite. Es ist unmöglich <classname>Zend_Cache_Frontend_Page</classname> nur für das
                Cachen eines einzelnen Blockes zu verwenden.
            </para>

            <para>
                Andererseits wird die "Cache ID" automatisch berechnet mit
                <varname>$_SERVER['REQUEST_URI']</varname> und (abhängig von den Optionen) mit
                <varname>$_GET</varname>, <varname>$_POST</varname>, <varname>$_SESSION</varname>,
                <varname>$_COOKIE</varname>, <varname>$_FILES</varname>. Trotzdem muß nur eine
                Methode aufgerufen werden (<methodname>start()</methodname>), weil der Aufruf von
                <methodname>end()</methodname> immer vollautomatisch ist, wenn die Seite endet.
            </para>

            <para>
                Zur Zeit ist es nicht eingebaut, aber es ist ein <acronym>HTTP</acronym> abhängiges
                System geplant, um Bandbreiten zu sparen (das System wird ein
                "<acronym>HTTP</acronym> 304 nicht geändert" schicken, wenn der Cache gefunden
                wurde und wenn der Browser bereits eine gültige Version hat).
            </para>

            <note>
                <para>
                    Dieses Frontend arbeitet indem es eine Callback Funktion registriert welche
                    aufgerufen wird wenn das Buffern der Ausgabe welches es verwendet, gelöscht
                    wird. Damit dies korrekt arbeitet muss es der letzte Ausgabebuffer in der
<<<<<<< HEAD
                    Anfrage sein. Um dies zu garantieren muss der Ausgabebuffer, den der Dispatcher
                    verwendet, deaktiviert sein indem die <methodname>setParam()</methodname>
                    Methode von <classname>Zend_Controller_Front</classname> verwendet wird. Zum
                    Beispiel <command>$front->setParam('disableOutputBuffering', true)</command>
                    oder durch hinzufügen von
                    "resources.frontcontroller.params.disableOutputBuffering = true" zum eigenen
                    Konfigurationsdatei der Bootstrap (<acronym>INI</acronym> angenommen) wenn
                    <classname>Zend_Application</classname> verwendet wird.
=======
                    Anfrage sein. Um dies zu garantieren <emphasis>muss</emphasis> der
                    Ausgabebuffer, den der Dispatcher verwendet, deaktiviert sein indem die
                    <methodname>setParam()</methodname> Methode von
                    <classname>Zend_Controller_Front</classname> verwendet wird. Zum Beispiel
                    <command>$front->setParam('disableOutputBuffering', true)</command> oder durch
                    Hinzufügen von "resources.frontcontroller.params.disableOutputBuffering = true"
                    zum eigenen Konfigurationsdatei der Bootstrap (<acronym>INI</acronym>
                    angenommen) wenn <classname>Zend_Application</classname> verwendet wird.
>>>>>>> 85a932b0
                </para>
            </note>
        </sect3>

        <sect3 id="zend.cache.frontends.page.options">
            <title>Mögliche Optionen</title>

            <table id="zend.cache.frontends.page.options.table">
                <title>Page Frontend Optionen</title>

                <tgroup cols="4">
                    <thead>
                        <row>
                            <entry>Option</entry>
                            <entry>Daten Typ</entry>
                            <entry>Standardwert</entry>
                            <entry>Beschreibung</entry>
                        </row>
                    </thead>

                    <tbody>
                        <row>
                            <entry><emphasis>http_conditional</emphasis></entry>
                            <entry><type>Boolean</type></entry>
                            <entry><constant>FALSE</constant></entry>

                            <entry>
                                Verwendung des http_conditional Systems (zur Zeit nicht
                                implementiert)
                            </entry>
                        </row>

                        <row>
                            <entry><emphasis>debug_header</emphasis></entry>
                            <entry><type>Boolean</type></entry>
                            <entry><constant>FALSE</constant></entry>

                            <entry>
                                Wenn <constant>TRUE</constant>, wird ein Debugging Text vor
                                jeder gecacheten Seite hinzugefügt
                            </entry>
                        </row>

                        <row>
                            <entry><emphasis>default_options</emphasis></entry>
                            <entry><type>Array</type></entry>
                            <entry><methodname>array(...siehe unten...)</methodname></entry>

                            <entry>
                                Ein assoziatives Array mit Standard Optionen:

                                <itemizedlist>
                                    <listitem>
                                        <para>
                                            <emphasis>(boolean, <constant>TRUE</constant> per
                                                Default) cache</emphasis>: Cache ist aktiviert
                                            wenn <constant>TRUE</constant>
                                        </para>
                                    </listitem>

                                    <listitem>
                                        <para>
                                            <emphasis>(boolean, <constant>FALSE</constant> per
                                                Default) cache_with_get_variables</emphasis>: wenn
                                            <constant>TRUE</constant>, ist der Cache weiterhin
                                            aktiviert, selbst wenn es einige Variablen im
                                            <varname>$_GET</varname> Array gibt
                                        </para>
                                    </listitem>

                                    <listitem>
                                        <para>
                                            <emphasis>(boolean, <constant>FALSE</constant> per
                                                Default) cache_with_post_variables</emphasis>:
                                            wenn <constant>TRUE</constant>, ist der Cache
                                            weiterhin aktiviert, selbst wenn es einige Variablen
                                            im <varname>$_POST</varname> Array gibt
                                        </para>
                                    </listitem>

                                    <listitem>
                                        <para>
                                            <emphasis>(boolean, <constant>FALSE</constant> per
                                                Default) cache_with_session_variables</emphasis>:
                                            wenn <constant>TRUE</constant>, ist der Cache
                                            weiterhin aktiviert, selbst wenn es einige Variablen
                                            im <varname>$_SESSION</varname> Array gibt
                                        </para>
                                    </listitem>

                                    <listitem>
                                        <para>
                                            <emphasis>(boolean, <constant>FALSE</constant> per
                                                Default) cache_with_files_variables</emphasis>:
                                            wenn <constant>TRUE</constant>, ist der Cache
                                            weiterhin aktiviert, selbst wenn es einige Variablen
                                            im <varname>$_FILES</varname> Array gibt
                                        </para>
                                    </listitem>

                                    <listitem>
                                        <para>
                                            <emphasis>(boolean, <constant>FALSE</constant> per
                                                Default) cache_with_cookie_variables</emphasis>:
                                            wenn <constant>TRUE</constant>, ist der Cache
                                            weiterhin aktiviert, selbst wenn es einige Variablen
                                            im <varname>$_COOKIE</varname> Array gibt
                                        </para>
                                    </listitem>

                                    <listitem>
                                        <para>
                                            <emphasis>(boolean, <constant>TRUE</constant> per
                                                Default) make_id_with_get_variables</emphasis>:
                                            wenn <constant>TRUE</constant>, wird die Cache ID vom
                                            Inhalt des <varname>$_GET</varname> Arrays abhängig
                                            sein
                                        </para>
                                    </listitem>

                                    <listitem>
                                        <para>
                                            <emphasis>(boolean, <constant>TRUE</constant> per
                                                Default) make_id_with_post_variables</emphasis>:
                                            wenn <constant>TRUE</constant>, wird die Cache ID vom
                                            Inhalt des <varname>$_POST</varname> Arrays abhängig
                                            sein
                                        </para>
                                    </listitem>

                                    <listitem>
                                        <para>
                                            <emphasis>(boolean, <constant>TRUE</constant> per
                                                Default)
                                                make_id_with_session_variables</emphasis>: wenn
                                            <constant>TRUE</constant>, wird die Cache ID vom
                                            Inhalt des <varname>$_SESSION</varname> Arrays
                                            abhängig sein
                                        </para>
                                    </listitem>

                                    <listitem>
                                        <para>
                                            <emphasis>(boolean, <constant>TRUE</constant> per
                                                Default) make_id_with_files_variables</emphasis>:
                                            wenn <constant>TRUE</constant>, wird die Cache ID vom
                                            Inhalt des <varname>$_FILES</varname> Arrays abhängig
                                            sein
                                        </para>
                                    </listitem>

                                    <listitem>
                                        <para>
                                            <emphasis>(boolean, <constant>TRUE</constant> per
                                                Default) make_id_with_cookie_variables</emphasis>:
                                            wenn <constant>TRUE</constant>, wird die Cache ID vom
                                            Inhalt des <varname>$_COOKIE</varname> Arrays
                                            abhängig sein
                                        </para>
                                    </listitem>

                                    <listitem>
                                        <para>
                                            <emphasis>(int, <constant>FALSE</constant> by default)
                                                specific_lifetime</emphasis>: wenn nicht
                                            <constant>FALSE</constant>, wird die angegebene
                                            Lifetime für das ausgewählte Regex verwendet
                                        </para>
                                    </listitem>

                                    <listitem>
                                        <para>
                                            <emphasis>(array, <methodname>array()</methodname> by
                                                default) tags</emphasis>: Tags für den Cache
                                            Eintrag
                                        </para>
                                    </listitem>

                                    <listitem>
                                        <para>
                                            <emphasis>(int, <constant>NULL</constant> by default)
                                                priority</emphasis>: Priorität (wenn das Backend
                                            das unterstützt)
                                        </para>
                                    </listitem>
                                </itemizedlist>
                            </entry>
                        </row>

                        <row>
                            <entry><emphasis>regexps</emphasis></entry>
                            <entry><type>Array</type></entry>
                            <entry><methodname>array()</methodname></entry>

                            <entry>
                                Ein assoziatives Array, um Optionen nur für einige
                                <constant>REQUEST_URI</constant> zu setzen. Die Schlüssel sind
                                reguläre Ausdrücke (<acronym>PCRE</acronym>), die Werte sind
                                ein assoziatives Array mit spezifischen Optionen, die gesetzt
                                werden sollen, wenn der reguläre Ausdruck auf
                                <varname>$_SERVER['REQUEST_URI']</varname> passt (siehe die
                                default_options für eine Liste der verfügbaren Optionen); wenn
                                verschiedene reguläre Ausdrücke auf
                                <varname>$_SERVER['REQUEST_URI']</varname> passen, wird nur der
                                letzte verwendet.
                            </entry>
                        </row>

                        <row>
                            <entry><emphasis>memorize_headers</emphasis></entry>
                            <entry><type>Array</type></entry>
                            <entry><methodname>array()</methodname></entry>

                            <entry>
                                Ein Array von Strings die zu einem <acronym>HTTP</acronym>
                                Headernamen korrespondieren. Aufgelistete Header werden mit den
                                Cache Daten gespeichert und wieder "abgespielt" wenn der Cache
                                getroffen wird.
                            </entry>
                        </row>
                    </tbody>
                </tgroup>
            </table>
        </sect3>

        <sect3 id="zend.cache.frontends.page.examples">
            <title>Beispiele</title>

            <para>
                Die Verwendung von <classname>Zend_Cache_Frontend_Page</classname> ist wirklich
                trivial :
            </para>

            <programlisting language="php"><![CDATA[
// [...] // Benötigt, Konfiguration und Factory

$cache->start();
// Wenn der Cache gefunden wurde, wird das Ergebnis zum Browser geschickt,
// und das Skript stoppt hier

// Rest der Seite ...
]]></programlisting>

            <para>
                Ein etwas komplexeres Beispiel, welches einen Weg zeigt, um ein zentralisiertes
                Cache Management in einer Bootstrap Datei zu erhalten (um es z.B. mit
                <classname>Zend_Controller</classname> zu verwenden)
            </para>

            <programlisting language="php"><![CDATA[
/*
 * Es sollte vermieden werden, zu viele Zeilen vor dem Cache Bereich zu setzen
 * zum Beispiel sollten für optimale Performanz "require_once" oder
 * "Zend_Loader::loadClass" nach dem Cache Bereich stehen
 */

$frontendOptions = array(
   'lifetime' => 7200,
   'debug_header' => true, // für das Debuggen
   'regexps' => array(
       // cache den gesamten IndexController
       '^/$' => array('cache' => true),

       // cache den gesamten IndexController
       '^/index/' => array('cache' => true),

       // wir cachen nicht den ArticleController...
       '^/article/' => array('cache' => false),

       // ...aber wir cachen die "View" Aktion von diesem ArticleController
       '^/article/view/' => array(
           'cache' => true,

           // und wir cachen sogar wenn es einige Variablen in $_POST gibt
           'cache_with_post_variables' => true,

           // aber die Cache Id wird vom $_POST Array abhängig sein
           'make_id_with_post_variables' => true,
       )
   )
);

$backendOptions = array(
    'cache_dir' => '/tmp/'
);

// erhalte ein Zend_Cache_Frontend_Page Objekt
$cache = Zend_Cache::factory('Page',
                             'File',
                             $frontendOptions,
                             $backendOptions);

$cache->start();

// Wenn der Cache gefunden wurde, wird das Ergebnis zum Browser geschickt,
// und das Skript stoppt hier

// [...] das Ende der Bootstrap Datei
// diese Zeilen werden nicht ausgeführt, wenn der Cache ausgegeben wurde
]]></programlisting>
        </sect3>

        <sect3 id="zend.cache.frontends.page.cancel">
            <title>Die spezielle cancel Methode</title>

            <para>
                Aus Designgründen, kann es in einigen Fällen (zum Beispiel bei Verwendung von nicht
                <acronym>HTTP</acronym> 200 Return Codes), notwendig sein den aktuellen
                Cacheprozess zu unterbrechen. Deshalb zeigen wir für dieses spezielle Frontend die
                <methodname>cancel()</methodname> Methode.
            </para>

            <programlisting language="php"><![CDATA[
// [...] // Benötigt, Konfiguration und Factory

$cache->start();

// [...]

if ($someTest) {
    $cache->cancel();
    // [...]
}

// [...]
]]></programlisting>
        </sect3>
    </sect2>

    <sect2 id="zend.cache.frontends.capture">
        <title>Zend_Cache_Frontend_Capture</title>

        <sect3 id="zend.cache.frontends.capture.introduction">
            <title>Einführung</title>

            <para>
                <classname>Zend_Cache_Frontend_Capture</classname> ist wie
                <classname>Zend_Cache_Frontend_Output</classname> aber für komplette Seiten
                gestaltet. Es ist nicht möglich <classname>Zend_Cache_Frontend_Capture</classname>
                für das Cachen eines einzelnen Blocks zu verwenden. Diese Klasse ist speziell dazu
                gestaltet um nur in Verbindung mit dem
                <classname>Zend_Cache_Backend_Static</classname> Backend zu funktionieren indem es
                komplette Seiten von <acronym>HTML</acronym> / <acronym>XML</acronym> oder anderen
                Inhalten in einer statischen physikalischen Datei auf dem lokalen Dateisystem
                cached.
            </para>

            <para>
                Sehen Sie bitte in die Dokumentation von
                <classname>Zend_Cache_Backend_Static</classname> für alle Use Cases bezüglich dieser
                Klasse.
            </para>

            <note>
                <para>
                    Dieses Frontend arbeitet indem es eine Callback Funktion registriert welche
                    aufgerufen wird wenn das Buffern der Ausgabe welches es verwendet, gelöscht
                    wird. Damit dies korrekt arbeitet muss es der letzte Ausgabebuffer in der
                    Anfrage sein. Um dies zu garantieren <acronym>muss</acronym> der Ausgabebuffer,
                    den der Dispatcher verwendet, deaktiviert sein indem die
                    <methodname>setParam()</methodname> Methode von
                    <classname>Zend_Controller_Front</classname> verwendet wird. Zum Beispiel
                    <command>$front->setParam('disableOutputBuffering', true)</command> oder durch
                    Hinzufügen von "resources.frontcontroller.params.disableOutputBuffering = true"
                    zum eigenen Konfigurationsdatei der Bootstrap (<acronym>INI</acronym>
                    angenommen) wenn <classname>Zend_Application</classname> verwendet wird.
                </para>
            </note>
        </sect3>
    </sect2>
</sect1><|MERGE_RESOLUTION|>--- conflicted
+++ resolved
@@ -1,9 +1,5 @@
 <?xml version="1.0" encoding="UTF-8"?>
-<<<<<<< HEAD
-<!-- EN-Revision: 21130 -->
-=======
 <!-- EN-Revision: 22140 -->
->>>>>>> 85a932b0
 <!-- Reviewed: no -->
 <sect1 id="zend.cache.frontends">
     <title>Zend_Cache Frontends</title>
@@ -687,16 +683,6 @@
                     Dieses Frontend arbeitet indem es eine Callback Funktion registriert welche
                     aufgerufen wird wenn das Buffern der Ausgabe welches es verwendet, gelöscht
                     wird. Damit dies korrekt arbeitet muss es der letzte Ausgabebuffer in der
-<<<<<<< HEAD
-                    Anfrage sein. Um dies zu garantieren muss der Ausgabebuffer, den der Dispatcher
-                    verwendet, deaktiviert sein indem die <methodname>setParam()</methodname>
-                    Methode von <classname>Zend_Controller_Front</classname> verwendet wird. Zum
-                    Beispiel <command>$front->setParam('disableOutputBuffering', true)</command>
-                    oder durch hinzufügen von
-                    "resources.frontcontroller.params.disableOutputBuffering = true" zum eigenen
-                    Konfigurationsdatei der Bootstrap (<acronym>INI</acronym> angenommen) wenn
-                    <classname>Zend_Application</classname> verwendet wird.
-=======
                     Anfrage sein. Um dies zu garantieren <emphasis>muss</emphasis> der
                     Ausgabebuffer, den der Dispatcher verwendet, deaktiviert sein indem die
                     <methodname>setParam()</methodname> Methode von
@@ -705,7 +691,6 @@
                     Hinzufügen von "resources.frontcontroller.params.disableOutputBuffering = true"
                     zum eigenen Konfigurationsdatei der Bootstrap (<acronym>INI</acronym>
                     angenommen) wenn <classname>Zend_Application</classname> verwendet wird.
->>>>>>> 85a932b0
                 </para>
             </note>
         </sect3>
