--- conflicted
+++ resolved
@@ -95,13 +95,8 @@
         try {
             $stmt = $this->_db->query($sql);
             $this->fail('Expected to catch Zend_Db_Statement_Exception');
-<<<<<<< HEAD
         } catch (\Exception $e) {
-            $this->assertType('Zend\Db\Statement\Exception', $e,
-=======
-        } catch (\Zend\Exception $e) {
             $this->assertInstanceOf('Zend\Db\Statement\Exception', $e,
->>>>>>> b9c423b7
                 'Expecting object of type Zend_Db_Statement_Exception, got '.get_class($e));
         }
     }
@@ -193,13 +188,8 @@
                 throw new Statement\Exception('dummy');
             }
             $this->fail('Expected to catch Zend_Db_Statement_Exception');
-<<<<<<< HEAD
         } catch (\Exception $e) {
-            $this->assertType('Zend\Db\Statement\Exception', $e,
-=======
-        } catch (\Zend\Exception $e) {
             $this->assertInstanceOf('Zend\Db\Statement\Exception', $e,
->>>>>>> b9c423b7
                 'Expecting object of type Zend_Db_Statement_Exception, got '.get_class($e));
         }
         $code = $stmt->errorCode();
@@ -220,13 +210,8 @@
                 throw new Statement\Exception('dummy');
             }
             $this->fail('Expected to catch Zend_Db_Statement_Exception');
-<<<<<<< HEAD
         } catch (\Exception $e) {
-            $this->assertType('Zend\Db\Statement\Exception', $e,
-=======
-        } catch (\Zend\Exception $e) {
             $this->assertInstanceOf('Zend\Db\Statement\Exception', $e,
->>>>>>> b9c423b7
                 'Expecting object of type Zend_Db_Statement_Exception, got '.get_class($e));
         }
         $code = $stmt->errorCode();
@@ -337,13 +322,8 @@
             // invalid value
             $stmt->setFetchMode(-999);
             $this->fail('Expected to catch Zend_Db_Statement_Exception');
-<<<<<<< HEAD
         } catch (\Exception $e) {
-            $this->assertType('Zend\Db\Statement\Exception', $e,
-=======
-        } catch (\Zend\Exception $e) {
             $this->assertInstanceOf('Zend\Db\Statement\Exception', $e,
->>>>>>> b9c423b7
                 'Expecting object of type Zend_Db_Statement_Exception, got '.get_class($e));
             $this->assertRegExp('#invalid fetch mode#i', $e->getMessage());
         }
@@ -457,13 +437,8 @@
         try {
             $result = $stmt->fetchAll(-99);
             $this->fail('Expected to catch Zend_Db_Statement_Exception');
-<<<<<<< HEAD
         } catch (\Exception $e) {
-            $this->assertType('Zend\Db\Statement\Exception', $e,
-=======
-        } catch (\Zend\Exception $e) {
             $this->assertInstanceOf('Zend\Db\Statement\Exception', $e,
->>>>>>> b9c423b7
                 'Expecting object of type Zend_Db_Statement_Exception, got '.get_class($e));
         }
         $stmt->closeCursor();
@@ -605,13 +580,8 @@
         try {
             $result = $stmt->fetch(-99);
             $this->fail('Expected to catch Zend_Db_Statement_Exception');
-<<<<<<< HEAD
         } catch (\Exception $e) {
-            $this->assertType('Zend\Db\Statement\Exception', $e,
-=======
-        } catch (\Zend\Exception $e) {
             $this->assertInstanceOf('Zend\Db\Statement\Exception', $e,
->>>>>>> b9c423b7
                 'Expecting object of type Zend_Db_Statement_Exception, got '.get_class($e));
         }
         $stmt->closeCursor();
@@ -847,13 +817,8 @@
         try {
             $stmt->nextRowset();
             $this->fail('Expected to catch Zend_Db_Statement_Exception');
-<<<<<<< HEAD
         } catch (\Exception $e) {
-            $this->assertType('Zend\Db\Statement\Exception', $e,
-=======
-        } catch (\Zend\Exception $e) {
             $this->assertInstanceOf('Zend\Db\Statement\Exception', $e,
->>>>>>> b9c423b7
                 'Expecting object of type Zend_Db_Statement_Exception, got '.get_class($e));
             $this->assertEquals('nextRowset() is not implemented', $e->getMessage());
         }
