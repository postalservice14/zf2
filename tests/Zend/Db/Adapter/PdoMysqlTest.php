--- conflicted
+++ resolved
@@ -86,13 +86,8 @@
         try {
             $stmt = $this->_db->query($select);
             $result2 = $stmt->fetchAll();
-<<<<<<< HEAD
         } catch (\Exception $e) {
-            $this->assertType('Zend\Db\Statement\Exception', $e,
-=======
-        } catch (\Zend\Exception $e) {
             $this->assertInstanceOf('Zend\Db\Statement\Exception', $e,
->>>>>>> b9c423b7
                 'Expecting object of type Zend_Db_Statement_Exception, got '.get_class($e));
             $this->fail('Unexpected exception '.get_class($e).' received: '.$e->getMessage());
         }
