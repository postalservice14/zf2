<?php
/**
 * Zend Framework (http://framework.zend.com/)
 *
 * @link      http://github.com/zendframework/zf2 for the canonical source repository
 * @copyright Copyright (c) 2005-2012 Zend Technologies USA Inc. (http://www.zend.com)
 * @license   http://framework.zend.com/license/new-bsd New BSD License
 * @package   Zend_Cache
 */

namespace ZendTest\Cache\Storage\Plugin;
<<<<<<< HEAD
use Zend\Cache,
    Zend\Cache\Storage\PostEvent,
    ZendTest\Cache\Storage\TestAsset\OptimizableMockAdapter,
    ArrayObject;
=======

use Zend\Cache;
use Zend\Cache\Storage\PostEvent;
use ZendTest\Cache\Storage\TestAsset\OptimizableMockAdapter;
use ArrayObject;
>>>>>>> 0e2a8b1d

class OptimizeByFactorTest extends CommonPluginTest
{

    /**
     * The storage adapter
     *
     * @var Zend\Cache\Storage\Adapter\AbstractAdapter
     */
    protected $_adapter;

    public function setUp()
    {
        $this->_adapter = new OptimizableMockAdapter();
        $this->_options = new Cache\Storage\Plugin\PluginOptions(array(
            'optimizing_factor' => 1,
        ));
        $this->_plugin  = new Cache\Storage\Plugin\OptimizeByFactor();
        $this->_plugin->setOptions($this->_options);
    }

    public function testAddPlugin()
    {
        $this->_adapter->addPlugin($this->_plugin);

        // check attached callbacks
        $expectedListeners = array(
            'removeItem.post'  => 'optimizeByFactor',
            'removeItems.post' => 'optimizeByFactor',
        );
        foreach ($expectedListeners as $eventName => $expectedCallbackMethod) {
            $listeners = $this->_adapter->getEventManager()->getListeners($eventName);

            // event should attached only once
            $this->assertSame(1, $listeners->count());

            // check expected callback method
            $cb = $listeners->top()->getCallback();
            $this->assertArrayHasKey(0, $cb);
            $this->assertSame($this->_plugin, $cb[0]);
            $this->assertArrayHasKey(1, $cb);
            $this->assertSame($expectedCallbackMethod, $cb[1]);
        }
    }

    public function testRemovePlugin()
    {
        $this->_adapter->addPlugin($this->_plugin);
        $this->_adapter->removePlugin($this->_plugin);

        // no events should be attached
        $this->assertEquals(0, count($this->_adapter->getEventManager()->getEvents()));
    }

    public function testOptimizeByFactor()
    {
        $adapter = $this->getMock(get_class($this->_adapter), array('optimize'));

        // test optimize will be called
        $adapter
            ->expects($this->once())
            ->method('optimize');

        // call event callback
        $result = true;
        $event = new PostEvent('removeItem.post', $adapter, new ArrayObject(array(
            'options' => array()
        )), $result);

        $this->_plugin->optimizeByFactor($event);

        $this->assertTrue($event->getResult());
    }
}<|MERGE_RESOLUTION|>--- conflicted
+++ resolved
@@ -9,18 +9,11 @@
  */
 
 namespace ZendTest\Cache\Storage\Plugin;
-<<<<<<< HEAD
-use Zend\Cache,
-    Zend\Cache\Storage\PostEvent,
-    ZendTest\Cache\Storage\TestAsset\OptimizableMockAdapter,
-    ArrayObject;
-=======
 
 use Zend\Cache;
 use Zend\Cache\Storage\PostEvent;
 use ZendTest\Cache\Storage\TestAsset\OptimizableMockAdapter;
 use ArrayObject;
->>>>>>> 0e2a8b1d
 
 class OptimizeByFactorTest extends CommonPluginTest
 {
