<?php
/**
 * Zend Framework
 *
 * LICENSE
 *
 * This source file is subject to the new BSD license that is bundled
 * with this package in the file LICENSE.txt.
 * It is also available through the world-wide-web at this URL:
 * http://framework.zend.com/license/new-bsd
 * If you did not receive a copy of the license and are unable to
 * obtain it through the world-wide-web, please send an email
 * to license@zend.com so we can send you a copy immediately.
 *
 * @category   Zend
 * @package    Zend_Tag
 * @subpackage UnitTests
 * @copyright  Copyright (c) 2005-2010 Zend Technologies USA Inc. (http://www.zend.com)
 * @license    http://framework.zend.com/license/new-bsd     New BSD License
 */

/**
 * @namespace
 */
namespace ZendTest\Tag;
<<<<<<< HEAD

use Zend\Tag,
	Zend\Tag\Exception\InvalidArgumentException;
=======
use Zend\Tag;
>>>>>>> 7815b038

/**
 * @category   Zend
 * @package    Zend_Tag
 * @subpackage UnitTests
 * @copyright  Copyright (c) 2005-2010 Zend Technologies USA Inc. (http://www.zend.com)
 * @license    http://framework.zend.com/license/new-bsd     New BSD License
 * @group      Zend_Tag
 */
class ItemTest extends \PHPUnit_Framework_TestCase
{
<<<<<<< HEAD

=======
>>>>>>> 7815b038
    public function testConstuctor()
    {
        $tag = new Tag\Item(array(
            'title' => 'foo',
            'weight' => 10,
            'params' => array(
                'bar' => 'baz'
            )
        ));

        $this->assertEquals('foo', $tag->getTitle());
        $this->assertEquals(10, $tag->getWeight());
        $this->assertEquals('baz', $tag->getParam('bar'));
    }

    public function testSetOptions()
    {
        $tag = new Tag\Item(array('title' => 'foo', 'weight' => 1));
        $tag->setOptions(array(
            'title' => 'bar',
            'weight' => 10,
            'params' => array(
                'bar' => 'baz'
            )
        ));

        $this->assertEquals('bar', $tag->getTitle());
        $this->assertEquals(10, $tag->getWeight());
        $this->assertEquals('baz', $tag->getParam('bar'));
    }

    public function testSetParam()
    {
        $tag = new Tag\Item(array('title' => 'foo', 'weight' => 1));
        $tag->setParam('bar', 'baz');

        $this->assertEquals('baz', $tag->getParam('bar'));
    }

    public function testSetTitle()
    {
        $tag = new Tag\Item(array('title' => 'foo', 'weight' => 1));
        $tag->setTitle('baz');

        $this->assertEquals('baz', $tag->getTitle());
    }

    public function testInvalidTitle()
    {
        $this->setExpectedException('\Zend\Tag\Exception\InvalidArgumentException', 'Title must be a string');
        $tag = new Tag\Item(array('title' => 10, 'weight' => 1));
    }

    public function testSetWeight()
    {
        $tag = new Tag\Item(array('title' => 'foo', 'weight' => 1));
        $tag->setWeight('10');

        $this->assertEquals(10.0, $tag->getWeight());
        $this->assertTrue(is_float($tag->getWeight()));
    }

    public function testInvalidWeight()
    {
        $this->setExpectedException('\Zend\Tag\Exception\InvalidArgumentException', 'Weight must be numeric');
        $tag = new Tag\Item(array('title' => 'foo', 'weight' => 'foobar'));
    }

    public function testSkipOptions()
    {
        $tag = new Tag\Item(array('title' => 'foo', 'weight' => 1, 'param' => 'foobar'));
        // In case would fail due to an error
    }

    public function testInvalidOptions()
    {
        $this->setExpectedException('\Zend\Tag\Exception\InvalidArgumentException', 'Invalid options provided to constructor');
        $tag = new Tag\Item('test');
    }

    public function testMissingTitle()
    {
        $this->setExpectedException('\Zend\Tag\Exception\InvalidArgumentException', 'Title was not set');
        $tag = new Tag\Item(array('weight' => 1));
    }

    public function testMissingWeight()
    {
        $this->setExpectedException('\Zend\Tag\Exception\InvalidArgumentException', 'Weight was not set');
        $tag = new Tag\Item(array('title' => 'foo'));
    }

    public function testConfigOptions()
    {
        $tag = new Tag\Item(new \Zend\Config\Config(array('title' => 'foo', 'weight' => 1)));

        $this->assertEquals($tag->getTitle(), 'foo');
        $this->assertEquals($tag->getWeight(), 1);
    }

    public function testGetNonSetParam()
    {
        $tag = new Tag\Item(array('title' => 'foo', 'weight' => 1));

        $this->assertNull($tag->getParam('foo'));
    }
}<|MERGE_RESOLUTION|>--- conflicted
+++ resolved
@@ -23,13 +23,9 @@
  * @namespace
  */
 namespace ZendTest\Tag;
-<<<<<<< HEAD
 
 use Zend\Tag,
 	Zend\Tag\Exception\InvalidArgumentException;
-=======
-use Zend\Tag;
->>>>>>> 7815b038
 
 /**
  * @category   Zend
@@ -41,10 +37,6 @@
  */
 class ItemTest extends \PHPUnit_Framework_TestCase
 {
-<<<<<<< HEAD
-
-=======
->>>>>>> 7815b038
     public function testConstuctor()
     {
         $tag = new Tag\Item(array(
