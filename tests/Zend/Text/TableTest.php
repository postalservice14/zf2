<?php
/**
 * Zend Framework
 *
 * LICENSE
 *
 * This source file is subject to the new BSD license that is bundled
 * with this package in the file LICENSE.txt.
 * It is also available through the world-wide-web at this URL:
 * http://framework.zend.com/license/new-bsd
 * If you did not receive a copy of the license and are unable to
 * obtain it through the world-wide-web, please send an email
 * to license@zend.com so we can send you a copy immediately.
 *
 * @category   Zend
 * @package    Zend_Text
 * @subpackage UnitTests
 * @copyright  Copyright (c) 2005-2010 Zend Technologies USA Inc. (http://www.zend.com)
 * @license    http://framework.zend.com/license/new-bsd     New BSD License
 */

/**
 * @namespace
 */
namespace ZendTest\Text;
use Zend\Text\Table;
use Zend\Text\Table\Decorator;

/**
 * @category   Zend
 * @package    Zend_Text
 * @subpackage UnitTests
 * @copyright  Copyright (c) 2005-2010 Zend Technologies USA Inc. (http://www.zend.com)
 * @license    http://framework.zend.com/license/new-bsd     New BSD License
 * @group      Zend_Text
 */
class TableTest extends \PHPUnit_Framework_TestCase
{
<<<<<<< HEAD

=======
>>>>>>> 7815b038
    public function tearDown()
    {
        Table\Table::setInputCharset('utf-8');
        Table\Table::setOutputCharset('utf-8');
    }

    public function testColumnAlignLeft()
    {
        $column = new Table\Column("foobar\nfoo");

        $this->assertEquals($column->render(10), "foobar    \nfoo       ");
    }

    public function testColumnPadding()
    {
        $column = new Table\Column("foobar\nfoo");

        $this->assertEquals($column->render(10, 1), " foobar   \n foo      ");
    }

    public function testColumnWordwrap()
    {
        $column = new Table\Column("foobar");

        $this->assertEquals($column->render(3), "foo\nbar");
    }

    public function testColumnUnicodeWordwrap()
    {
        $column = new Table\Column("Ömläüt");

        $this->assertEquals($column->render(3), "Öml\näüt");
    }

    public function testColumnAlignCenter()
    {
        $column = new Table\Column("foobar\nfoo", Table\Column::ALIGN_CENTER);

        $this->assertEquals($column->render(10), "  foobar  \n   foo    ");
    }

    public function testColumnAlignRight()
    {
        $column = new Table\Column("foobar\nfoo", Table\Column::ALIGN_RIGHT);

        $this->assertEquals($column->render(10), "    foobar\n       foo");
    }

    public function testColumnForcedEncoding()
    {
        if (PHP_OS == 'AIX') {
            // AIX cannot handle these charsets
            $this->markTestSkipped('Test case cannot run on AIX');
        }

        $iso885915 = iconv('utf-8', 'iso-8859-15', 'Ömläüt');

        $column = new Table\Column($iso885915, null, null, 'iso-8859-15');

        $this->assertEquals($column->render(6), 'Ömläüt');
    }

    public function testColumnDefaultInputEncoding()
    {
        if (PHP_OS == 'AIX') {
            // AIX cannot handle these charsets
            $this->markTestSkipped('Test case cannot run on AIX');
        }

        $iso885915 = iconv('utf-8', 'iso-8859-15', 'Ömläüt');

        Table\Table::setInputCharset('iso-8859-15');
        $column = new Table\Column($iso885915);

        $this->assertEquals($column->render(6), 'Ömläüt');
    }

    public function testColumnDefaultOutputEncoding()
    {
        if (PHP_OS == 'AIX') {
            // AIX cannot handle these charsets
            $this->markTestSkipped('Test case cannot run on AIX');
        }

        $iso885915 = iconv('utf-8', 'iso-8859-15', 'Ömläüt');

        Table\Table::setOutputCharset('iso-8859-15');
        $column = new Table\Column('Ömläüt');

        $this->assertEquals($column->render(6), $iso885915);
    }

    public function testColumnSetContentInvalidArgument()
    {
        $this->setExpectedException('Zend\Text\Table\Exception\UnexpectedValueException', 'must be a string');
        $column = new Table\Column(1);
    }

    public function testColumnSetAlignInvalidArgument()
    {
        $this->setExpectedException('Zend\Text\Table\Exception\OutOfBoundsException', 'Invalid align supplied');
        $column = new Table\Column(null, false);
    }

    public function testColumnSetColSpanInvalidArgument()
    {
        $this->setExpectedException('Zend\Text\Table\Exception\InvalidArgumentException', 'must be an integer and greater than 0');
        $column = new Table\Column(null, null, 0);
    }

    public function testColumnRenderInvalidArgument()
    {
        $column = new Table\Column();
        
        $this->setExpectedException('Zend\Text\Table\Exception\InvalidArgumentException', 'must be an integer and greater than 0');
        $column->render(0);
    }

    public function testUnicodeStringPadding()
    {
        $decorator = new Decorator\Unicode();

        $row = new Table\Row();

        $row->appendColumn(new Table\Column('Eté'));
        $row->appendColumn(new Table\Column('Ete'));

        $this->assertEquals($row->render(array(10, 10), $decorator), "│Eté       │Ete       │\n");
    }

    public function testRowColumnsWithColSpan()
    {
        $decorator = new Decorator\Unicode();

        $row = new Table\Row();

        $row->appendColumn(new Table\Column('foobar'));
        $row->appendColumn(new Table\Column('foobar', null, 2));

        $this->assertEquals($row->render(array(10, 10, 10), $decorator), "│foobar    │foobar               │\n");
    }

    public function testRowWithNoColumns()
    {
        $decorator = new Decorator\Unicode();

        $row = new Table\Row();

        $this->assertEquals($row->render(array(10, 10, 10), $decorator), "│                                │\n");
    }

    public function testRowNotEnoughColumnWidths()
    {
        $decorator = new Decorator\Unicode();

        $row = new Table\Row();
        $row->appendColumn(new Table\Column());
        $row->appendColumn(new Table\Column());

        $this->setExpectedException('Zend\Text\Table\Exception\OverflowException', 'Too many columns');
        $row->render(array(10), $decorator);
    }

    public function testRowGetColumnWidthsBeforeRendering()
    {
        $row = new Table\Row();

        $this->setExpectedException('Zend\Text\Table\Exception\UnexpectedValueException', 'render() must be called');
        $row->getColumnWidths();
    }

    public function testRowAutoInsertColumns()
    {
        $decorator = new Decorator\Unicode();

        $row = new Table\Row();
        $row->appendColumn(new Table\Column('foobar'));

        $this->assertEquals($row->render(array(10, 10, 10), $decorator), "│foobar    │                     │\n");
    }

    public function testRowMultiLine()
    {
        $decorator = new Decorator\Unicode();

        $row = new Table\Row();
        $row->appendColumn(new Table\Column("foo\nbar"));
        $row->appendColumn(new Table\Column("foobar"));

        $this->assertEquals($row->render(array(10, 10), $decorator), "│foo       │foobar    │\n│bar       │          │\n");
    }

    public function testTableConstructInvalidColumnWidthsItem()
    {
        $this->setExpectedException('Zend\Text\Table\Exception\InvalidArgumentException', 'invalid column width');
        $table = new Table\Table(array('columnWidths' => array('foo')));
    }

    public function testTableDecoratorLoaderSimple()
    {
        $table = new Table\Table(array('columnWidths' => array(10), 'decorator' => 'ascii'));

        $row = new Table\Row();
        $row->createColumn('foobar');
        $table->appendRow($row);

        $this->assertEquals($table->render(), "+----------+\n|foobar    |\n+----------+\n");
    }

    public function testTableDecoratorEncodingDefault()
    {
        Table\Table::setOutputCharset('iso-8859-15');

        $table = new Table\Table(array('columnWidths' => array(10)));

        $row = new Table\Row();
        $row->createColumn('foobar');
        $table->appendRow($row);

        $this->assertEquals($table->render(), "+----------+\n|foobar    |\n+----------+\n");
    }

    public function testTableDecoratorLoaderAdvanced()
    {
        $table = new Table\Table(array('columnWidths' => array(10), 'decorator' => new Decorator\Ascii()));

        $row = new Table\Row();
        $row->createColumn('foobar');
        $table->appendRow($row);

        $this->assertEquals($table->render(), "+----------+\n|foobar    |\n+----------+\n");
    }

    public function testTableSimpleRow()
    {
        $table = new Table\Table(array('columnWidths' => array(10)));

        $row = new Table\Row();
        $row->createColumn('foobar');
        $table->appendRow($row);

        $this->assertEquals($table->render(), "┌──────────┐\n│foobar    │\n└──────────┘\n");
    }

    public function testDefaultColumnAlign()
    {
        $table = new Table\Table(array('columnWidths' => array(10)));

        $table->setDefaultColumnAlign(0, Table\Column::ALIGN_CENTER);

        $table->appendRow(array('foobar'));

        $this->assertEquals($table->render(), "┌──────────┐\n│  foobar  │\n└──────────┘\n");
    }

    public function testRowGetColumns()
    {
        $row = new Table\Row();
        $row->createColumn('foo')
            ->createColumn('bar');

        $this->assertEquals(2, count($row->getColumns()));
    }

    public function testRowGetColumn()
    {
        $row = new Table\Row();
        $row->createColumn('foo');

        $this->assertTrue($row->getColumn(0) instanceof Table\Column);
    }

    public function testRowGetInvalidColumn()
    {
        $row = new Table\Row();
        $row->createColumn('foo');

        $this->assertEquals(null, $row->getColumn(1));
    }

    public function testTableWithoutRows()
    {
        $table = new Table\Table(array('columnWidths' => array(10)));

        $this->setExpectedException('Zend\Text\Table\Exception\UnexpectedValueException', 'No rows were added');
        $table->render();
    }

    public function testTableColSpanWithMultipleRows()
    {
        $table = new Table\Table(array('columnWidths' => array(10, 10)));

        $row = new Table\Row();
        $row->appendColumn(new Table\Column('foobar'));
        $row->appendColumn(new Table\Column('foobar'));
        $table->appendRow($row);

        $row = new Table\Row();
        $row->appendColumn(new Table\Column('foobar', null, 2));
        $table->appendRow($row);

        $this->assertEquals($table->render(),   "┌──────────┬──────────┐\n"
                                              . "│foobar    │foobar    │\n"
                                              . "├──────────┴──────────┤\n"
                                              . "│foobar               │\n"
                                              . "└─────────────────────┘\n");
    }

    public function testTableComplex()
    {
        $table = new Table\Table(array('columnWidths' => array(10, 10, 10)));

        $row = new Table\Row();
        $row->appendColumn(new Table\Column('foobar'));
        $row->appendColumn(new Table\Column('foobar', null, 2));
        $table->appendRow($row);

        $row = new Table\Row();
        $row->appendColumn(new Table\Column('foobar'));
        $row->appendColumn(new Table\Column('foobar', null, 2));
        $table->appendRow($row);

        $row = new Table\Row();
        $row->appendColumn(new Table\Column('foobar', null, 3));
        $table->appendRow($row);

        $row = new Table\Row();
        $row->appendColumn(new Table\Column('foobar'));
        $row->appendColumn(new Table\Column('foobar'));
        $row->appendColumn(new Table\Column('foobar'));
        $table->appendRow($row);

        $this->assertEquals($table->render(),   "┌──────────┬─────────────────────┐\n"
                                              . "│foobar    │foobar               │\n"
                                              . "├──────────┼─────────────────────┤\n"
                                              . "│foobar    │foobar               │\n"
                                              . "├──────────┴─────────────────────┤\n"
                                              . "│foobar                          │\n"
                                              . "├──────────┬──────────┬──────────┤\n"
                                              . "│foobar    │foobar    │foobar    │\n"
                                              . "└──────────┴──────────┴──────────┘\n");
    }

    public function testTableMagicToString()
    {
        $table = new Table\Table(array('columnWidths' => array(10)));

        $row = new Table\Row();
        $row->appendColumn(new Table\Column('foobar'));
        $table->appendRow($row);

        $this->assertEquals((string) $table, "┌──────────┐\n│foobar    │\n└──────────┘\n");
    }

    public function testDecoratorUnicode()
    {
        $decorator = new Decorator\Unicode();

        $chars = $decorator->getBottomLeft()
               . $decorator->getBottomRight()
               . $decorator->getCross()
               . $decorator->getHorizontal()
               . $decorator->getHorizontalDown()
               . $decorator->getHorizontalUp()
               . $decorator->getTopLeft()
               . $decorator->getTopRight()
               . $decorator->getVertical()
               . $decorator->getVerticalLeft()
               . $decorator->getVerticalRight();

        $this->assertEquals($chars, '└┘┼─┬┴┌┐│┤├');
    }

    public function testDecoratorAscii()
    {
        $decorator = new Decorator\Ascii();

        $chars = $decorator->getBottomLeft()
               . $decorator->getBottomRight()
               . $decorator->getCross()
               . $decorator->getHorizontal()
               . $decorator->getHorizontalDown()
               . $decorator->getHorizontalUp()
               . $decorator->getTopLeft()
               . $decorator->getTopRight()
               . $decorator->getVertical()
               . $decorator->getVerticalLeft()
               . $decorator->getVerticalRight();

        $this->assertEquals($chars, '+++-++++|++');
    }
}<|MERGE_RESOLUTION|>--- conflicted
+++ resolved
@@ -36,10 +36,6 @@
  */
 class TableTest extends \PHPUnit_Framework_TestCase
 {
-<<<<<<< HEAD
-
-=======
->>>>>>> 7815b038
     public function tearDown()
     {
         Table\Table::setInputCharset('utf-8');
