<?php

namespace ZendTest\Mvc\Controller\TestAsset;

<<<<<<< HEAD
use Zend\EventManager\EventInterface as Event,
    Zend\Mvc\InjectApplicationEventInterface,
    Zend\Stdlib\Dispatchable,
    Zend\Stdlib\RequestDescription as Request,
    Zend\Stdlib\ResponseDescription as Response;

class UnlocatableEventfulController implements Dispatchable, InjectApplicationEventInterface
=======
use Zend\EventManager\EventDescription as Event,
    Zend\Mvc\InjectApplicationEvent,
    Zend\Stdlib\DispatchableInterface,
    Zend\Stdlib\RequestInterface as Request,
    Zend\Stdlib\ResponseInterface as Response;

class UnlocatableEventfulController implements DispatchableInterface, InjectApplicationEvent
>>>>>>> d3e60431
{
    protected $event;

    public function setEvent(Event $event)
    {
        $this->event = $event;
    }

    public function getEvent()
    {
        return $this->event;
    }

    public function dispatch(Request $request, Response $response = null)
    {
    }
}<|MERGE_RESOLUTION|>--- conflicted
+++ resolved
@@ -2,23 +2,13 @@
 
 namespace ZendTest\Mvc\Controller\TestAsset;
 
-<<<<<<< HEAD
 use Zend\EventManager\EventInterface as Event,
     Zend\Mvc\InjectApplicationEventInterface,
-    Zend\Stdlib\Dispatchable,
-    Zend\Stdlib\RequestDescription as Request,
-    Zend\Stdlib\ResponseDescription as Response;
-
-class UnlocatableEventfulController implements Dispatchable, InjectApplicationEventInterface
-=======
-use Zend\EventManager\EventDescription as Event,
-    Zend\Mvc\InjectApplicationEvent,
     Zend\Stdlib\DispatchableInterface,
     Zend\Stdlib\RequestInterface as Request,
     Zend\Stdlib\ResponseInterface as Response;
 
-class UnlocatableEventfulController implements DispatchableInterface, InjectApplicationEvent
->>>>>>> d3e60431
+class UnlocatableEventfulController implements DispatchableInterface, InjectApplicationEventInterface
 {
     protected $event;
 
