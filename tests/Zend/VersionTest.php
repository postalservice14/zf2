--- conflicted
+++ resolved
@@ -58,17 +58,8 @@
      */
     public function testFetchLatestVersion()
     {
-<<<<<<< HEAD
-        if(!extension_loaded('openssl')) {
-            $this->markTestSkipped('This test requires openssl extension to be enabled in PHP');
-        }
-        $actual = Version::getLatest();
-        if ('not available' === $actual) {
-            $this->markIncomplete('http://framework.zend.com/ may be down');
-=======
         if (!constant('TESTS_ZEND_VERSION_ONLINE_ENABLED')) {
             $this->markTestSkipped('Version online tests are not enabled');
->>>>>>> 0e2a8b1d
         }
         if(!extension_loaded('openssl')) {
             $this->markTestSkipped('This test requires openssl extension to be enabled in PHP');
