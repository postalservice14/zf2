<?php
/**
 * Zend Framework
 *
 * LICENSE
 *
 * This source file is subject to the new BSD license that is bundled
 * with this package in the file LICENSE.txt.
 * It is also available through the world-wide-web at this URL:
 * http://framework.zend.com/license/new-bsd
 * If you did not receive a copy of the license and are unable to
 * obtain it through the world-wide-web, please send an email
 * to license@zend.com so we can send you a copy immediately.
 *
 * @category   Zend
 * @package    Zend_Config
 * @subpackage UnitTests
 * @copyright  Copyright (c) 2005-2012 Zend Technologies USA Inc. (http://www.zend.com)
 * @license    http://framework.zend.com/license/new-bsd     New BSD License
 */

namespace ZendTest\Config;

use \Zend\Config\Config;

/**
 * @category   Zend
 * @package    Zend_Config
 * @subpackage UnitTests
 * @copyright  Copyright (c) 2005-2012 Zend Technologies USA Inc. (http://www.zend.com)
 * @license    http://framework.zend.com/license/new-bsd     New BSD License
 * @group      Zend_Config
 */
class ConfigTest extends \PHPUnit_Framework_TestCase
{
    protected $iniFileConfig;
    protected $iniFileNested;

    public function setUp()
    {
        // Arrays representing common config configurations
        $this->all = array(
            'hostname' => 'all',
            'name' => 'thisname',
            'db' => array(
                'host' => '127.0.0.1',
                'user' => 'username',
                'pass' => 'password',
                'name' => 'live'
                ),
            'one' => array(
                'two' => array(
                    'three' => 'multi'
                    )
                )
            );

        $this->numericData = array(
             0 => 34,
             1 => 'test',
            );

        $this->menuData1 = array(
            'button' => array(
                'b0' => array(
                    'L1' => 'button0-1',
                    'L2' => 'button0-2',
                    'L3' => 'button0-3'
                ),
                'b1' => array(
                    'L1' => 'button1-1',
                    'L2' => 'button1-2'
                ),
                'b2' => array(
                    'L1' => 'button2-1'
                    )
                )
            );

        $this->toCombineA = array(
            'foo' => 1,
            'bar' => 2,
            'text' => 'foo',
            'numerical' => array(
                'first',
                'second',
                array(
                    'third'
                )
            ),
            'misaligned' => array(
                2 => 'foo',
                3 => 'bar'
            ),
            'mixed' => array(
                'foo' => 'bar'
            ),
            'replaceAssoc' => array(
                'foo' => 'bar'
            ),
            'replaceNumerical' => array(
                'foo'
            )
        );

        $this->toCombineB = array(
            'foo' => 3,
            'text' => 'bar',
            'numerical' => array(
                'fourth',
                'fifth',
                array(
                    'sixth'
                )
            ),
            'misaligned' => array(
                3 => 'baz'
            ),
            'mixed' => array(
                false
            ),
            'replaceAssoc' => null,
            'replaceNumerical' => null
        );

        $this->leadingdot = array('.test' => 'dot-test');
        $this->invalidkey = array(' ' => 'test', ''=>'test2');

    }

    public function testLoadSingleSection()
    {
        $config = new Config($this->all, false);

        $this->assertEquals('all', $config->hostname);
        $this->assertEquals('live', $config->db->name);
        $this->assertEquals('multi', $config->one->two->three);
        $this->assertNull($config->nonexistent); // property doesn't exist
    }

    public function testIsset()
    {
        $config = new Config($this->all, false);

        $this->assertFalse(isset($config->notarealkey));
        $this->assertTrue(isset($config->hostname)); // top level
        $this->assertTrue(isset($config->db->name)); // one level down
    }

    public function testModification()
    {
        $config = new Config($this->all, true);

        // overwrite an existing key
        $this->assertEquals('thisname', $config->name);
        $config->name = 'anothername';
        $this->assertEquals('anothername', $config->name);

        // overwrite an existing multi-level key
        $this->assertEquals('multi', $config->one->two->three);
        $config->one->two->three = 'anothername';
        $this->assertEquals('anothername', $config->one->two->three);

        // create a new multi-level key
        $config->does = array('not'=> array('exist' => 'yet'));
        $this->assertEquals('yet', $config->does->not->exist);

    }

    public function testNoModifications()
    {
        $this->setExpectedException('Zend\Config\Exception\RuntimeException', 'Config is read only');
        $config = new Config($this->all);
        $config->hostname = 'test';
    }

    public function testNoNestedModifications()
    {
        $this->setExpectedException('Zend\Config\Exception\RuntimeException', 'Config is read only');
        $config = new Config($this->all);
        $config->db->host = 'test';
    }

    public function testNumericKeys()
    {
        $data = new Config($this->numericData);
        $this->assertEquals('test', $data->{1});
        $this->assertEquals(34, $data->{0});
    }

    public function testCount()
    {
        $data = new Config($this->menuData1);
        $this->assertEquals(3, count($data->button));
    }

    public function testIterator()
    {
        // top level
        $config = new Config($this->all);
        $var = '';
        foreach ($config as $key=>$value) {
            if (is_string($value)) {
                $var .= "\nkey = $key, value = $value";
            }
        }
        $this->assertContains('key = name, value = thisname', $var);

        // 1 nest
        $var = '';
        foreach ($config->db as $key=>$value) {
            $var .= "\nkey = $key, value = $value";
        }
        $this->assertContains('key = host, value = 127.0.0.1', $var);

        // 2 nests
        $config = new Config($this->menuData1);
        $var = '';
        foreach ($config->button->b1 as $key=>$value) {
            $var .= "\nkey = $key, value = $value";
        }
        $this->assertContains('key = L1, value = button1-1', $var);
    }

    public function testArray()
    {
        $config = new Config($this->all);

        ob_start();
        print_r($config->toArray());
        $contents = ob_get_contents();
        ob_end_clean();

        $this->assertContains('Array', $contents);
        $this->assertContains('[hostname] => all', $contents);
        $this->assertContains('[user] => username', $contents);
    }

    public function testErrorWriteToReadOnly()
    {
        $this->setExpectedException('Zend\Config\Exception\RuntimeException', 'Config is read only');
        $config = new Config($this->all);
        $config->test = '32';
    }

    public function testZF343()
    {
        $config_array = array(
            'controls' => array(
                'visible' => array(
                    'name' => 'visible',
                    'type' => 'checkbox',
                    'attribs' => array(), // empty array
                ),
            ),
        );
        $form_config = new Config($config_array, true);
        $this->assertSame(array(), $form_config->controls->visible->attribs->toArray());
    }

    public function testZF402()
    {
        $configArray = array(
            'data1'  => 'someValue',
            'data2'  => 'someValue',
            'false1' => false,
            'data3'  => 'someValue'
            );
        $config = new Config($configArray);
        $this->assertTrue(count($config) === count($configArray));
        $count = 0;
        foreach ($config as $key => $value) {
            if ($key === 'false1') {
                $this->assertTrue($value === false);
            } else {
                $this->assertTrue($value === 'someValue');
            }
            $count++;
        }
        $this->assertTrue($count === 4);
    }

    public function testZf1019_HandlingInvalidKeyNames()
    {
        $config = new Config($this->leadingdot);
        $array = $config->toArray();
        $this->assertContains('dot-test', $array['.test']);
    }

    public function testZF1019_EmptyKeys()
    {
        $config = new Config($this->invalidkey);
        $array = $config->toArray();
        $this->assertContains('test', $array[' ']);
        $this->assertContains('test', $array['']);
    }

    public function testZF1417_DefaultValues()
    {
        $config = new Config($this->all);
        $value = $config->get('notthere', 'default');
        $this->assertTrue($value === 'default');
        $this->assertTrue($config->notThere === null);

    }

    public function testUnsetException()
    {
        // allow modifications is off - expect an exception
        $config = new Config($this->all, false);

        $this->assertTrue(isset($config->hostname)); // top level

        $this->setExpectedException('Zend\Config\Exception\InvalidArgumentException', 'is read only');
        unset($config->hostname);
    }

    public function testUnset()
    {
        // allow modifications is on
        $config = new Config($this->all, true);

        $this->assertTrue(isset($config->hostname));
        $this->assertTrue(isset($config->db->name));

        unset($config->hostname);
        unset($config->db->name);

        $this->assertFalse(isset($config->hostname));
        $this->assertFalse(isset($config->db->name));

    }

    public function testReplaceOld()
    {
        $stdArray = array(
            'test_feature' => false,
            'some_files' => array(
                'foo'=>'dir/foo.xml',
                'bar'=>'dir/bar.xml',
            ),
            2 => 123,
        );
        $stdConfig = new Config($stdArray, true);

        $devArray = array(
            'test_feature'=>true,
            'some_files' => array(
               'bar' => 'myDir/bar.xml',
               'baz' => 'myDir/baz.xml',
            ),
            2 => 456,
        );
        $devConfig = new Config($devArray);

        $stdConfig->merge($devConfig);

        $this->assertTrue($stdConfig->test_feature);
        $this->assertEquals('myDir/bar.xml', $stdConfig->some_files->bar);
        $this->assertEquals('myDir/baz.xml', $stdConfig->some_files->baz);
        $this->assertEquals('dir/foo.xml', $stdConfig->some_files->foo);
<<<<<<< HEAD
        $this->assertEquals(456, $stdConfig->{2});
    }

    public function testMerge()
    {
        $configA = new Config($this->toCombineA);
        $configB = new Config($this->toCombineB);
        $configA->merge($configB);

        // config->
        $this->assertEquals(3, $configA->foo);
        $this->assertEquals(2, $configA->bar);
        $this->assertEquals('bar', $configA->text);

        // config->numerical-> ...
        $this->assertInstanceOf('\Zend\Config\Config',$configA->numerical);
        $this->assertEquals('first',$configA->numerical->{0});
        $this->assertEquals('second',$configA->numerical->{1});

        // config->numerical->{2}-> ...
        $this->assertInstanceOf('\Zend\Config\Config',$configA->numerical->{2});
        $this->assertEquals('third',$configA->numerical->{2}->{0});
        $this->assertEquals(null,$configA->numerical->{2}->{1});

        // config->numerical->  ...
        $this->assertEquals('fourth',$configA->numerical->{3});
        $this->assertEquals('fifth',$configA->numerical->{4});

        // config->numerical->{5}
        $this->assertInstanceOf('\Zend\Config\Config',$configA->numerical->{5});
        $this->assertEquals('sixth',$configA->numerical->{5}->{0});
        $this->assertEquals(null,$configA->numerical->{5}->{1});

        // config->misaligned
        $this->assertInstanceOf('\Zend\Config\Config',$configA->misaligned);
        $this->assertEquals(null,$configA->misaligned->{0});
        $this->assertEquals(null,$configA->misaligned->{1});
        $this->assertEquals('foo',$configA->misaligned->{2});
        $this->assertEquals('baz',$configA->misaligned->{3});

        // config->mixed
        $this->assertInstanceOf('\Zend\Config\Config',$configA->mixed);
        $this->assertEquals('bar',$configA->mixed->foo);
        $this->assertSame(false,$configA->mixed->{0});
        $this->assertSame(null,$configA->mixed->{1});

        // config->replaceAssoc
        $this->assertSame(null,$configA->replaceAssoc);

        // config->replaceNumerical
        $this->assertSame(null,$configA->replaceNumerical);

    }
=======
        $this->assertEquals(123, $stdConfig->{2});
        $this->assertEquals(456, $stdConfig->{3});
>>>>>>> 88b6f675

    public function testReplace()
    {
        $configA = new Config($this->toCombineA);
        $configB = new Config($this->toCombineB);
        $configA->replace($configB);

        // config->
        $this->assertEquals(3, $configA->foo);
        $this->assertEquals(2, $configA->bar);
        $this->assertEquals('bar', $configA->text);

        // config->numerical-> ...
        $this->assertInstanceOf('\Zend\Config\Config',$configA->numerical);
        $this->assertEquals('fourth',$configA->numerical->{0});
        $this->assertEquals('fifth',$configA->numerical->{1});

        // config->numerical->{2}-> ...
        $this->assertInstanceOf('\Zend\Config\Config',$configA->numerical->{2});
        $this->assertEquals('sixth',$configA->numerical->{2}->{0});
        $this->assertEquals(null,$configA->numerical->{2}->{1});

        // config->numerical->  ...
        $this->assertEquals(null,$configA->numerical->{3});
        $this->assertEquals(null,$configA->numerical->{4});

        // config->misaligned
        $this->assertInstanceOf('\Zend\Config\Config',$configA->misaligned);
        $this->assertEquals(null,$configA->misaligned->{0});
        $this->assertEquals(null,$configA->misaligned->{1});
        $this->assertEquals('foo',$configA->misaligned->{2});
        $this->assertEquals('baz',$configA->misaligned->{3});

        // config->mixed
        $this->assertInstanceOf('\Zend\Config\Config',$configA->mixed);
        $this->assertEquals('bar',$configA->mixed->foo);
        $this->assertSame(false,$configA->mixed->{0});
        $this->assertSame(null,$configA->mixed->{1});

        // config->replaceAssoc
        $this->assertSame(null,$configA->replaceAssoc);

        // config->replaceNumerical
        $this->assertSame(null,$configA->replaceNumerical);
    }
    
    public function testArrayAccess()
    {
        $config = new Config($this->all, true);

        $this->assertEquals('thisname', $config['name']);
        $config['name'] = 'anothername';
        $this->assertEquals('anothername', $config['name']);
        $this->assertEquals('multi', $config['one']['two']['three']);

        $this->assertTrue(isset($config['hostname']));
        $this->assertTrue(isset($config['db']['name']));

        unset($config['hostname']);
        unset($config['db']['name']);

        $this->assertFalse(isset($config['hostname']));
        $this->assertFalse(isset($config['db']['name']));
    }

    /**
     * Ensures that toArray() supports objects of types other than Zend_Config
     *
     * @return void
     */
    public function testToArraySupportsObjects()
    {
        $configData = array(
            'a' => new \stdClass(),
            'b' => array(
                'c' => new \stdClass(),
                'd' => new \stdClass()
                )
            );
        $config = new Config($configData);
        $this->assertEquals($config->toArray(), $configData);
        $this->assertInstanceOf('stdClass', $config->a);
        $this->assertInstanceOf('stdClass', $config->b->c);
        $this->assertInstanceOf('stdClass', $config->b->d);
    }

    /**
     * ensure that modification is not allowed after calling setReadOnly()
     *
     */
    public function testSetReadOnly()
    {
        $configData = array(
            'a' => 'a'
            );
        $config = new Config($configData, true);
        $config->b = 'b';

        $config->setReadOnly();
        $this->setExpectedException('Zend\Config\Exception\RuntimeException', 'Config is read only');
        $config->c = 'c';
    }

    public function testZF3408_countNotDecreasingOnUnset()
    {
        $configData = array(
            'a' => 'a',
            'b' => 'b',
            'c' => 'c',
            );
        $config = new Config($configData, true);
        $this->assertEquals(count($config), 3);
        unset($config->b);
        $this->assertEquals(count($config), 2);
    }

    public function testZF4107_ensureCloneDoesNotKeepNestedReferences()
    {
        $parent = new Config(array('key' => array('nested' => 'parent')), true);
        $newConfig = clone $parent;
        $newConfig->merge(new Config(array('key' => array('nested' => 'override')), true));

        $this->assertEquals('override', $newConfig->key->nested, '$newConfig is not overridden');
        $this->assertEquals('parent', $parent->key->nested, '$parent has been overridden');

    }

    /**
     * @group ZF-3575
     *
     */
    public function testMergeHonoursAllowModificationsFlagAtAllLevels()
    {
        $config = new Config(array('key' => array('nested' => 'yes'), 'key2'=>'yes'), false);
        $config2 = new Config(array(), true);

        $config2->merge($config);
        try {
            $config2->key2 = 'no';
        }  catch (\Zend\Config\Exception\RuntimeException $e) {
            $this->fail('Unexpected exception at top level has been raised: ' . $e->getMessage());
        }
        $this->assertEquals('no', $config2->key2);

        try {
            $config2->key->nested = 'no';
        }  catch (\Zend\Config\Exception\RuntimeException $e) {
            $this->fail('Unexpected exception on nested object has been raised: ' . $e->getMessage());
        }
        $this->assertEquals('no', $config2->key->nested);

    }

    /**
     * @group ZF-5771a
     *
     */
    public function testUnsettingFirstElementDuringForeachDoesNotSkipAnElement()
    {
        $config = new Config(array(
            'first'  => array(1),
            'second' => array(2),
            'third'  => array(3)
        ), true);

        $keyList = array();
        foreach ($config as $key => $value)
        {
            $keyList[] = $key;
            if ($key == 'first') {
                unset($config->$key); // uses magic Zend\Config\Config::__unset() method
            }
        }

        $this->assertEquals('first', $keyList[0]);
        $this->assertEquals('second', $keyList[1]);
        $this->assertEquals('third', $keyList[2]);
    }

    /**
     * @group ZF-5771
     *
     */
    public function testUnsettingAMiddleElementDuringForeachDoesNotSkipAnElement()
    {
        $config = new Config(array(
            'first'  => array(1),
            'second' => array(2),
            'third'  => array(3)
        ), true);

        $keyList = array();
        foreach ($config as $key => $value)
        {
            $keyList[] = $key;
            if ($key == 'second') {
                unset($config->$key); // uses magic Zend\Config\Config::__unset() method
            }
        }

        $this->assertEquals('first', $keyList[0]);
        $this->assertEquals('second', $keyList[1]);
        $this->assertEquals('third', $keyList[2]);
    }

    /**
     * @group ZF-5771
     *
     */
    public function testUnsettingLastElementDuringForeachDoesNotSkipAnElement()
    {
        $config = new Config(array(
            'first'  => array(1),
            'second' => array(2),
            'third'  => array(3)
        ), true);

        $keyList = array();
        foreach ($config as $key => $value)
        {
            $keyList[] = $key;
            if ($key == 'third') {
                unset($config->$key); // uses magic Zend\Config\Config::__unset() method
            }
        }

        $this->assertEquals('first', $keyList[0]);
        $this->assertEquals('second', $keyList[1]);
        $this->assertEquals('third', $keyList[2]);
    }

    /**
     * @group ZF-4728
     *
     */
    public function testSetReadOnlyAppliesToChildren()
    {
        $config = new Config($this->all, true);

        $config->setReadOnly();
        $this->assertTrue($config->isReadOnly());
        $this->assertTrue($config->one->isReadOnly(), 'First level children are writable');
        $this->assertTrue($config->one->two->isReadOnly(), 'Second level children are writable');
    }

    public function testZF6995_toArrayDoesNotDisturbInternalIterator()
    {
        $config = new Config(range(1,10));
        $config->rewind();
        $this->assertEquals(1, $config->current());

        $config->toArray();
        $this->assertEquals(1, $config->current());
    }

    /**
     * @depends testMerge
     * @link http://framework.zend.com/issues/browse/ZF2-186
     */
    public function testZF2_186_mergeReplacingUnnamedConfigSettings(){
        $arrayA = array(
            'flag' => true,
            'text' => 'foo',
            'list' => array( 'a', 'b', 'c' ),
            'aSpecific' => 12
        );

        $arrayB = array(
            'flag' => false,
            'text' => 'bar',
            'list' => array( 'd', 'e' ),
            'bSpecific' => 100
        );

        $mergeResult = array(
            'flag' => false,
            'text' => 'bar',
            'list' => array( 'a', 'b', 'c', 'd', 'e' ),
            'aSpecific' => 12,
            'bSpecific' => 100
        );

        $configA = new Config($arrayA);
        $configB = new Config($arrayB);

        $configA->merge($configB); // merge B onto A
        $this->assertEquals($mergeResult, $configA->toArray());
    }
}
<|MERGE_RESOLUTION|>--- conflicted
+++ resolved
@@ -331,7 +331,7 @@
 
     }
 
-    public function testReplaceOld()
+    public function testMerge_old()
     {
         $stdArray = array(
             'test_feature' => false,
@@ -359,8 +359,8 @@
         $this->assertEquals('myDir/bar.xml', $stdConfig->some_files->bar);
         $this->assertEquals('myDir/baz.xml', $stdConfig->some_files->baz);
         $this->assertEquals('dir/foo.xml', $stdConfig->some_files->foo);
-<<<<<<< HEAD
-        $this->assertEquals(456, $stdConfig->{2});
+        $this->assertEquals(123, $stdConfig->{2});
+        $this->assertEquals(456, $stdConfig->{3});
     }
 
     public function testMerge()
@@ -413,10 +413,6 @@
         $this->assertSame(null,$configA->replaceNumerical);
 
     }
-=======
-        $this->assertEquals(123, $stdConfig->{2});
-        $this->assertEquals(456, $stdConfig->{3});
->>>>>>> 88b6f675
 
     public function testReplace()
     {
