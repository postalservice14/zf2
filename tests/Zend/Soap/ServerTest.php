<?php
/**
 * Zend Framework
 *
 * LICENSE
 *
 * This source file is subject to the new BSD license that is bundled
 * with this package in the file LICENSE.txt.
 * It is also available through the world-wide-web at this URL:
 * http://framework.zend.com/license/new-bsd
 * If you did not receive a copy of the license and are unable to
 * obtain it through the world-wide-web, please send an email
 * to license@zend.com so we can send you a copy immediately.
 *
 * @category   Zend
 * @package    Zend_Soap
 * @subpackage UnitTests
 * @copyright  Copyright (c) 2005-2010 Zend Technologies USA Inc. (http://www.zend.com)
 * @license    http://framework.zend.com/license/new-bsd     New BSD License
 * @version    $Id$
 */

/**
 * @namespace
 */
namespace ZendTest\Soap;

require_once __DIR__ . '/TestAsset/commontypes.php';

use Zend\Soap\Server,
    Zend\Soap\ServerException;

/**
 * Zend_Soap_Server
 *
 * @category   Zend
 * @package    Zend_Soap
 * @subpackage UnitTests
 * @uses       Zend_Server_Interface
 * @copyright  Copyright (c) 2005-2010 Zend Technologies USA Inc. (http://www.zend.com)
 * @license    http://framework.zend.com/license/new-bsd     New BSD License
 * @group      Zend_Soap
 * @group      Zend_Soap_Server
 */
class ServerTest extends \PHPUnit_Framework_TestCase
{
    public function setUp()
    {
        if (!extension_loaded('soap')) {
           $this->markTestSkipped('SOAP Extension is not loaded');
        }
    }

    public function testSetOptions()
    {
        $server = new Server();

        $this->assertTrue($server->getOptions() == array('soap_version' => SOAP_1_2));

        $options = array('soap_version' => SOAP_1_1,
                         'actor' => 'http://framework.zend.com/Zend_Soap_ServerTest.php',
                         'classmap' => array('TestData1' => 'ZendTest_Soap_TestAsset_TestData1',
                                             'TestData2' => 'ZendTest_Soap_TestAsset_TestData2',),
                         'encoding' => 'ISO-8859-1',
                         'uri' => 'http://framework.zend.com/Zend_Soap_ServerTest.php'
                        );
        $server->setOptions($options);

        $this->assertTrue($server->getOptions() == $options);
    }

    public function testSetOptionsViaSecondConstructorArgument()
    {
        $options = array(
            'soap_version' => SOAP_1_1,
            'actor' => 'http://framework.zend.com/Zend_Soap_ServerTest.php',
            'classmap' => array(
                'TestData1' => 'ZendTest_Soap_TestAsset_TestData1',
                'TestData2' => 'ZendTest_Soap_TestAsset_TestData2',
            ),
            'encoding' => 'ISO-8859-1',
            'uri' => 'http://framework.zend.com/Zend_Soap_ServerTest.php',
        );
        $server = new Server(null, $options);

        $this->assertTrue($server->getOptions() == $options);
    }

<<<<<<< HEAD
    public function testSetWSDLViaOptionsArrayIsPossible()
=======
    /**
     * @group ZF-9816
     */
    public function testSetOptionsWithFeaturesOption()
    {
        $server = new Zend_Soap_Server(null, array(
            'features' => SOAP_SINGLE_ELEMENT_ARRAYS
        ));
        
        $this->assertEquals(
            SOAP_SINGLE_ELEMENT_ARRAYS,
            $server->getSoapFeatures()
        );
    }

    public function testSetWsdlViaOptionsArrayIsPossible()
>>>>>>> 85a932b0
    {
        $server = new Server();
        $server->setOptions(array('wsdl' => 'http://www.example.com/test.wsdl'));

        $this->assertEquals('http://www.example.com/test.wsdl', $server->getWSDL());
    }

    public function testGetOptions()
    {
        $server = new Server();

        $this->assertTrue($server->getOptions() == array('soap_version' => SOAP_1_2));

        $options = array('soap_version' => SOAP_1_1,
                         'uri' => 'http://framework.zend.com/Zend_Soap_ServerTest.php'
                        );
        $server->setOptions($options);

        $this->assertTrue($server->getOptions() == $options);
    }

    public function testEncoding()
    {
        $server = new Server();

        $this->assertNull($server->getEncoding());
        $server->setEncoding('ISO-8859-1');
        $this->assertEquals('ISO-8859-1', $server->getEncoding());

        try {
            $server->setEncoding(array('UTF-8'));
            $this->fail('Non-string encoding values should fail');
        } catch (\Exception $e) {
            // success
        }
    }

    public function testSoapVersion()
    {
        $server = new Server();

        $this->assertEquals(SOAP_1_2, $server->getSoapVersion());
        $server->setSoapVersion(SOAP_1_1);
        $this->assertEquals(SOAP_1_1, $server->getSoapVersion());
        try {
            $server->setSoapVersion('bogus');
            $this->fail('Invalid soap versions should fail');
        } catch (\Exception $e)  {
            // success
        }
    }

    public function testValidateUrn()
    {
        $server = new Server();

        try {
            $server->validateUrn('bogosity');
            $this->fail('URNs without schemes should fail');
        } catch (\Exception $e) {
            // success
        }

        $this->assertTrue($server->validateUrn('http://framework.zend.com/'));
        $this->assertTrue($server->validateUrn('urn:soapHandler/GetOpt'));
    }

    public function testSetActor()
    {
        $server = new Server();

        $this->assertNull($server->getActor());
        $server->setActor('http://framework.zend.com/');
        $this->assertEquals('http://framework.zend.com/', $server->getActor());
        try {
            $server->setActor('bogus');
            $this->fail('Invalid actor should fail');
        } catch (\Exception $e)  {
            // success
        }
    }

    public function testGetActor()
    {
        $server = new Server();

        $this->assertNull($server->getActor());
        $server->setActor('http://framework.zend.com/');
        $this->assertEquals('http://framework.zend.com/', $server->getActor());
    }

    public function testSetUri()
    {
        $server = new Server();

        $this->assertNull($server->getUri());
        $server->setUri('http://framework.zend.com/');
        $this->assertEquals('http://framework.zend.com/', $server->getUri());
        try {
            $server->setUri('bogus');
            $this->fail('Invalid URI should fail');
        } catch (\Exception $e)  {
            // success
        }
    }

    public function testGetUri()
    {
        $server = new Server();

        $this->assertNull($server->getUri());
        $server->setUri('http://framework.zend.com/');
        $this->assertEquals('http://framework.zend.com/', $server->getUri());
    }

    public function testSetClassmap()
    {
        $server = new Server();

        $classmap = array('TestData1' => 'ZendTest_Soap_TestAsset_TestData1',
                          'TestData2' => 'ZendTest_Soap_TestAsset_TestData2');

        $this->assertNull($server->getClassmap());
        $server->setClassmap($classmap);
        $this->assertTrue($classmap == $server->getClassmap());
        try {
            $server->setClassmap('bogus');
            $this->fail('Classmap which is not an array should fail');
        } catch (\Exception $e)  {
            // success
        }
        try {
            $server->setClassmap(array('soapTypeName', 'bogusClassName'));
            $this->fail('Invalid class within classmap should fail');
        } catch (\Exception $e)  {
            // success
        }
    }

    public function testGetClassmap()
    {
        $server = new Server();

        $classmap = array('TestData1' => 'ZendTest_Soap_TestAsset_TestData1',
                          'TestData2' => 'ZendTest_Soap_TestAsset_TestData2');

        $this->assertNull($server->getClassmap());
        $server->setClassmap($classmap);
        $this->assertTrue($classmap == $server->getClassmap());
    }

    public function testSetWSDL()
    {
        $server = new Server();

        $this->assertNull($server->getWSDL());
        $server->setWSDL(dirname(__FILE__).'/_files/wsdl_example.wsdl');
        $this->assertEquals(dirname(__FILE__).'/_files/wsdl_example.wsdl', $server->getWSDL());
        try {
            $server->setWSDL(dirname(__FILE__).'/_files/bogus.wsdl');
            $this->fail('Invalid WSDL URI or PATH should fail');
        } catch (\Exception $e)  {
            // success
        }
    }

    public function testGetWSDL()
    {
        $server = new Server();

        $this->assertNull($server->getWSDL());
        $server->setWSDL(dirname(__FILE__).'/_files/wsdl_example.wsdl');
        $this->assertEquals(dirname(__FILE__).'/_files/wsdl_example.wsdl', $server->getWSDL());
    }

    public function testAddFunction()
    {
        $server = new Server();

        // Correct function should pass
        $server->addFunction('ZendTest_Soap_TestAsset_TestFunc');

        // Array of correct functions should pass
        $functions = array('ZendTest_Soap_TestAsset_TestFunc2',
                           'ZendTest_Soap_TestAsset_TestFunc3',
                           'ZendTest_Soap_TestAsset_TestFunc4');
        $server->addFunction($functions);

        $this->assertEquals(
            array_merge(array('ZendTest_Soap_TestAsset_TestFunc'), $functions),
            $server->getFunctions()
        );
    }

    public function testAddBogusFunctionAsInteger()
    {
        $server = new Server();
        try {
            $server->addFunction(126);
            $this->fail('Invalid value should fail');
        } catch (ServerException $e)  {
            // success
        }
    }

    public function testAddBogusFunctionsAsString()
    {
        $server = new Server();

        try {
            $server->addFunction('bogus_function');
            $this->fail('Invalid function should fail.');
        } catch (ServerException $e)  {
            // success
        }
    }

    public function testAddBogusFunctionsAsArray()
    {
        $server = new Server();

        try {
            $functions = array('ZendTest_Soap_TestAsset_TestFunc5',
                                'bogus_function',
                                'ZendTest_Soap_TestAsset_TestFunc6');
            $server->addFunction($functions);
            $this->fail('Invalid function within a set of functions should fail');
        } catch (ServerException $e)  {
            // success
        }
    }

    public function testAddAllFunctionsSoapConstant()
    {
        $server = new Server();

        // SOAP_FUNCTIONS_ALL as a value should pass
        $server->addFunction(SOAP_FUNCTIONS_ALL);
        $server->addFunction('substr');
        $this->assertEquals(array(SOAP_FUNCTIONS_ALL), $server->getFunctions());
    }

    public function testSetClass()
    {
        $server = new Server();

        // Correct class name should pass
        try {
            $server->setClass('ZendTest_Soap_TestAsset_ServerTestClass');
        } catch(\Exception $e) {
            $this->fail("Setting a correct class name should not fail setClass()");
        }
    }

    public function testSetClassTwiceThrowsException()
    {
        $server = new Server();

        // Correct class name should pass
        try {
            $server->setClass('ZendTest_Soap_TestAsset_ServerTestClass');
            $server->setClass('ZendTest_Soap_TestAsset_ServerTestClass');
            $this->fail();
        } catch(ServerException $e) {
            $this->assertEquals('A class has already been registered with this soap server instance', $e->getMessage());
        }
    }

    public function testSetClassWithArguments()
    {
        $server = new Server();

        // Correct class name should pass
        try {
            $server->setClass('ZendTest_Soap_TestAsset_ServerTestClass', 1, 2, 3, 4);
        } catch(\Exception $e) {
            $this->fail("Setting a correct class name should not fail setClass()");
        }
    }

    public function testSetBogusClassWithIntegerName()
    {
        $server = new Server();

        try {
            $server->setClass(465);
            $this->fail('Non-string value should fail');
        } catch (\Exception $e)  {
            // success
        }
    }

    public function testSetBogusClassWithUnknownClassName()
    {
        $server = new Server();

        try {
            $server->setClass('Zend_Soap_Server_Test_BogusClass');
            $this->fail('Invalid class should fail');
        } catch (\Exception $e)  {
            // success
        }
    }

    /**
     * @group ZF-4366
     */
    public function testSetObject()
    {
        $server = new Server();

        try {
            $server->setObject(465);
            $this->fail('Non-object value should fail');
        } catch (\Exception $e)  {
            // success
        }

        try {
            $int = 1;
            $server->setObject($int);
            $this->fail('Invalid argument should fail');
        } catch (\Exception $e)  {
            // success
        }

        // Correct class name should pass
        $server->setObject(new \ZendTest_Soap_TestAsset_ServerTestClass());

        try {
            $server->setObject(new \ZendTest_Soap_TestAsset_ServerTestClass());
            $this->fail('setClass() should pass only once');
        } catch (\Exception $e)  {
            // success
        }
    }

    public function testGetFunctions()
    {
        $server = new Server();

        $server->addFunction('ZendTest_Soap_TestAsset_TestFunc');

        $functions  =  array('ZendTest_Soap_TestAsset_TestFunc2',
                             'ZendTest_Soap_TestAsset_TestFunc3',
                             'ZendTest_Soap_TestAsset_TestFunc4');
        $server->addFunction($functions);

        $functions  =  array('ZendTest_Soap_TestAsset_TestFunc3',
                             'ZendTest_Soap_TestAsset_TestFunc5',
                             'ZendTest_Soap_TestAsset_TestFunc6');
        $server->addFunction($functions);

        $allAddedFunctions = array(
            'ZendTest_Soap_TestAsset_TestFunc',
            'ZendTest_Soap_TestAsset_TestFunc2',
            'ZendTest_Soap_TestAsset_TestFunc3',
            'ZendTest_Soap_TestAsset_TestFunc4',
            'ZendTest_Soap_TestAsset_TestFunc5',
            'ZendTest_Soap_TestAsset_TestFunc6'
        );
        $this->assertTrue($server->getFunctions() == $allAddedFunctions);
    }

    public function testGetFunctionsWithClassAttached()
    {
        $server = new Server();
        $server->setClass('ZendTest_Soap_TestAsset_ServerTestClass');

        $this->assertEquals(
            array('testFunc1', 'testFunc2', 'testFunc3', 'testFunc4', 'testFunc5'),
            $server->getFunctions()
        );
    }

    public function testGetFunctionsWithObjectAttached()
    {
        $server = new Server();
        $server->setObject(new \ZendTest_Soap_TestAsset_ServerTestClass());

        $this->assertEquals(
            array('testFunc1', 'testFunc2', 'testFunc3', 'testFunc4', 'testFunc5'),
            $server->getFunctions()
        );
    }

    public function testSetPersistence()
    {
        $server = new Server();

        $this->assertNull($server->getPersistence());
        $server->setPersistence(SOAP_PERSISTENCE_SESSION);
        $this->assertEquals(SOAP_PERSISTENCE_SESSION, $server->getPersistence());
        try {
            $server->setSoapVersion('bogus');
            $this->fail('Invalid soap versions should fail');
        } catch (\Exception $e)  {
            // success
        }

        $server->setPersistence(SOAP_PERSISTENCE_REQUEST);
        $this->assertEquals(SOAP_PERSISTENCE_REQUEST, $server->getPersistence());
    }

    public function testSetUnknownPersistenceStateThrowsException()
    {
        $server = new Server();

        try {
            $server->setPersistence('bogus');
            $this->fail();
        } catch(ServerException $e) {

        }
    }

    public function testGetPersistence()
    {
        $server = new Server();

        $this->assertNull($server->getPersistence());
        $server->setPersistence(SOAP_PERSISTENCE_SESSION);
        $this->assertEquals(SOAP_PERSISTENCE_SESSION, $server->getPersistence());
    }

    public function testGetLastRequest()
    {
        if (headers_sent()) {
            $this->markTestSkipped('Cannot run testGetLastRequest() when headers have already been sent; enable output buffering to run this test');
            return;
        }

        $server = new Server();
        $server->setOptions(array('location'=>'test://', 'uri'=>'http://framework.zend.com'));
        $server->setReturnResponse(true);

        $server->setClass('ZendTest_Soap_TestAsset_ServerTestClass');

        $request =
            '<?xml version="1.0" encoding="UTF-8"?>' . "\n"
          . '<SOAP-ENV:Envelope xmlns:SOAP-ENV="http://schemas.xmlsoap.org/soap/envelope/" '
                             . 'xmlns:ns1="http://framework.zend.com" '
                             . 'xmlns:xsd="http://www.w3.org/2001/XMLSchema" '
                             . 'xmlns:xsi="http://www.w3.org/2001/XMLSchema-instance" '
                             . 'xmlns:SOAP-ENC="http://schemas.xmlsoap.org/soap/encoding/" '
                             . 'SOAP-ENV:encodingStyle="http://schemas.xmlsoap.org/soap/encoding/">'
          .     '<SOAP-ENV:Body>'
          .         '<ns1:testFunc2>'
          .             '<param0 xsi:type="xsd:string">World</param0>'
          .         '</ns1:testFunc2>'
          .     '</SOAP-ENV:Body>'
          . '</SOAP-ENV:Envelope>' . "\n";

        $response = $server->handle($request);

        $this->assertEquals($request, $server->getLastRequest());
    }

    public function testSetReturnResponse()
    {
        $server = new Server();

        $this->assertFalse($server->getReturnResponse());

        $server->setReturnResponse(true);
        $this->assertTrue($server->getReturnResponse());

        $server->setReturnResponse(false);
        $this->assertFalse($server->getReturnResponse());
    }

    public function testGetReturnResponse()
    {
        $server = new Server();

        $this->assertFalse($server->getReturnResponse());

        $server->setReturnResponse(true);
        $this->assertTrue($server->getReturnResponse());
    }

    public function testGetLastResponse()
    {
        if (headers_sent()) {
            $this->markTestSkipped('Cannot run testGetLastResponse() when headers have already been sent; enable output buffering to run this test');
            return;
        }

        $server = new Server();
        $server->setOptions(array('location'=>'test://', 'uri'=>'http://framework.zend.com'));
        $server->setReturnResponse(true);

        $server->setClass('ZendTest_Soap_TestAsset_ServerTestClass');

        $request =
            '<?xml version="1.0" encoding="UTF-8"?>' . "\n"
          . '<SOAP-ENV:Envelope xmlns:SOAP-ENV="http://schemas.xmlsoap.org/soap/envelope/" '
                             . 'xmlns:ns1="http://framework.zend.com" '
                             . 'xmlns:xsd="http://www.w3.org/2001/XMLSchema" '
                             . 'xmlns:xsi="http://www.w3.org/2001/XMLSchema-instance" '
                             . 'xmlns:SOAP-ENC="http://schemas.xmlsoap.org/soap/encoding/" '
                             . 'SOAP-ENV:encodingStyle="http://schemas.xmlsoap.org/soap/encoding/">'
          .     '<SOAP-ENV:Body>'
          .         '<ns1:testFunc2>'
          .             '<param0 xsi:type="xsd:string">World</param0>'
          .         '</ns1:testFunc2>'
          .     '</SOAP-ENV:Body>'
          . '</SOAP-ENV:Envelope>' . "\n";

        $expectedResponse =
            '<?xml version="1.0" encoding="UTF-8"?>' . "\n"
          . '<SOAP-ENV:Envelope xmlns:SOAP-ENV="http://schemas.xmlsoap.org/soap/envelope/" '
                             . 'xmlns:ns1="http://framework.zend.com" '
                             . 'xmlns:xsd="http://www.w3.org/2001/XMLSchema" '
                             . 'xmlns:xsi="http://www.w3.org/2001/XMLSchema-instance" '
                             . 'xmlns:SOAP-ENC="http://schemas.xmlsoap.org/soap/encoding/" '
                             . 'SOAP-ENV:encodingStyle="http://schemas.xmlsoap.org/soap/encoding/">'
          .     '<SOAP-ENV:Body>'
          .         '<ns1:testFunc2Response>'
          .             '<return xsi:type="xsd:string">Hello World!</return>'
          .         '</ns1:testFunc2Response>'
          .     '</SOAP-ENV:Body>'
          . '</SOAP-ENV:Envelope>' . "\n";

        $server->handle($request);

        $this->assertEquals($expectedResponse, $server->getLastResponse());
    }

    public function testHandle()
    {
        if (!extension_loaded('soap')) {
            $this->markTestSkipped('Soap extension not loaded');
        }

        if (headers_sent()) {
            $this->markTestSkipped('Cannot run testHandle() when headers have already been sent; enable output buffering to run this test');
            return;
        }

        $server = new Server();
        $server->setOptions(array('location'=>'test://', 'uri'=>'http://framework.zend.com'));

        $server->setClass('ZendTest_Soap_TestAsset_ServerTestClass');

        $localClient = new \ZendTest_Soap_TestAsset_TestLocalSoapClient($server,
                                                                null,
                                                                array('location'=>'test://',
                                                                      'uri'=>'http://framework.zend.com'));

        // Local SOAP client call automatically invokes handle method of the provided SOAP server
        $this->assertEquals('Hello World!', $localClient->testFunc2('World'));


        $request =
            '<?xml version="1.0" encoding="UTF-8"?>' . "\n"
          . '<SOAP-ENV:Envelope xmlns:SOAP-ENV="http://schemas.xmlsoap.org/soap/envelope/" '
                             . 'xmlns:ns1="http://framework.zend.com" '
                             . 'xmlns:xsd="http://www.w3.org/2001/XMLSchema" '
                             . 'xmlns:xsi="http://www.w3.org/2001/XMLSchema-instance" '
                             . 'xmlns:SOAP-ENC="http://schemas.xmlsoap.org/soap/encoding/" '
                             . 'SOAP-ENV:encodingStyle="http://schemas.xmlsoap.org/soap/encoding/">'
          .     '<SOAP-ENV:Body>'
          .         '<ns1:testFunc2>'
          .             '<param0 xsi:type="xsd:string">World</param0>'
          .         '</ns1:testFunc2>'
          .     '</SOAP-ENV:Body>'
          . '</SOAP-ENV:Envelope>' . "\n";

        $expectedResponse =
            '<?xml version="1.0" encoding="UTF-8"?>' . "\n"
          . '<SOAP-ENV:Envelope xmlns:SOAP-ENV="http://schemas.xmlsoap.org/soap/envelope/" '
                             . 'xmlns:ns1="http://framework.zend.com" '
                             . 'xmlns:xsd="http://www.w3.org/2001/XMLSchema" '
                             . 'xmlns:xsi="http://www.w3.org/2001/XMLSchema-instance" '
                             . 'xmlns:SOAP-ENC="http://schemas.xmlsoap.org/soap/encoding/" '
                             . 'SOAP-ENV:encodingStyle="http://schemas.xmlsoap.org/soap/encoding/">'
          .     '<SOAP-ENV:Body>'
          .         '<ns1:testFunc2Response>'
          .             '<return xsi:type="xsd:string">Hello World!</return>'
          .         '</ns1:testFunc2Response>'
          .     '</SOAP-ENV:Body>'
          . '</SOAP-ENV:Envelope>' . "\n";

        $server1 = new Server();
        $server1->setOptions(array('location'=>'test://', 'uri'=>'http://framework.zend.com'));

        $server1->setClass('ZendTest_Soap_TestAsset_ServerTestClass');
        $server1->setReturnResponse(true);

        $this->assertEquals($expectedResponse, $server1->handle($request));
    }

    /**
     * @todo Implement testRegisterFaultException().
     */
    public function testRegisterFaultException()
    {
        $server = new Server();

        $server->registerFaultException("Zend_Soap_Server_Exception");
        $server->registerFaultException(array("OutOfBoundsException", "BogusException"));

        $this->assertEquals(array(
            'Zend_Soap_Server_Exception',
            'OutOfBoundsException',
            'BogusException',
        ), $server->getFaultExceptions());
    }

    /**
     * @todo Implement testDeregisterFaultException().
     */
    public function testDeregisterFaultException()
    {
        $server = new Server();

        $server->registerFaultException(array("OutOfBoundsException", "BogusException"));
        $ret = $server->deregisterFaultException("BogusException");
        $this->assertTrue($ret);

        $this->assertEquals(array(
            'OutOfBoundsException',
        ), $server->getFaultExceptions());

        $ret = $server->deregisterFaultException("NonRegisteredException");
        $this->assertFalse($ret);
    }

    /**
     * @todo Implement testGetFaultExceptions().
     */
    public function testGetFaultExceptions()
    {
        $server = new Server();

        $this->assertEquals(array(), $server->getFaultExceptions());
        $server->registerFaultException("Exception");
        $this->assertEquals(array("Exception"), $server->getFaultExceptions());
    }

    public function testFaultWithTextMessage()
    {
        $server = new Server();
        $fault = $server->fault("Faultmessage!");

        $this->assertTrue($fault instanceof \SOAPFault);
        $this->assertContains("Faultmessage!", $fault->getMessage());
    }

    public function testFaultWithUnregisteredException()
    {
        $server = new Server();
        $fault = $server->fault(new \Exception("MyException"));

        $this->assertTrue($fault instanceof \SOAPFault);
        $this->assertContains("Unknown error", $fault->getMessage());
        $this->assertNotContains("MyException", $fault->getMessage());
    }

    public function testFaultWithRegisteredException()
    {
        $server = new Server();
        $server->registerFaultException("Exception");
        $fault = $server->fault(new \Exception("MyException"));

        $this->assertTrue($fault instanceof \SOAPFault);
        $this->assertNotContains("Unknown error", $fault->getMessage());
        $this->assertContains("MyException", $fault->getMessage());
    }

    public function testFautlWithBogusInput()
    {
        $server = new Server();
        $fault = $server->fault(array("Here", "There", "Bogus"));

        $this->assertContains("Unknown error", $fault->getMessage());
    }

    /**
     * @group ZF-3958
     */
    public function testFaultWithIntegerFailureCodeDoesNotBreakClassSoapFault()
    {
        $server = new Server();
        $fault = $server->fault("Faultmessage!", 5000);

        $this->assertTrue($fault instanceof \SOAPFault);
    }

    /**
     * @todo Implement testHandlePhpErrors().
     */
    public function testHandlePhpErrors()
    {
        $server = new Server();

        // Remove the following line when you implement this test.
        $this->markTestIncomplete(
          "This test has not been implemented yet."
        );
    }

    public function testLoadFunctionsIsNotImplemented()
    {
        $server = new Server();

        try {
            $server->loadFunctions("bogus");
            $this->fail();
        } catch(ServerException $e) {

        }
    }

    public function testErrorHandlingOfSoapServerChangesToThrowingSoapFaultWhenInHandleMode()
    {
        if (headers_sent()) {
            $this->markTestSkipped('Cannot run ' . __METHOD__ . '() when headers have already been sent; enable output buffering to run this test');
            return;
        }

        $server = new Server();
        $server->setOptions(array('location'=>'test://', 'uri'=>'http://framework.zend.com'));
        $server->setReturnResponse(true);

        // Requesting Method with enforced parameter without it.
        $request =
            '<?xml version="1.0" encoding="UTF-8"?>' . "\n"
          . '<SOAP-ENV:Envelope xmlns:SOAP-ENV="http://schemas.xmlsoap.org/soap/envelope/" '
                             . 'xmlns:ns1="http://framework.zend.com" '
                             . 'xmlns:xsd="http://www.w3.org/2001/XMLSchema" '
                             . 'xmlns:xsi="http://www.w3.org/2001/XMLSchema-instance" '
                             . 'xmlns:SOAP-ENC="http://schemas.xmlsoap.org/soap/encoding/" '
                             . 'SOAP-ENV:encodingStyle="http://schemas.xmlsoap.org/soap/encoding/">'
          .     '<SOAP-ENV:Body>'
          .         '<ns1:testFunc5 />'
          .     '</SOAP-ENV:Body>'
          . '</SOAP-ENV:Envelope>' . "\n";

        $server->setClass('ZendTest_Soap_TestAsset_ServerTestClass');
        $response = $server->handle($request);

        $this->assertContains(
            '<SOAP-ENV:Fault><faultcode>Receiver</faultcode><faultstring>Test Message</faultstring></SOAP-ENV:Fault>',
            $response
        );
    }

    /**
     * @group ZF-5597
     */
    public function testServerAcceptsZendConfigObject()
    {
        $options = array('soap_version' => SOAP_1_1,
                         'actor' => 'http://framework.zend.com/Zend_Soap_ServerTest.php',
                         'classmap' => array('TestData1' => 'ZendTest_Soap_TestAsset_TestData1',
                                             'TestData2' => 'ZendTest_Soap_TestAsset_TestData2',),
                         'encoding' => 'ISO-8859-1',
                         'uri' => 'http://framework.zend.com/Zend_Soap_ServerTest.php'
                        );
        $config = new \Zend\Config\Config($options);

        $server = new Server();
        $server->setOptions($config);
        $this->assertEquals($options, $server->getOptions());
    }

    /**
     * @group ZF-5300
     */
    public function testSetAndGetFeatures()
    {
        $server = new Server();
        $this->assertNull($server->getSoapFeatures());
        $server->setSoapFeatures(100);
        $this->assertEquals(100, $server->getSoapFeatures());
        $options = $server->getOptions();
        $this->assertTrue(isset($options['features']));
        $this->assertEquals(100, $options['features']);
    }

    /**
     * @group ZF-5300
     */
    public function testSetAndGetWSDLCache()
    {
        $server = new Server();
        $this->assertNull($server->getWSDLCache());
        $server->setWSDLCache(100);
        $this->assertEquals(100, $server->getWSDLCache());
        $options = $server->getOptions();
        $this->assertTrue(isset($options['cache_wsdl']));
        $this->assertEquals(100, $options['cache_wsdl']);
    }
}<|MERGE_RESOLUTION|>--- conflicted
+++ resolved
@@ -86,15 +86,12 @@
         $this->assertTrue($server->getOptions() == $options);
     }
 
-<<<<<<< HEAD
-    public function testSetWSDLViaOptionsArrayIsPossible()
-=======
     /**
      * @group ZF-9816
      */
     public function testSetOptionsWithFeaturesOption()
     {
-        $server = new Zend_Soap_Server(null, array(
+        $server = new Server(null, array(
             'features' => SOAP_SINGLE_ELEMENT_ARRAYS
         ));
         
@@ -105,7 +102,6 @@
     }
 
     public function testSetWsdlViaOptionsArrayIsPossible()
->>>>>>> 85a932b0
     {
         $server = new Server();
         $server->setOptions(array('wsdl' => 'http://www.example.com/test.wsdl'));
