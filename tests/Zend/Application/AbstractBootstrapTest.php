--- conflicted
+++ resolved
@@ -218,50 +218,7 @@
         $this->assertSame($resource2, $test);
     }
 
-<<<<<<< HEAD
-    public function testShouldAllowRegisteringPluginResourceUsingNameOnly()
-    {
-        $bootstrap = new TestAsset\ZfAppBootstrap($this->application);
-        $bootstrap->registerPluginResource('view');
-        $test = $bootstrap->getPluginResource('view');
-        $this->assertEquals('Zend\Application\Resource\View', get_class($test));
-    }
-
-    public function testShouldAllowUnregisteringPluginResourcesUsingConcreteInstance()
-    {
-        $bootstrap = new TestAsset\ZfAppBootstrap($this->application);
-        $resource  = new Application\Resource\View();
-        $bootstrap->registerPluginResource($resource);
-        $bootstrap->unregisterPluginResource($resource);
-        $this->assertFalse($bootstrap->hasPluginResource('view'));
-    }
-
-    public function testAttemptingToUnregisterPluginResourcesUsingInvalidResourceTypeShouldThrowException()
-    {
-        $this->setExpectedException('Zend\Application\Exception\InvalidArgumentException');
-        $bootstrap = new TestAsset\ZfAppBootstrap($this->application);
-        $bootstrap->registerPluginResource('view');
-        $bootstrap->unregisterPluginResource(array());
-    }
-
-    public function testShouldAllowUnregisteringPluginResourcesByName()
-    {
-        $bootstrap = new TestAsset\ZfAppBootstrap($this->application);
-        $bootstrap->registerPluginResource('view');
-        $bootstrap->unregisterPluginResource('view');
-        $this->assertFalse($bootstrap->hasPluginResource('view'));
-    }
-
-    public function testRetrievingNonExistentPluginResourceShouldReturnNull()
-    {
-        $bootstrap = new TestAsset\ZfAppBootstrap($this->application);
-        $this->assertNull($bootstrap->getPluginResource('view'));
-    }
-
-    public function testRetrievingPluginResourcesShouldRetrieveConcreteInstances()
-=======
     public function testShouldAllowSettingAlternativePluginBrokerInstance()
->>>>>>> 1c46ae8d
     {
         $bootstrap = new TestAsset\ZfAppBootstrap($this->application);
         $broker    = new ResourceBroker();
