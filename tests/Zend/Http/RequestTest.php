<?php
/**
 * Zend Framework (http://framework.zend.com/)
 *
 * @link      http://github.com/zendframework/zf2 for the canonical source repository
 * @copyright Copyright (c) 2005-2012 Zend Technologies USA Inc. (http://www.zend.com)
 * @license   http://framework.zend.com/license/new-bsd New BSD License
 * @package   Zend_Http
 */

namespace ZendTest\Http;

use Zend\Http\Request;
use Zend\Http\Headers;
use Zend\Http\Header\GenericHeader;

class RequestTest extends \PHPUnit_Framework_TestCase
{

    public function testRequestFromStringFactoryCreatesValidRequest()
    {
        $string = "GET /foo HTTP/1.1\r\n\r\nSome Content";
        $request = Request::fromString($string);

        $this->assertEquals(Request::METHOD_GET, $request->getMethod());
        $this->assertEquals('/foo', $request->getUri());
        $this->assertEquals(Request::VERSION_11, $request->getVersion());
        $this->assertEquals('Some Content', $request->getContent());
    }

    public function testRequestUsesParametersContainerByDefault()
    {
        $request = new Request();
        $this->assertInstanceOf('Zend\Stdlib\Parameters', $request->getQuery());
        $this->assertInstanceOf('Zend\Stdlib\Parameters', $request->getPost());
        $this->assertInstanceOf('Zend\Stdlib\Parameters', $request->getFiles());
    }

    public function testRequestAllowsSettingOfParameterContainer()
    {
        $request = new Request();
        $p = new \Zend\Stdlib\Parameters();
        $request->setQuery($p);
        $request->setPost($p);
        $request->setFiles($p);

        $this->assertSame($p, $request->getQuery());
        $this->assertSame($p, $request->getPost());
<<<<<<< HEAD
        $this->assertSame($p, $request->getFiles());
=======
        $this->assertSame($p, $request->getFile());
        $this->assertSame($p, $request->getServer());
        $this->assertSame($p, $request->getEnv());

        $headers = new Headers();
        $request->setHeaders($headers);
        $this->assertSame($headers, $request->getHeaders());
    }
    
    public function testRetrievingASingleValueForParameters()
    {
        $request = new Request();
        $p = new \Zend\Stdlib\Parameters(array(
            'foo' => 'bar'
        ));
        $request->setQuery($p);
        $request->setPost($p);
        $request->setFile($p);
        $request->setServer($p);
        $request->setEnv($p);

        $this->assertSame('bar', $request->getQuery('foo'));
        $this->assertSame('bar', $request->getPost('foo'));
        $this->assertSame('bar', $request->getFile('foo'));
        $this->assertSame('bar', $request->getServer('foo'));
        $this->assertSame('bar', $request->getEnv('foo'));

        $headers = new Headers();
        $h = new GenericHeader('foo','bar');
        $headers->addHeader($h);

        $request->setHeaders($headers);
        $this->assertSame($headers, $request->getHeaders());
        $this->assertSame($h, $request->getHeaders()->get('foo'));
        $this->assertSame($h, $request->getHeader('foo'));
    }

    public function testParameterRetrievalDefaultValue()
    {
        $request = new Request();
        $p = new \Zend\Stdlib\Parameters(array(
            'foo' => 'bar'
        ));
        $request->setQuery($p);
        $request->setPost($p);
        $request->setFile($p);
        $request->setServer($p);
        $request->setEnv($p);
        
        $default = 15;
        $this->assertSame($default, $request->getQuery('baz', $default));
        $this->assertSame($default, $request->getPost('baz', $default));
        $this->assertSame($default, $request->getFile('baz', $default));
        $this->assertSame($default, $request->getServer('baz', $default));
        $this->assertSame($default, $request->getEnv('baz', $default));
        $this->assertSame($default, $request->getHeaders('baz', $default));
        $this->assertSame($default, $request->getHeader('baz', $default));
>>>>>>> 8aa9e401
    }

    public function testRequestPersistsRawBody()
    {
        $request = new Request();
        $request->setContent('foo');
        $this->assertEquals('foo', $request->getContent());
    }

    public function testRequestUsesHeadersContainerByDefault()
    {
        $request = new Request();
        $this->assertInstanceOf('Zend\Http\Headers', $request->getHeaders());
    }

    public function testRequestCanSetHeaders()
    {
        $request = new Request();
        $headers = new \Zend\Http\Headers();

        $ret = $request->setHeaders($headers);
        $this->assertInstanceOf('Zend\Http\Request', $ret);
        $this->assertSame($headers, $request->getHeaders());
    }

    public function testRequestCanSetAndRetrieveValidMethod()
    {
        $request = new Request();
        $request->setMethod('POST');
        $this->assertEquals('POST', $request->getMethod());
    }

    public function testRequestCanAlwaysForcesUppecaseMethodName()
    {
        $request = new Request();
        $request->setMethod('get');
        $this->assertEquals('GET', $request->getMethod());
    }

    /**
     * @dataProvider uriDataProvider
     */
    public function testRequestCanSetAndRetrieveUri($uri)
    {
        $request = new Request();
        $request->setUri($uri);
        $this->assertEquals($uri, $request->getUri());
        $this->assertInstanceOf('Zend\Uri\Uri', $request->getUri());
        $this->assertEquals($uri, $request->getUri()->toString());
        $this->assertEquals($uri, $request->getUriString());
    }

    public function uriDataProvider()
    {
        return array(
            array('/foo'),
            array('/foo#test'),
            array('/hello?what=true#noway')
        );
    }

    public function testRequestSetUriWillThrowExceptionOnInvalidArgument()
    {
        $request = new Request();

        $this->setExpectedException('Zend\Http\Exception\InvalidArgumentException', 'must be an instance of');
        $request->setUri(new \stdClass());
    }

    public function testRequestCanSetAndRetrieveVersion()
    {
        $request = new Request();
        $this->assertEquals('1.1', $request->getVersion());
        $request->setVersion(Request::VERSION_10);
        $this->assertEquals('1.0', $request->getVersion());
    }

    public function testRequestSetVersionWillThrowExceptionOnInvalidArgument()
    {
        $request = new Request();

        $this->setExpectedException('Zend\Http\Exception\InvalidArgumentException',
                                    'Not valid or not supported HTTP version');
        $request->setVersion('1.2');
    }

    /**
     * @dataProvider getMethods
     */
    public function testRequestMethodCheckWorksForAllMethods($methodName)
    {
        $request = new Request;
        $request->setMethod($methodName);

        foreach ($this->getMethods(false, $methodName) as $testMethodName => $testMethodValue) {
            $this->assertEquals($testMethodValue, $request->{'is' . $testMethodName}());
        }
    }

    public function testRequestCanBeCastToAString()
    {
        $request = new Request();
        $request->setMethod(Request::METHOD_GET);
        $request->setUri('/');
        $request->setContent('foo=bar&bar=baz');
        $this->assertEquals("GET / HTTP/1.1\r\n\r\nfoo=bar&bar=baz", $request->toString());
    }

    public function testRequestIsXmlHttpRequest()
    {
        $request = new Request();
        $this->assertFalse($request->isXmlHttpRequest());

        $request = new Request();
        $request->getHeaders()->addHeaderLine('X_REQUESTED_WITH', 'FooBazBar');
        $this->assertFalse($request->isXmlHttpRequest());

        $request = new Request();
        $request->getHeaders()->addHeaderLine('X_REQUESTED_WITH', 'XMLHttpRequest');
        $this->assertTrue($request->isXmlHttpRequest());
    }

    public function testRequestIsFlashRequest()
    {
        $request = new Request();
        $this->assertFalse($request->isFlashRequest());

        $request = new Request();
        $request->getHeaders()->addHeaderLine('USER_AGENT', 'FooBazBar');
        $this->assertFalse($request->isFlashRequest());

        $request = new Request();
        $request->getHeaders()->addHeaderLine('USER_AGENT', 'Shockwave Flash');
        $this->assertTrue($request->isFlashRequest());
    }

    /**
     * PHPUNIT DATA PROVIDER
     *
     * @param $providerContext
     * @param null $trueMethod
     * @return array
     */
    public function getMethods($providerContext, $trueMethod = null)
    {
        $refClass = new \ReflectionClass('Zend\Http\Request');
        $return = array();
        foreach ($refClass->getConstants() as $cName => $cValue) {
            if (substr($cName, 0, 6) == 'METHOD') {
                if ($providerContext) {
                    $return[] = array($cValue);
                } else {
                    $return[strtolower($cValue)] = ($trueMethod == $cValue) ? true : false;
                }
            }
        }
        return $return;
    }
}<|MERGE_RESOLUTION|>--- conflicted
+++ resolved
@@ -46,12 +46,7 @@
 
         $this->assertSame($p, $request->getQuery());
         $this->assertSame($p, $request->getPost());
-<<<<<<< HEAD
         $this->assertSame($p, $request->getFiles());
-=======
-        $this->assertSame($p, $request->getFile());
-        $this->assertSame($p, $request->getServer());
-        $this->assertSame($p, $request->getEnv());
 
         $headers = new Headers();
         $request->setHeaders($headers);
@@ -66,15 +61,11 @@
         ));
         $request->setQuery($p);
         $request->setPost($p);
-        $request->setFile($p);
-        $request->setServer($p);
-        $request->setEnv($p);
+        $request->setFiles($p);
 
         $this->assertSame('bar', $request->getQuery('foo'));
         $this->assertSame('bar', $request->getPost('foo'));
-        $this->assertSame('bar', $request->getFile('foo'));
-        $this->assertSame('bar', $request->getServer('foo'));
-        $this->assertSame('bar', $request->getEnv('foo'));
+        $this->assertSame('bar', $request->getFiles('foo'));
 
         $headers = new Headers();
         $h = new GenericHeader('foo','bar');
@@ -94,19 +85,14 @@
         ));
         $request->setQuery($p);
         $request->setPost($p);
-        $request->setFile($p);
-        $request->setServer($p);
-        $request->setEnv($p);
+        $request->setFiles($p);
         
         $default = 15;
         $this->assertSame($default, $request->getQuery('baz', $default));
         $this->assertSame($default, $request->getPost('baz', $default));
-        $this->assertSame($default, $request->getFile('baz', $default));
-        $this->assertSame($default, $request->getServer('baz', $default));
-        $this->assertSame($default, $request->getEnv('baz', $default));
+        $this->assertSame($default, $request->getFiles('baz', $default));
         $this->assertSame($default, $request->getHeaders('baz', $default));
         $this->assertSame($default, $request->getHeader('baz', $default));
->>>>>>> 8aa9e401
     }
 
     public function testRequestPersistsRawBody()
