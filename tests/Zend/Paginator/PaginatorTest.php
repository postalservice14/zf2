<?php
/**
 * Zend Framework
 *
 * LICENSE
 *
 * This source file is subject to the new BSD license that is bundled
 * with this package in the file LICENSE.txt.
 * It is also available through the world-wide-web at this URL:
 * http://framework.zend.com/license/new-bsd
 * If you did not receive a copy of the license and are unable to
 * obtain it through the world-wide-web, please send an email
 * to license@zend.com so we can send you a copy immediately.
 *
 * @category   Zend
 * @package    Zend_Paginator
 * @subpackage UnitTests
 * @copyright  Copyright (c) 2005-2010 Zend Technologies USA Inc. (http://www.zend.com)
 * @license    http://framework.zend.com/license/new-bsd     New BSD License
 */

/**
 * @namespace
 */
namespace ZendTest\Paginator;
<<<<<<< HEAD
use Zend\Paginator;
use Zend\Controller\Action\HelperBroker;
use Zend\View\Helper;
use Zend\View;
use Zend\Config;
use Zend\Paginator\Adapter;
use Zend\Paginator\Exception;
=======

use Zend\Paginator,
    Zend\Controller\Front as FrontController,
    Zend\View\Helper,
    Zend\View,
    Zend\Config,
    Zend\Paginator\Adapter;
>>>>>>> 1c46ae8d


/**
 * @category   Zend
 * @package    Zend_Paginator
 * @subpackage UnitTests
 * @copyright  Copyright (c) 2005-2010 Zend Technologies USA Inc. (http://www.zend.com)
 * @license    http://framework.zend.com/license/new-bsd     New BSD License
 * @group      Zend_Paginator
 */
class PaginatorTest extends \PHPUnit_Framework_TestCase
{
    /**
     * Paginator instance
     *
     * @var Zend_Paginator
     */
    protected $_paginator = null;

    protected $_testCollection = null;

    protected $_cache;

    protected $_query = null;

    protected $_config = null;

    protected $_adapter = null;

    protected function setUp()
    {
        if (!extension_loaded('pdo_sqlite')) {
           $this->markTestSkipped('Pdo_Sqlite extension is not loaded');
        }

        $this->_adapter = new \Zend\Db\Adapter\Pdo\Sqlite(array(
            'dbname' => __DIR__ . '/_files/test.sqlite'
        ));

        $this->_query = $this->_adapter->select()->from('test');

        $this->_testCollection = range(1, 101);
        $this->_paginator = Paginator\Paginator::factory($this->_testCollection);

        $this->_config = new Config\Xml(__DIR__ . '/_files/config.xml');
        // get a fresh new copy of ViewRenderer in each tests
        $this->front = FrontController::getInstance();
        $this->front->resetInstance();
        $this->broker = $this->front->getHelperBroker();

        $fO = array('lifetime' => 3600, 'automatic_serialization' => true);
        $bO = array('cache_dir'=> $this->_getTmpDir());

        $this->_cache = \Zend\Cache\Cache::factory('Core', 'File', $fO, $bO);

        Paginator\Paginator::setCache($this->_cache);

        $this->_restorePaginatorDefaults();
    }

    protected function tearDown()
    {
        $this->_dbConn = null;
        $this->_testCollection = null;
        $this->_paginator = null;
    }

    protected function _getTmpDir()
    {
        $tmpDir = rtrim(sys_get_temp_dir(), '/\\') . DIRECTORY_SEPARATOR . 'zend_paginator';
        if (file_exists($tmpDir)) {
            $this->_rmDirRecursive($tmpDir);
        }
        mkdir($tmpDir);
        $this->cacheDir = $tmpDir;
        return $tmpDir;
    }

    protected function _rmDirRecursive($path)
    {
        $dir = new \DirectoryIterator($path);
        foreach ($dir as $file) {
            if (!$file->isDir()) {
                unlink($file->getPathname());
            } elseif (!in_array($file->getFilename(), array('.', '..'))) {
                $this->_rmDirRecursive($file->getPathname());
            }
        }
        unset($file, $dir); // required on windows to remove file handle
        if (!rmdir($path)) {
            throw new Exception('Unable to remove temporary directory ' . $path
                                . '; perhaps it has a nested structure?');
        }
    }

    protected function _restorePaginatorDefaults()
    {
        $this->_paginator->setItemCountPerPage(10);
        $this->_paginator->setCurrentPageNumber(1);
        $this->_paginator->setPageRange(10);
        $this->_paginator->setView();

        Paginator\Paginator::setDefaultScrollingStyle();
        Helper\PaginationControl::setDefaultViewPartial(null);

        Paginator\Paginator::setConfig($this->_config->default);

        Paginator\Paginator::setScrollingStyleBroker(new Paginator\ScrollingStyleBroker());

        $this->_cache->clean();
        $this->_paginator->setCacheEnabled(true);
    }

    public function testFactoryReturnsArrayAdapter()
    {
        $paginator = Paginator\Paginator::factory($this->_testCollection);
        $this->assertType('Zend\Paginator\Adapter\ArrayAdapter', $paginator->getAdapter());
    }

    public function testFactoryReturnsDbSelectAdapter()
    {
        $paginator = Paginator\Paginator::factory($this->_query);

        $this->assertType('Zend\Paginator\Adapter\DbSelect', $paginator->getAdapter());
    }

    /**
     * @group ZF-4607
     */
    public function testFactoryReturnsDbTableSelectAdapter()
    {
        $table = new \ZendTest\Paginator\TestAsset\TestTable($this->_adapter);

        $paginator = Paginator\Paginator::factory($table->select());

        $this->assertType('Zend\Paginator\Adapter\DbSelect', $paginator->getAdapter());
    }

    public function testFactoryReturnsIteratorAdapter()
    {
        $paginator = Paginator\Paginator::factory(new \ArrayIterator($this->_testCollection));
        $this->assertType('Zend\Paginator\Adapter\Iterator', $paginator->getAdapter());
    }

    public function testFactoryReturnsNullAdapter()
    {
        $paginator = Paginator\Paginator::factory(101);
        $this->assertType('Zend\Paginator\Adapter\Null', $paginator->getAdapter());
    }

    public function testFactoryThrowsInvalidClassExceptionAdapter()
    {
        $this->setExpectedException('Zend\Paginator\Exception\InvalidArgumentException', 'No adapter for type stdClass');
        $paginator = Paginator\Paginator::factory(new \stdClass());
    }

    public function testFactoryThrowsInvalidTypeExceptionAdapter()
    {
        $this->setExpectedException('Zend\Paginator\Exception\InvalidArgumentException', 'No adapter for type string');
        $paginator = Paginator\Paginator::factory('invalid argument');
    }

    public function testGetsAndSetsDefaultScrollingStyle()
    {
        $this->assertEquals(Paginator\Paginator::getDefaultScrollingStyle(), 'Sliding');
        Paginator\Paginator::setDefaultScrollingStyle('Scrolling');
        $this->assertEquals(Paginator\Paginator::getDefaultScrollingStyle(), 'Scrolling');
        Paginator\Paginator::setDefaultScrollingStyle('Sliding');
    }

    public function testHasCorrectCountAfterInit()
    {
        $paginator = Paginator\Paginator::factory(range(1, 101));
        $this->assertEquals(11, $paginator->count());
    }

    public function testHasCorrectCountOfAllItemsAfterInit()
    {
        $paginator = Paginator\Paginator::factory(range(1, 101));
        $this->assertEquals(101, $paginator->getTotalItemCount());
    }

    public function testLoadsFromConfig()
    {
        Paginator\Paginator::setConfig($this->_config->testing);
        $this->assertEquals('Scrolling', Paginator\Paginator::getDefaultScrollingStyle());

        $broker = Paginator\Paginator::getScrollingStyleBroker();
        $this->assertType('ZendTest\Paginator\TestAsset\ScrollingStyleBroker', $broker);

        $broker = Paginator\Paginator::getAdapterBroker();
        $this->assertType('ZendTest\Paginator\TestAsset\AdapterBroker', $broker);

        $paginator = Paginator\Paginator::factory(range(1, 101));
        $this->assertEquals(3, $paginator->getItemCountPerPage());
        $this->assertEquals(7, $paginator->getPageRange());
    }

    public function testGetsPagesForPageOne()
    {
        $expected = new \stdClass();
        $expected->pageCount        = 11;
        $expected->itemCountPerPage = 10;
        $expected->first            = 1;
        $expected->current          = 1;
        $expected->last             = 11;
        $expected->next             = 2;
        $expected->pagesInRange     = array_combine(range(1, 10), range(1, 10));
        $expected->firstPageInRange = 1;
        $expected->lastPageInRange  = 10;
        $expected->currentItemCount = 10;
        $expected->totalItemCount   = 101;
        $expected->firstItemNumber  = 1;
        $expected->lastItemNumber   = 10;

        $actual = $this->_paginator->getPages();

        $this->assertEquals($expected, $actual);
    }

    public function testGetsPagesForPageTwo()
    {
        $expected = new \stdClass();
        $expected->pageCount        = 11;
        $expected->itemCountPerPage = 10;
        $expected->first            = 1;
        $expected->current          = 2;
        $expected->last             = 11;
        $expected->previous         = 1;
        $expected->next             = 3;
        $expected->pagesInRange     = array_combine(range(1, 10), range(1, 10));
        $expected->firstPageInRange = 1;
        $expected->lastPageInRange  = 10;
        $expected->currentItemCount = 10;
        $expected->totalItemCount   = 101;
        $expected->firstItemNumber  = 11;
        $expected->lastItemNumber   = 20;

        $this->_paginator->setCurrentPageNumber(2);
        $actual = $this->_paginator->getPages();

        $this->assertEquals($expected, $actual);
    }

    /**
     * @todo Why is this one causing a segfault?
     * @group disable
     */
    public function testRendersWithoutPartial()
    {
        $this->_paginator->setView(new View\PhpRenderer());
        $string = @$this->_paginator->__toString();
        $this->assertEquals('', $string);
    }

    public function testRendersWithPartial()
    {
        $view = new View\PhpRenderer();
        $view->resolver()->addPath(__DIR__ . '/_files/scripts');

        Helper\PaginationControl::setDefaultViewPartial('partial.phtml');

        $this->_paginator->setView($view);

        $string = $this->_paginator->__toString();
        $this->assertEquals('partial rendered successfully', $string);
    }

    public function testGetsPageCount()
    {
        $this->assertEquals(11, $this->_paginator->count());
    }

    public function testGetsAndSetsItemCountPerPage()
    {
        Paginator\Paginator::setConfig(new Config\Config(array()));
        $this->_paginator = new Paginator\Paginator(new Adapter\ArrayAdapter(range(1, 101)));
        $this->assertEquals(10, $this->_paginator->getItemCountPerPage());
        $this->_paginator->setItemCountPerPage(15);
        $this->assertEquals(15, $this->_paginator->getItemCountPerPage());
        $this->_paginator->setItemCountPerPage(0);
        $this->assertEquals(101, $this->_paginator->getItemCountPerPage());
        $this->_paginator->setItemCountPerPage(10);
    }

    /**
     * @group ZF-5376
     */
    public function testGetsAndSetsItemCounterPerPageOfNegativeOne()
    {
        Paginator\Paginator::setConfig(new Config\Config(array()));
        $this->_paginator = new Paginator\Paginator(new Paginator\Adapter\ArrayAdapter(range(1, 101)));
        $this->_paginator->setItemCountPerPage(-1);
        $this->assertEquals(101, $this->_paginator->getItemCountPerPage());
        $this->_paginator->setItemCountPerPage(10);
    }

    /**
     * @group ZF-5376
     */
    public function testGetsAndSetsItemCounterPerPageOfZero()
    {
        Paginator\Paginator::setConfig(new Config\Config(array()));
        $this->_paginator = new Paginator\Paginator(new Paginator\Adapter\ArrayAdapter(range(1, 101)));
        $this->_paginator->setItemCountPerPage(0);
        $this->assertEquals(101, $this->_paginator->getItemCountPerPage());
        $this->_paginator->setItemCountPerPage(10);
    }

    /**
     * @group ZF-5376
     */
    public function testGetsAndSetsItemCounterPerPageOfNull()
    {
        Paginator\Paginator::setConfig(new Config\Config(array()));
        $this->_paginator = new Paginator\Paginator(new Paginator\Adapter\ArrayAdapter(range(1, 101)));
        $this->_paginator->setItemCountPerPage();
        $this->assertEquals(101, $this->_paginator->getItemCountPerPage());
        $this->_paginator->setItemCountPerPage(10);
    }

    public function testGetsCurrentItemCount()
    {
        $this->_paginator->setItemCountPerPage(10);
        $this->_paginator->setPageRange(10);

        $this->assertEquals(10, $this->_paginator->getCurrentItemCount());

        $this->_paginator->setCurrentPageNumber(11);

        $this->assertEquals(1, $this->_paginator->getCurrentItemCount());

        $this->_paginator->setCurrentPageNumber(1);
    }

    public function testGetsCurrentItems()
    {
        $items = $this->_paginator->getCurrentItems();
        $this->assertType('ArrayIterator', $items);

        $count = 0;

        foreach ($items as $item) {
            $count++;
        }

        $this->assertEquals(10, $count);
    }

    public function testGetsIterator()
    {
        $items = $this->_paginator->getIterator();
        $this->assertType('ArrayIterator', $items);

        $count = 0;

        foreach ($items as $item) {
            $count++;
        }

        $this->assertEquals(10, $count);
    }

    public function testGetsAndSetsCurrentPageNumber()
    {
        $this->assertEquals(1, $this->_paginator->getCurrentPageNumber());
        $this->_paginator->setCurrentPageNumber(-1);
        $this->assertEquals(1, $this->_paginator->getCurrentPageNumber());
        $this->_paginator->setCurrentPageNumber(11);
        $this->assertEquals(11, $this->_paginator->getCurrentPageNumber());
        $this->_paginator->setCurrentPageNumber(111);
        $this->assertEquals(11, $this->_paginator->getCurrentPageNumber());
        $this->_paginator->setCurrentPageNumber(1);
        $this->assertEquals(1, $this->_paginator->getCurrentPageNumber());
    }

    public function testGetsAbsoluteItemNumber()
    {
        $this->assertEquals(1, $this->_paginator->getAbsoluteItemNumber(1));
        $this->assertEquals(11, $this->_paginator->getAbsoluteItemNumber(1, 2));
        $this->assertEquals(24, $this->_paginator->getAbsoluteItemNumber(4, 3));
    }

    public function testGetsItem()
    {
        $this->assertEquals(1, $this->_paginator->getItem(1));
        $this->assertEquals(11, $this->_paginator->getItem(1, 2));
        $this->assertEquals(24, $this->_paginator->getItem(4, 3));
    }

    public function testThrowsExceptionWhenCollectionIsEmpty()
    {
        $paginator = Paginator\Paginator::factory(array());

        $this->setExpectedException('Zend\Paginator\Exception\InvalidArgumentException', 'Page 1 does not exist');
        $paginator->getItem(1);
    }

    public function testThrowsExceptionWhenRetrievingNonexistentItemFromLastPage()
    {
        $this->setExpectedException('Zend\Paginator\Exception\InvalidArgumentException', 'Page 11 does not contain item number 10');
        $this->_paginator->getItem(10, 11);
    }

    public function testNormalizesPageNumber()
    {
        $this->assertEquals(1, $this->_paginator->normalizePageNumber(0));
        $this->assertEquals(1, $this->_paginator->normalizePageNumber(1));
        $this->assertEquals(2, $this->_paginator->normalizePageNumber(2));
        $this->assertEquals(5, $this->_paginator->normalizePageNumber(5));
        $this->assertEquals(10, $this->_paginator->normalizePageNumber(10));
        $this->assertEquals(11, $this->_paginator->normalizePageNumber(11));
        $this->assertEquals(11, $this->_paginator->normalizePageNumber(12));
    }

    public function testNormalizesItemNumber()
    {
        $this->assertEquals(1, $this->_paginator->normalizeItemNumber(0));
        $this->assertEquals(1, $this->_paginator->normalizeItemNumber(1));
        $this->assertEquals(2, $this->_paginator->normalizeItemNumber(2));
        $this->assertEquals(5, $this->_paginator->normalizeItemNumber(5));
        $this->assertEquals(9, $this->_paginator->normalizeItemNumber(9));
        $this->assertEquals(10, $this->_paginator->normalizeItemNumber(10));
        $this->assertEquals(10, $this->_paginator->normalizeItemNumber(11));
    }

    /**
     * @group ZF-8656
     */
    public function testNormalizesPageNumberWhenGivenAFloat()
    {
        $this->assertEquals(1, $this->_paginator->normalizePageNumber(0.5));
        $this->assertEquals(1, $this->_paginator->normalizePageNumber(1.99));
        $this->assertEquals(2, $this->_paginator->normalizePageNumber(2.3));
        $this->assertEquals(5, $this->_paginator->normalizePageNumber(5.1));
        $this->assertEquals(10, $this->_paginator->normalizePageNumber(10.06));
        $this->assertEquals(11, $this->_paginator->normalizePageNumber(11.5));
        $this->assertEquals(11, $this->_paginator->normalizePageNumber(12.7889));
    }

    /**
     * @group ZF-8656
     */
    public function testNormalizesItemNumberWhenGivenAFloat()
    {
        $this->assertEquals(1, $this->_paginator->normalizeItemNumber(0.5));
        $this->assertEquals(1, $this->_paginator->normalizeItemNumber(1.99));
        $this->assertEquals(2, $this->_paginator->normalizeItemNumber(2.3));
        $this->assertEquals(5, $this->_paginator->normalizeItemNumber(5.1));
        $this->assertEquals(9, $this->_paginator->normalizeItemNumber(9.06));
        $this->assertEquals(10, $this->_paginator->normalizeItemNumber(10.5));
        $this->assertEquals(10, $this->_paginator->normalizeItemNumber(11.7889));
    }

    public function testGetsPagesInSubsetRange()
    {
        $actual = $this->_paginator->getPagesInRange(3, 8);
        $this->assertEquals(array_combine(range(3, 8), range(3, 8)), $actual);
    }

    public function testGetsPagesInOutOfBoundsRange()
    {
        $actual = $this->_paginator->getPagesInRange(-1, 12);
        $this->assertEquals(array_combine(range(1, 11), range(1, 11)), $actual);
    }

    public function testGetsItemsByPage()
    {
        $expected = new \ArrayIterator(range(1, 10));

        $page1 = $this->_paginator->getItemsByPage(1);

        $this->assertEquals($page1, $expected);
        $this->assertEquals($page1, $this->_paginator->getItemsByPage(1));
    }

    public function testGetsItemCount()
    {
        $this->assertEquals(101, $this->_paginator->getItemCount(range(1, 101)));

        $limitIterator = new \LimitIterator(new \ArrayIterator(range(1, 101)));
        $this->assertEquals(101, $this->_paginator->getItemCount($limitIterator));
    }

    public function testGetsViewFromViewRenderer()
    {
        $viewRenderer = $this->broker->load('viewRenderer');
        $viewRenderer->setView(new View\PhpRenderer());

        $this->assertType('Zend\View\Renderer', $this->_paginator->getView());
    }

    public function testGeneratesViewIfNonexistent()
    {
        $this->assertType('Zend\View\Renderer', $this->_paginator->getView());
    }

    public function testGetsAndSetsView()
    {
        $this->_paginator->setView(new View\PhpRenderer());
        $this->assertType('Zend\View\Renderer', $this->_paginator->getView());
    }

    public function testRenders()
    {
<<<<<<< HEAD
        try {
            $this->_paginator->render(new View\View());
        } catch (View\Exception $e) {
            $this->assertType('Zend\View\Exception', $e);
            $this->assertEquals('No view partial provided and no default set', $e->getMessage());
        }
=======
        $this->setExpectedException('Zend\View\Exception', 'view partial');
        $this->_paginator->render(new View\PhpRenderer());
>>>>>>> 1c46ae8d
    }

    public function testGetsAndSetsPageRange()
    {
        $this->assertEquals(10, $this->_paginator->getPageRange());
        $this->_paginator->setPageRange(15);
        $this->assertEquals(15, $this->_paginator->getPageRange());
    }

    /**
     * @group ZF-3720
     */
    public function testGivesCorrectItemCount()
    {
        $paginator = Paginator\Paginator::factory(range(1, 101));
        $paginator->setCurrentPageNumber(5)
                  ->setItemCountPerPage(5);
        $expected = new \ArrayIterator(range(21, 25));

        $this->assertEquals($expected, $paginator->getCurrentItems());
    }

    /**
     * @group ZF-3737
     */
    public function testKeepsCurrentPageNumberAfterItemCountPerPageSet()
    {
        $paginator = Paginator\Paginator::factory(array('item1', 'item2'));
        $paginator->setCurrentPageNumber(2)
                  ->setItemCountPerPage(1);

        $items = $paginator->getCurrentItems();

        $this->assertEquals('item2', $items[0]);
    }

    /**
     * @group ZF-4193
     */
    public function testCastsIntegerValuesToInteger()
    {
        // Current page number
        $this->_paginator->setCurrentPageNumber(3.3);
        $this->assertTrue($this->_paginator->getCurrentPageNumber() == 3);

        // Item count per page
        $this->_paginator->setItemCountPerPage(3.3);
        $this->assertTrue($this->_paginator->getItemCountPerPage() == 3);

        // Page range
        $this->_paginator->setPageRange(3.3);
        $this->assertTrue($this->_paginator->getPageRange() == 3);
    }

    /**
     * @group ZF-4207
     */
    public function testAcceptsTraversableInstanceFromAdapter()
    {
        $paginator = new Paginator\Paginator(new \ZendTest\Paginator\TestAsset\TestAdapter());
        $this->assertType('ArrayObject', $paginator->getCurrentItems());
    }

    public function testCachedItem()
    {
        $this->_paginator->setCurrentPageNumber(1)->getCurrentItems();
        $this->_paginator->setCurrentPageNumber(2)->getCurrentItems();
        $this->_paginator->setCurrentPageNumber(3)->getCurrentItems();

        $pageItems = $this->_paginator->getPageItemCache();
        $expected = array(
           1 => new \ArrayIterator(range(1, 10)),
           2 => new \ArrayIterator(range(11, 20)),
           3 => new \ArrayIterator(range(21, 30))
        );
        $this->assertEquals($expected, $pageItems);
    }

    public function testClearPageItemCache()
    {
        $this->_paginator->setCurrentPageNumber(1)->getCurrentItems();
        $this->_paginator->setCurrentPageNumber(2)->getCurrentItems();
        $this->_paginator->setCurrentPageNumber(3)->getCurrentItems();

        // clear only page 2 items
        $this->_paginator->clearPageItemCache(2);
        $pageItems = $this->_paginator->getPageItemCache();
        $expected = array(
           1 => new \ArrayIterator(range(1, 10)),
           3 => new \ArrayIterator(range(21, 30))
        );
        $this->assertEquals($expected, $pageItems);

        // clear all
        $this->_paginator->clearPageItemCache();
        $pageItems = $this->_paginator->getPageItemCache();
        $this->assertEquals(array(), $pageItems);
    }

    public function testWithCacheDisabled()
    {
        $this->_paginator->setCacheEnabled(false);
        $this->_paginator->setCurrentPageNumber(1)->getCurrentItems();

        $cachedPageItems = $this->_paginator->getPageItemCache();
        $expected = new \ArrayIterator(range(1, 10));

        $this->assertEquals(array(), $cachedPageItems);

        $pageItems = $this->_paginator->getCurrentItems();

        $this->assertEquals($expected, $pageItems);
    }

    public function testCacheDoesNotDisturbResultsWhenChangingParam()
    {
        $this->_paginator->setCurrentPageNumber(1)->getCurrentItems();
        $pageItems = $this->_paginator->setItemCountPerPage(5)->getCurrentItems();

        $expected = new \ArrayIterator(range(1, 5));
        $this->assertEquals($expected, $pageItems);

        $pageItems = $this->_paginator->getItemsByPage(2);
        $expected = new \ArrayIterator(range(6, 10));
        $this->assertEquals($expected, $pageItems);

        // change the inside Paginator scale
        $pageItems = $this->_paginator->setItemCountPerPage(8)->setCurrentPageNumber(3)->getCurrentItems();

        $pageItems = $this->_paginator->getPageItemCache();
        $expected = array(3 => new \ArrayIterator(range(17, 24)));
        $this->assertEquals($expected, $pageItems);

        // get back to already cached data
        $this->_paginator->setItemCountPerPage(5);
        $pageItems = $this->_paginator->getPageItemCache();
        $expected =array(1 => new \ArrayIterator(range(1, 5)),
                         2 => new \ArrayIterator(range(6, 10)));
        $this->assertEquals($expected, $pageItems);
    }

    public function testToJson()
    {
        $this->_paginator->setCurrentPageNumber(1);

        $json = $this->_paginator->toJson();

        $expected = '"0":1,"1":2,"2":3,"3":4,"4":5,"5":6,"6":7,"7":8,"8":9,"9":10';

        $this->assertContains($expected, $json);
    }

    // ZF-5519
    public function testFilter()
    {
        $filter = new \Zend\Filter\Callback(array($this, 'filterCallback'));
        $paginator = Paginator\Paginator::factory(range(1, 10));
        $paginator->setFilter($filter);

        $page = $paginator->getCurrentItems();

        $this->assertEquals(new \ArrayIterator(range(10, 100, 10)), $page);
    }

    public function filterCallback($value)
    {
        $data = array();

        foreach ($value as $number) {
            $data[] = ($number * 10);
        }

        return $data;
    }

    /**
     * @group ZF-5785
     */
    public function testGetSetDefaultItemCountPerPage()
    {
        Paginator\Paginator::setConfig(new Config\Config(array()));

        $paginator = Paginator\Paginator::factory(range(1, 10));
        $this->assertEquals(10, $paginator->getItemCountPerPage());

        Paginator\Paginator::setDefaultItemCountPerPage(20);
        $this->assertEquals(20, Paginator\Paginator::getDefaultItemCountPerPage());

        $paginator = Paginator\Paginator::factory(range(1, 10));
        $this->assertEquals(20, $paginator->getItemCountPerPage());

        $this->_restorePaginatorDefaults();
    }

    /**
     * @group ZF-7207
     */
    public function testItemCountPerPageByDefault()
    {
        $paginator = Paginator\Paginator::factory(range(1,20));
        $this->assertEquals(2, $paginator->count());
    }

    /**
     * @group ZF-5427
     */
    public function testNegativeItemNumbers()
    {
        $this->assertEquals(10, $this->_paginator->getItem(-1, 1));
        $this->assertEquals(9, $this->_paginator->getItem(-2, 1));
        $this->assertEquals(101, $this->_paginator->getItem(-1, -1));
    }

    /**
     * @group ZF-7602
     */
    public function testAcceptAndHandlePaginatorAdapterAggregateDataInFactory()
    {
        $p = Paginator\Paginator::factory(new TestArrayAggregate());

        $this->assertEquals(1, count($p));
        $this->assertType('Zend\Paginator\Adapter\ArrayAdapter', $p->getAdapter());
        $this->assertEquals(4, count($p->getAdapter()));
    }

    /**
     * @group ZF-7602
     */
    public function testAcceptAndHandlePaginatorAdapterAggreageInConstructor()
    {
        $p = new Paginator\Paginator(new TestArrayAggregate());

        $this->assertEquals(1, count($p));
        $this->assertType('Zend\Paginator\Adapter\ArrayAdapter', $p->getAdapter());
        $this->assertEquals(4, count($p->getAdapter()));
    }

    /**
     * @group ZF-7602
     */
    public function testInvalidDataInConstructor_ThrowsException()
    {
        $this->setExpectedException("Zend\Paginator\Exception");

        $p = new Paginator\Paginator(array());
    }

    /**
     * @group ZF-9396
     */
    public function testArrayAccessInClassSerializableLimitIterator()
    {
        $iterator  = new \ArrayIterator(array('zf9396', 'foo', null));
        $paginator = Paginator\Paginator::factory($iterator);

        $this->assertEquals('zf9396', $paginator->getItem(1));

        $items = $paginator->getAdapter()
                           ->getItems(0, 10);

        $this->assertEquals('foo', $items[1]);
        $this->assertEquals(0, $items->key());
        $this->assertFalse(isset($items[2]));
        $this->assertTrue(isset($items[1]));
        $this->assertFalse(isset($items[3]));
        $this->assertEquals(0, $items->key());
    }
}

class TestArrayAggregate implements Paginator\AdapterAggregate
{
    public function getPaginatorAdapter()
    {
        return new Adapter\ArrayAdapter(array(1, 2, 3, 4));
    }
}<|MERGE_RESOLUTION|>--- conflicted
+++ resolved
@@ -23,23 +23,14 @@
  * @namespace
  */
 namespace ZendTest\Paginator;
-<<<<<<< HEAD
-use Zend\Paginator;
-use Zend\Controller\Action\HelperBroker;
-use Zend\View\Helper;
-use Zend\View;
-use Zend\Config;
-use Zend\Paginator\Adapter;
-use Zend\Paginator\Exception;
-=======
 
 use Zend\Paginator,
     Zend\Controller\Front as FrontController,
     Zend\View\Helper,
     Zend\View,
     Zend\Config,
-    Zend\Paginator\Adapter;
->>>>>>> 1c46ae8d
+    Zend\Paginator\Adapter,
+    Zend\Paginator\Exception;
 
 
 /**
@@ -545,17 +536,8 @@
 
     public function testRenders()
     {
-<<<<<<< HEAD
-        try {
-            $this->_paginator->render(new View\View());
-        } catch (View\Exception $e) {
-            $this->assertType('Zend\View\Exception', $e);
-            $this->assertEquals('No view partial provided and no default set', $e->getMessage());
-        }
-=======
         $this->setExpectedException('Zend\View\Exception', 'view partial');
         $this->_paginator->render(new View\PhpRenderer());
->>>>>>> 1c46ae8d
     }
 
     public function testGetsAndSetsPageRange()
