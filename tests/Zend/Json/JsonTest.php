<?php
/**
 * Zend Framework
 *
 * LICENSE
 *
 * This source file is subject to the new BSD license that is bundled
 * with this package in the file LICENSE.txt.
 * It is also available through the world-wide-web at this URL:
 * http://framework.zend.com/license/new-bsd
 * If you did not receive a copy of the license and are unable to
 * obtain it through the world-wide-web, please send an email
 * to license@zend.com so we can send you a copy immediately.
 *
 * @category   Zend
 * @package    Zend_JSON
 * @subpackage UnitTests
 * @copyright  Copyright (c) 2005-2011 Zend Technologies USA Inc. (http://www.zend.com)
 * @license    http://framework.zend.com/license/new-bsd     New BSD License
 */

/**
 * @namespace
 */
namespace ZendTest\Json;
use Zend\Json;

/**
 * @category   Zend
 * @package    Zend_JSON
 * @subpackage UnitTests
 * @copyright  Copyright (c) 2005-2011 Zend Technologies USA Inc. (http://www.zend.com)
 * @license    http://framework.zend.com/license/new-bsd     New BSD License
 * @group      Zend_JSON
 */
class JsonTest extends \PHPUnit_Framework_TestCase
{
    private $_originalUseBuiltinEncoderDecoderValue;

    public function setUp()
    {
        $this->_originalUseBuiltinEncoderDecoderValue = Json\Json::$useBuiltinEncoderDecoder;
    }

    public function tearDown()
    {
        Json\Json::$useBuiltinEncoderDecoder = $this->_originalUseBuiltinEncoderDecoderValue;
    }

    public function testJSONWithPhpJSONExtension()
    {
        if (!extension_loaded('json')) {
            $this->markTestSkipped('JSON extension is not loaded');
        }
        Json\Json::$useBuiltinEncoderDecoder = false;
        $this->_testJSON(array('string', 327, true, null));
    }

    public function testJSONWithBuiltins()
    {
        Json\Json::$useBuiltinEncoderDecoder = true;
        $this->_testJSON(array('string', 327, true, null));
    }

    /**
     * Test encoding and decoding in a single step
     * @param array $values   array of values to test against encode/decode
     */
    protected function _testJSON($values)
    {
        $encoded = Json\Json::encode($values);
        $this->assertEquals($values, Json\Json::decode($encoded));
    }

    /**
     * test null encoding/decoding
     */
    public function testNull()
    {
        $this->_testEncodeDecode(array(null));
    }


    /**
     * test boolean encoding/decoding
     */
    public function testBoolean()
    {
        $this->assertTrue(Json\Decoder::decode(Json\Encoder::encode(true)));
        $this->assertFalse(Json\Decoder::decode(Json\Encoder::encode(false)));
    }


    /**
     * test integer encoding/decoding
     */
    public function testInteger()
    {
        $this->_testEncodeDecode(array(-2));
        $this->_testEncodeDecode(array(-1));

        $zero = Json\Decoder::decode(Json\Encoder::encode(0));
        $this->assertEquals(0, $zero, 'Failed 0 integer test. Encoded: ' . serialize(Json\Encoder::encode(0)));
    }


    /**
     * test float encoding/decoding
     */
    public function testFloat()
    {
        $this->_testEncodeDecode(array(-2.1, 1.2));
    }

    /**
     * test string encoding/decoding
     */
    public function testString()
    {
        $this->_testEncodeDecode(array('string'));
        $this->assertEquals('', Json\Decoder::decode(Json\Encoder::encode('')), 'Empty string encoded: ' . serialize(Json\Encoder::encode('')));
    }

    /**
     * Test backslash escaping of string
     */
    public function testString2()
    {
        $string   = 'INFO: Path \\\\test\\123\\abc';
        $expected = '"INFO: Path \\\\\\\\test\\\\123\\\\abc"';
        $encoded = Json\Encoder::encode($string);
        $this->assertEquals($expected, $encoded, 'Backslash encoding incorrect: expected: ' . serialize($expected) . '; received: ' . serialize($encoded) . "\n");
        $this->assertEquals($string, Json\Decoder::decode($encoded));
    }

    /**
     * Test newline escaping of string
     */
    public function testString3()
    {
        $expected = '"INFO: Path\nSome more"';
        $string   = "INFO: Path\nSome more";
        $encoded  = Json\Encoder::encode($string);
        $this->assertEquals($expected, $encoded, 'Newline encoding incorrect: expected ' . serialize($expected) . '; received: ' . serialize($encoded) . "\n");
        $this->assertEquals($string, Json\Decoder::decode($encoded));
    }

    /**
     * Test tab/non-tab escaping of string
     */
    public function testString4()
    {
        $expected = '"INFO: Path\\t\\\\tSome more"';
        $string   = "INFO: Path\t\\tSome more";
        $encoded  = Json\Encoder::encode($string);
        $this->assertEquals($expected, $encoded, 'Tab encoding incorrect: expected ' . serialize($expected) . '; received: ' . serialize($encoded) . "\n");
        $this->assertEquals($string, Json\Decoder::decode($encoded));
    }

    /**
     * Test double-quote escaping of string
     */
    public function testString5()
    {
        $expected = '"INFO: Path \"Some more\""';
        $string   = 'INFO: Path "Some more"';
        $encoded  = Json\Encoder::encode($string);
        $this->assertEquals($expected, $encoded, 'Quote encoding incorrect: expected ' . serialize($expected) . '; received: ' . serialize($encoded) . "\n");
        $this->assertEquals($string, Json\Decoder::decode($encoded));
    }

    /**
     * test indexed array encoding/decoding
     */
    public function testArray()
    {
        $array = array(1, 'one', 2, 'two');
        $encoded = Json\Encoder::encode($array);
        $this->assertSame($array, Json\Decoder::decode($encoded), 'Decoded array does not match: ' . serialize($encoded));
    }

    /**
     * test associative array encoding/decoding
     */
    public function testAssocArray()
    {
        $this->_testEncodeDecode(array(array('one' => 1, 'two' => 2)));
    }

    /**
     * test associative array encoding/decoding, with mixed key types
     */
    public function testAssocArray2()
    {
        $this->_testEncodeDecode(array(array('one' => 1, 2 => 2)));
    }

    /**
     * test associative array encoding/decoding, with integer keys not starting at 0
     */
    public function testAssocArray3()
    {
        $this->_testEncodeDecode(array(array(1 => 'one', 2 => 'two')));
    }

    /**
     * test object encoding/decoding (decoding to array)
     */
    public function testObject()
    {
        $value = new \stdClass();
        $value->one = 1;
        $value->two = 2;

        $array = array('__className' => 'stdClass', 'one' => 1, 'two' => 2);

        $encoded = Json\Encoder::encode($value);
        $this->assertSame($array, Json\Decoder::decode($encoded, Json\Json::TYPE_ARRAY));
    }

    /**
     * test object encoding/decoding (decoding to stdClass)
     */
    public function testObjectAsObject()
    {
        $value = new \stdClass();
        $value->one = 1;
        $value->two = 2;

        $encoded = Json\Encoder::encode($value);
        $decoded = Json\Decoder::decode($encoded, Json\Json::TYPE_OBJECT);
        $this->assertTrue(is_object($decoded), 'Not decoded as an object');
        $this->assertTrue($decoded instanceof \StdClass, 'Not a StdClass object');
        $this->assertTrue(isset($decoded->one), 'Expected property not set');
        $this->assertEquals($value->one, $decoded->one, 'Unexpected value');
    }

    /**
     * Test that arrays of objects decode properly; see issue #144
     */
    public function testDecodeArrayOfObjects()
    {
        $value = '[{"id":1},{"foo":2}]';
        $expect = array(array('id' => 1), array('foo' => 2));
        $this->assertEquals($expect, Json\Decoder::decode($value, Json\Json::TYPE_ARRAY));
    }

    /**
     * Test that objects of arrays decode properly; see issue #107
     */
    public function testDecodeObjectOfArrays()
    {
        $value = '{"codeDbVar" : {"age" : ["int", 5], "prenom" : ["varchar", 50]}, "234" : [22, "jb"], "346" : [64, "francois"], "21" : [12, "paul"]}';
        $expect = array(
            'codeDbVar' => array(
                'age'   => array('int', 5),
                'prenom' => array('varchar', 50),
            ),
            234 => array(22, 'jb'),
            346 => array(64, 'francois'),
            21  => array(12, 'paul')
        );
        $this->assertEquals($expect, Json\Decoder::decode($value, Json\Json::TYPE_ARRAY));
    }

    /**
     * Test encoding and decoding in a single step
     * @param array $values   array of values to test against encode/decode
     */
    protected function _testEncodeDecode($values)
    {
        foreach ($values as $value) {
            $encoded = Json\Encoder::encode($value);

            if (is_array($value) || is_object($value)) {
                $this->assertEquals($this->_toArray($value), Json\Decoder::decode($encoded, Json\Json::TYPE_ARRAY));
            } else {
                $this->assertEquals($value, Json\Decoder::decode($encoded));
            }
        }
    }

    protected function _toArray($value)
    {
        if (!is_array($value) || !is_object($value)) {
            return $value;
        }

        $array = array();
        foreach ((array)$value as $k => $v) {
            $array[$k] = $this->_toArray($v);
        }
        return $array;
    }

    /**
     * Test that version numbers such as 4.10 are encoded and decoded properly;
     * See ZF-377
     */
    public function testEncodeReleaseNumber()
    {
        $value = '4.10';

        $this->_testEncodeDecode(array($value));
    }

    /**
     * Tests that spaces/linebreaks prior to a closing right bracket don't throw
     * exceptions. See ZF-283.
     */
    public function testEarlyLineBreak()
    {
        $expected = array('data' => array(1, 2, 3, 4));

        $json = '{"data":[1,2,3,4' . "\n]}";
        $this->assertEquals($expected, Json\Decoder::decode($json, Json\Json::TYPE_ARRAY));

        $json = '{"data":[1,2,3,4 ]}';
        $this->assertEquals($expected, Json\Decoder::decode($json, Json\Json::TYPE_ARRAY));
    }

    /**
     * @group ZF-504
     */
    public function testEncodeEmptyArrayAsStruct()
    {
        $this->assertSame('[]', Json\Encoder::encode(array()));
    }

    /**
     * @group ZF-504
     */
    public function testDecodeBorkedJsonShouldThrowException1()
    {
        $this->setExpectedException('Zend\Json\Exception\RuntimeException');
        Json\Decoder::decode('[a"],["a],[][]');
    }

    /**
     * @group ZF-504
     */
    public function testDecodeBorkedJsonShouldThrowException2()
    {
        $this->setExpectedException('Zend\Json\Exception\RuntimeException');
        Json\Decoder::decode('[a"],["a]');
    }

    /**
     * @group ZF-504
     */
    public function testOctalValuesAreNotSupportedInJsonNotation()
    {
        $this->setExpectedException('Zend\Json\Exception\RuntimeException');
        Json\Decoder::decode('010');
    }

    /**
     * Tests for ZF-461
     *
     * Check to see that cycling detection works properly
     */
    public function testZf461()
    {
        $item1 = new Item() ;
        $item2 = new Item() ;
        $everything = array() ;
        $everything['allItems'] = array($item1, $item2) ;
        $everything['currentItem'] = $item1 ;

        // should not fail
        $encoded = Json\Encoder::encode($everything);

        // should fail
        $this->setExpectedException('Zend\Json\Exception\RecursionException');
        Json\Encoder::encode($everything, true);
    }

    /**
     * Test for ZF-4053
     *
     * Check to see that cyclical exceptions are silenced when
     * $option['silenceCyclicalExceptions'] = true is used
     */
    public function testZf4053()
    {
        $item1 = new Item() ;
        $item2 = new Item() ;
        $everything = array() ;
        $everything['allItems'] = array($item1, $item2) ;
        $everything['currentItem'] = $item1 ;

        $options = array('silenceCyclicalExceptions'=>true);

        Json\Json::$useBuiltinEncoderDecoder = true;
        $encoded = Json\Json::encode($everything, true, $options);
        $json = '{"allItems":[{"__className":"ZendTest\\\\Json\\\\Item"},{"__className":"ZendTest\\\\Json\\\\Item"}],"currentItem":"* RECURSION (ZendTest\\\\Json\\\\Item) *"}';

        $this->assertEquals($json, $encoded);
    }

    public function testEncodeObject()
    {
        $actual  = new Object();
        $encoded = Json\Encoder::encode($actual);
        $decoded = Json\Decoder::decode($encoded, Json\Json::TYPE_OBJECT);

        $this->assertTrue(isset($decoded->__className));
        $this->assertEquals('ZendTest\Json\Object', $decoded->__className);
        $this->assertTrue(isset($decoded->foo));
        $this->assertEquals('bar', $decoded->foo);
        $this->assertTrue(isset($decoded->bar));
        $this->assertEquals('baz', $decoded->bar);
        $this->assertFalse(isset($decoded->_foo));
    }

    public function testEncodeClass()
    {
        $encoded = Json\Encoder::encodeClass('ZendTest\Json\Object');

        $this->assertContains("Class.create('ZendTest\\Json\\Object'", $encoded);
        $this->assertContains("ZAjaxEngine.invokeRemoteMethod(this, 'foo'", $encoded);
        $this->assertContains("ZAjaxEngine.invokeRemoteMethod(this, 'bar'", $encoded);
        $this->assertNotContains("ZAjaxEngine.invokeRemoteMethod(this, 'baz'", $encoded);

        $this->assertContains('variables:{foo:"bar",bar:"baz"}', $encoded);
        $this->assertContains('constants : {FOO: "bar"}', $encoded);
    }

    public function testEncodeClasses()
    {
        $encoded = Json\Encoder::encodeClasses(array('ZendTest\Json\Object', 'Zend\Json\Json'));

        $this->assertContains("Class.create('ZendTest\\Json\\Object'", $encoded);
        $this->assertContains("Class.create('Zend\\Json\\Json'", $encoded);
    }

    public function testToJSONSerialization()
    {
        $toJSONObject = new ToJSONClass();

        $result = Json\Json::encode($toJSONObject);

        $this->assertEquals('{"firstName":"John","lastName":"Doe","email":"john@doe.com"}', $result);
    }

     /**
     * test encoding array with Zend_JSON_Expr
     *
     * @group ZF-4946
     */
    public function testEncodingArrayWithExpr()
    {
        $expr = new Json\Expr('window.alert("Zend JSON Expr")');
        $array = array('expr'=>$expr, 'int'=>9, 'string'=>'text');
        $result = Json\Json::encode($array, false, array('enableJsonExprFinder' => true));
        $expected = '{"expr":window.alert("Zend JSON Expr"),"int":9,"string":"text"}';
        $this->assertEquals($expected, $result);
    }

    /**
     * test encoding object with Zend_JSON_Expr
     *
     * @group ZF-4946
     */
    public function testEncodingObjectWithExprAndInternalEncoder()
    {
        Json\Json::$useBuiltinEncoderDecoder = true;

        $expr = new Json\Expr('window.alert("Zend JSON Expr")');
        $obj = new \stdClass();
        $obj->expr = $expr;
        $obj->int = 9;
        $obj->string = 'text';
        $result = Json\Json::encode($obj, false, array('enableJsonExprFinder' => true));
        $expected = '{"__className":"stdClass","expr":window.alert("Zend JSON Expr"),"int":9,"string":"text"}';
        $this->assertEquals($expected, $result);
    }

    /**
     * test encoding object with Zend_JSON_Expr
     *
     * @group ZF-4946
     */
    public function testEncodingObjectWithExprAndExtJSON()
    {
        if(!function_exists('json_encode')) {
            $this->markTestSkipped('Test only works with ext/json enabled!');
        }

        Json\Json::$useBuiltinEncoderDecoder = false;

        $expr = new Json\Expr('window.alert("Zend JSON Expr")');
        $obj = new \stdClass();
        $obj->expr = $expr;
        $obj->int = 9;
        $obj->string = 'text';
        $result = Json\Json::encode($obj, false, array('enableJsonExprFinder' => true));
        $expected = '{"expr":window.alert("Zend JSON Expr"),"int":9,"string":"text"}';
        $this->assertEquals($expected, $result);
    }

    /**
     * test encoding object with ToJSON and Zend_JSON_Expr
     *
     * @group ZF-4946
     */
    public function testToJSONWithExpr()
    {
        Json\Json::$useBuiltinEncoderDecoder = true;

        $obj = new ToJSONWithExpr();
        $result = Json\Json::encode($obj, false, array('enableJsonExprFinder' => true));
        $expected = '{"expr":window.alert("Zend JSON Expr"),"int":9,"string":"text"}';
        $this->assertEquals($expected, $result);
    }

    /**
     * Regression tests for Zend_JSON_Expr and mutliple keys with the same name.
     *
     * @group ZF-4946
     */
    public function testEncodingMultipleNestedSwitchingSameNameKeysWithDifferentJSONExprSettings()
    {
        $data = array(
            0 => array(
                "alpha" => new Json\Expr("function(){}"),
                "beta"  => "gamma",
            ),
            1 => array(
                "alpha" => "gamma",
                "beta"  => new Json\Expr("function(){}"),
            ),
            2 => array(
                "alpha" => "gamma",
                "beta" => "gamma",
            )
        );
        $result = Json\Json::encode($data, false, array('enableJsonExprFinder' => true));

        $this->assertEquals(
            '[{"alpha":function(){},"beta":"gamma"},{"alpha":"gamma","beta":function(){}},{"alpha":"gamma","beta":"gamma"}]',
            $result
        );
    }

    /**
     * Regression tests for Zend_JSON_Expr and mutliple keys with the same name.
     *
     * @group ZF-4946
     */
    public function testEncodingMultipleNestedIteratedSameNameKeysWithDifferentJSONExprSettings()
    {
        $data = array(
            0 => array(
                "alpha" => "alpha"
            ),
            1 => array(
                "alpha" => "beta",
            ),
            2 => array(
                "alpha" => new Json\Expr("gamma"),
            ),
            3 => array(
                "alpha" => "delta",
            ),
            4 => array(
                "alpha" => new Json\Expr("epsilon"),
            )
        );
        $result = Json\Json::encode($data, false, array('enableJsonExprFinder' => true));

        $this->assertEquals('[{"alpha":"alpha"},{"alpha":"beta"},{"alpha":gamma},{"alpha":"delta"},{"alpha":epsilon}]', $result);
    }

    public function testDisabledJSONExprFinder()
    {
        Json\Json::$useBuiltinEncoderDecoder = true;

        $data = array(
            0 => array(
                "alpha" => new Json\Expr("function(){}"),
                "beta"  => "gamma",
            ),
        );
        $result = Json\Json::encode($data);

        $this->assertEquals(
            '[{"alpha":{"__className":"Zend\\\\Json\\\\Expr"},"beta":"gamma"}]',
            $result
        );
    }

    /**
     * @group ZF-4054
     */
    public function testEncodeWithUtf8IsTransformedToPackedSyntax()
    {
        $data = array("Отмена");
        $result = Json\Encoder::encode($data);

        $this->assertEquals('["\u041e\u0442\u043c\u0435\u043d\u0430"]', $result);
    }

    /**
     * @group ZF-4054
     *
     * This test contains assertions from the Solar Framework by Paul M. Jones
     * @link http://solarphp.com
     */
    public function testEncodeWithUtf8IsTransformedSolarRegression()
    {
        $expect = '"h\u00c3\u00a9ll\u00c3\u00b6 w\u00c3\u00b8r\u00c5\u201ad"';
        $this->assertEquals($expect,           Json\Encoder::encode('hÃ©llÃ¶ wÃ¸rÅ‚d'));
        $this->assertEquals('hÃ©llÃ¶ wÃ¸rÅ‚d', Json\Decoder::decode($expect));

        $expect = '"\u0440\u0443\u0441\u0441\u0438\u0448"';
        $this->assertEquals($expect,  Json\Encoder::encode("руссиш"));
        $this->assertEquals("руссиш", Json\Decoder::decode($expect));
    }

    /**
     * @group ZF-4054
     */
    public function testEncodeUnicodeStringSolarRegression()
    {
        $value    = 'hÃ©llÃ¶ wÃ¸rÅ‚d';
        $expected = 'h\u00c3\u00a9ll\u00c3\u00b6 w\u00c3\u00b8r\u00c5\u201ad';
        $this->assertEquals($expected, Json\Encoder::encodeUnicodeString($value));

        $value    = "\xC3\xA4";
        $expected = '\u00e4';
        $this->assertEquals($expected, Json\Encoder::encodeUnicodeString($value));

        $value    = "\xE1\x82\xA0\xE1\x82\xA8";
        $expected = '\u10a0\u10a8';
        $this->assertEquals($expected, Json\Encoder::encodeUnicodeString($value));
    }

    /**
     * @group ZF-4054
     */
    public function testDecodeUnicodeStringSolarRegression()
    {
        $expected = 'hÃ©llÃ¶ wÃ¸rÅ‚d';
        $value    = 'h\u00c3\u00a9ll\u00c3\u00b6 w\u00c3\u00b8r\u00c5\u201ad';
        $this->assertEquals($expected, Json\Decoder::decodeUnicodeString($value));

        $expected = "\xC3\xA4";
        $value    = '\u00e4';
        $this->assertEquals($expected, Json\Decoder::decodeUnicodeString($value));

        $value    = '\u10a0';
        $expected = "\xE1\x82\xA0";
        $this->assertEquals($expected, Json\Decoder::decodeUnicodeString($value));
    }

    /**
     * @group ZF-4054
     *
     * This test contains assertions from the Solar Framework by Paul M. Jones
     * @link http://solarphp.com
     */
    public function testEncodeWithUtf8IsTransformedSolarRegressionEqualsJSONExt()
    {
        if(function_exists('json_encode') == false) {
            $this->markTestSkipped('Test can only be run, when ext/json is installed.');
        }

        $this->assertEquals(
            json_encode('hÃ©llÃ¶ wÃ¸rÅ‚d'),
            Json\Encoder::encode('hÃ©llÃ¶ wÃ¸rÅ‚d')
        );

        $this->assertEquals(
            json_encode("руссиш"),
            Json\Encoder::encode("руссиш")
        );
    }

    /**
     * @group ZF-4946
     */
    public function testUtf8JSONExprFinder()
    {
        $data = array("Отмена" => new Json\Expr("foo"));

        Json\Json::$useBuiltinEncoderDecoder = true;
        $result = Json\Json::encode($data, false, array('enableJsonExprFinder' => true));
        $this->assertEquals('{"\u041e\u0442\u043c\u0435\u043d\u0430":foo}', $result);
        Json\Json::$useBuiltinEncoderDecoder = false;

        $result = Json\Json::encode($data, false, array('enableJsonExprFinder' => true));
        $this->assertEquals('{"\u041e\u0442\u043c\u0435\u043d\u0430":foo}', $result);
    }

    /**
     * @group ZF-4437
     */
    public function testKommaDecimalIsConvertedToCorrectJSONWithDot()
    {
        $localeInfo = localeconv();
        if($localeInfo['decimal_point'] != ",") {
            $this->markTestSkipped("This test only works for platforms where , is the decimal point separator.");
        }

        Json\Json::$useBuiltinEncoderDecoder = true;
        $this->assertEquals("[1.20, 1.68]", Json\Encoder::encode(array(
            (float)"1,20", (float)"1,68"
        )));
    }

    public function testEncodeObjectImplementingIterator()
    {
        $this->markTestIncomplete('Test is not yet finished.');
    }
    
    /**
     * @group ZF-8663
     */
    public function testNativeJSONEncoderWillProperlyEncodeSolidusInStringValues()
    {
        $source = "</foo><foo>bar</foo>";
        $target = '"<\\/foo><foo>bar<\\/foo>"';
        
        // first test ext/json
        Json\Json::$useBuiltinEncoderDecoder = false;
        $this->assertEquals($target, Json\Json::encode($source));
    }
    
    /**
     * @group ZF-8663
     */
    public function testBuiltinJSONEncoderWillProperlyEncodeSolidusInStringValues()
    {
        $source = "</foo><foo>bar</foo>";
        $target = '"<\\/foo><foo>bar<\\/foo>"';
        
        // first test ext/json
        Json\Json::$useBuiltinEncoderDecoder = true;
        $this->assertEquals($target, Json\Json::encode($source));
    }
    
    /**
     * @group ZF-8918
     */
    public function testDecodingInvalidJSONShouldRaiseAnException()
    {
        $this->setExpectedException('Zend\Json\Exception\RuntimeException');
        Json\Json::decode(' some string ');
    }

    /**
     * Encoding an iterator using the internal encoder should handle undefined keys
     *
     * @group ZF-9416
     */
    public function testIteratorWithoutDefinedKey()
    {
        $inputValue = new \ArrayIterator(array('foo'));
        $encoded = Json\Encoder::encode($inputValue);
        $expectedDecoding = '{"__className":"ArrayIterator",0:"foo"}';
        $this->assertEquals($expectedDecoding, $encoded);
    }

    /**
     * The default json decode type should be TYPE_OBJECT
     *
     * @group ZF-8618
     */
    public function testDefaultTypeObject()
    {
        $this->assertInstanceOf('stdClass', Json\Decoder::decode('{"var":"value"}'));
    }

    /**
<<<<<<< HEAD
     * @group ZF-10185
     */
    public function testJsonPrettyPrintWorksWithArrayNotationInStringLiteral()
    {
        $o = new \stdClass();
        $o->test = 1;
        $o->faz = 'fubar';

        // The escaped double-quote in item 'stringwithjsonchars' ensures that
        // escaped double-quotes don't throw off prettyPrint's string literal detection
        $test = array(
            'simple'=>'simple test string',
            'stringwithjsonchars'=>'\"[1,2]',
            'complex'=>array(
                'foo'=>'bar',
                'far'=>'boo',
                'faz'=>array(
                    'obj'=>$o
                )
            )
        );
        $pretty = Json\Json::prettyPrint(Json\Json::encode($test), array("indent"  => " "));
        $expected = <<<EOB
{
 "simple":"simple test string",
 "stringwithjsonchars":"\\\\\\"[1,2]",
 "complex":{
  "foo":"bar",
  "far":"boo",
  "faz":{
   "obj":{
    "test":1,
    "faz":"fubar"
   }
  }
 }
}
EOB;
        $this->assertSame($expected, $pretty);
=======
     * @group ZF-11167
     */
    public function testEncodeWillUseToArrayMethodWhenAvailable()
    {
        $o = new ZF11167_ToArrayClass();
        $objJson = Json\Json::encode($o);
        $arrJson = Json\Json::encode($o->toArray());
        $this->assertSame($arrJson, $objJson);
    }

    /**
     * @group ZF-11167
     */
    public function testEncodeWillUseToJsonWhenBothToJsonAndToArrayMethodsAreAvailable()
    {
        $o = new ZF11167_ToArrayToJsonClass();
        $objJson = Json\Json::encode($o);
        $this->assertEquals('"bogus"', $objJson);
        $arrJson = Json\Json::encode($o->toArray());
        $this->assertNotSame($objJson, $arrJson);
>>>>>>> a466d1d9
    }

}

/**
 * Zend_JSONTest_Item: test item for use with testZf461()
 */
class Item
{
}

/**
 * Zend_JSONTest_Object: test class for encoding classes
 */
class Object
{
    const FOO = 'bar';

    public $foo = 'bar';
    public $bar = 'baz';

    protected $_foo = 'fooled you';

    public function foo($bar, $baz)
    {
    }

    public function bar($baz)
    {
    }

    protected function baz()
    {
    }
}

class ToJSONClass
{
    private $_firstName = 'John';

    private $_lastName = 'Doe';

    private $_email = 'john@doe.com';

    public function toJSON()
    {
        $data = array(
            'firstName' => $this->_firstName,
            'lastName'  => $this->_lastName,
            'email'     => $this->_email
        );

        return Json\Json::encode($data);
    }
}

/**
 * Serializable class exposing a toArray() method
 * @see ZF-11167
 */
class ZF11167_ToArrayClass
{
    private $_firstName = 'John';

    private $_lastName = 'Doe';

    private $_email = 'john@doe.com';

    public function toArray()
    {
        $data = array(
            'firstName' => $this->_firstName,
            'lastName'  => $this->_lastName,
            'email'     => $this->_email
        );
        return $data;
    }
}

/**
 * Serializable class exposing both toArray() and toJson() methods
 * @see ZF-11167
 */
class ZF11167_ToArrayToJsonClass extends ZF11167_ToArrayClass
{
    public function toJson()
    {
        return Json\Json::encode('bogus');
    }
}

/**
 * ISSUE  ZF-4946
 *
 */
class ToJSONWithExpr
{
    private $_string = 'text';
    private $_int = 9;
    private $_expr = 'window.alert("Zend JSON Expr")';

    public function toJSON()
    {
        $data = array(
            'expr'   => new Json\Expr($this->_expr),
            'int'    => $this->_int,
            'string' => $this->_string
        );

        return Json\Json::encode($data, false, array('enableJsonExprFinder' => true));
    }
}<|MERGE_RESOLUTION|>--- conflicted
+++ resolved
@@ -773,7 +773,6 @@
     }
 
     /**
-<<<<<<< HEAD
      * @group ZF-10185
      */
     public function testJsonPrettyPrintWorksWithArrayNotationInStringLiteral()
@@ -813,7 +812,9 @@
 }
 EOB;
         $this->assertSame($expected, $pretty);
-=======
+    }
+
+    /**
      * @group ZF-11167
      */
     public function testEncodeWillUseToArrayMethodWhenAvailable()
@@ -834,7 +835,6 @@
         $this->assertEquals('"bogus"', $objJson);
         $arrJson = Json\Json::encode($o->toArray());
         $this->assertNotSame($objJson, $arrJson);
->>>>>>> a466d1d9
     }
 
 }
