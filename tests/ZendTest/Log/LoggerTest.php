<?php
/**
 * Zend Framework (http://framework.zend.com/)
 *
 * @link      http://github.com/zendframework/zf2 for the canonical source repository
 * @copyright Copyright (c) 2005-2012 Zend Technologies USA Inc. (http://www.zend.com)
 * @license   http://framework.zend.com/license/new-bsd New BSD License
 * @package   Zend_Log
 */

namespace ZendTest\Log;

use Zend\Log\Processor\Backtrace;

use Zend\Log\Logger;
use Zend\Log\Writer\Mock as MockWriter;
use Zend\Log\Filter\Mock as MockFilter;
use Zend\Stdlib\SplPriorityQueue;
use Zend\Validator\Digits as DigitsFilter;

/**
 * @category   Zend
 * @package    Zend_Log
 * @subpackage UnitTests
 * @group      Zend_Log
 */
class LoggerTest extends \PHPUnit_Framework_TestCase
{
    public function setUp()
    {
        $this->logger = new Logger;
    }

    public function testUsesWriterPluginManagerByDefault()
    {
        $this->assertInstanceOf('Zend\Log\WriterPluginManager', $this->logger->getWriterPluginManager());
    }

    public function testPassingValidStringClassToSetPluginManager()
    {
        $this->logger->setWriterPluginManager('Zend\Log\WriterPluginManager');
        $this->assertInstanceOf('Zend\Log\WriterPluginManager', $this->logger->getWriterPluginManager());
    }

    public static function provideInvalidClasses()
    {
        return array(
            array('stdClass'),
            array(new \stdClass()),
        );
    }

    /**
     * @dataProvider provideInvalidClasses
     */
    public function testPassingInvalidArgumentToSetPluginManagerRaisesException($plugins)
    {
        $this->setExpectedException('Zend\Log\Exception\InvalidArgumentException');
        $this->logger->setWriterPluginManager($plugins);
    }

    public function testPassingShortNameToPluginReturnsWriterByThatName()
    {
        $writer = $this->logger->writerPlugin('mock');
        $this->assertInstanceOf('Zend\Log\Writer\Mock', $writer);
    }

    public function testPassWriterAsString()
    {
        $this->logger->addWriter('mock');
        $writers = $this->logger->getWriters();
        $this->assertInstanceOf('Zend\Stdlib\SplPriorityQueue', $writers);
    }

    /**
     * @dataProvider provideInvalidClasses
     */
    public function testPassingInvalidArgumentToAddWriterRaisesException($writer)
    {
        $this->setExpectedException('Zend\Log\Exception\InvalidArgumentException', 'must implement');
        $this->logger->addWriter($writer);
    }

    public function testEmptyWriter()
    {
        $this->setExpectedException('Zend\Log\Exception\RuntimeException', 'No log writer specified');
        $this->logger->log(Logger::INFO, 'test');
    }

    public function testSetWriters()
    {
        $writer1 = $this->logger->writerPlugin('mock');
        $writer2 = $this->logger->writerPlugin('null');
        $writers = new SplPriorityQueue();
        $writers->insert($writer1, 1);
        $writers->insert($writer2, 2);
        $this->logger->setWriters($writers);

        $writers = $this->logger->getWriters();
        $this->assertInstanceOf('Zend\Stdlib\SplPriorityQueue', $writers);
        $writer = $writers->extract();
        $this->assertTrue($writer instanceof \Zend\Log\Writer\Null);
        $writer = $writers->extract();
        $this->assertTrue($writer instanceof \Zend\Log\Writer\Mock);
    }

    public function testAddWriterWithPriority()
    {
        $writer1 = $this->logger->writerPlugin('mock');
        $this->logger->addWriter($writer1,1);
        $writer2 = $this->logger->writerPlugin('null');
        $this->logger->addWriter($writer2,2);
        $writers = $this->logger->getWriters();

        $this->assertInstanceOf('Zend\Stdlib\SplPriorityQueue', $writers);
        $writer = $writers->extract();
        $this->assertTrue($writer instanceof \Zend\Log\Writer\Null);
        $writer = $writers->extract();
        $this->assertTrue($writer instanceof \Zend\Log\Writer\Mock);

    }

    public function testAddWithSamePriority()
    {
        $writer1 = $this->logger->writerPlugin('mock');
        $this->logger->addWriter($writer1,1);
        $writer2 = $this->logger->writerPlugin('null');
        $this->logger->addWriter($writer2,1);
        $writers = $this->logger->getWriters();

        $this->assertInstanceOf('Zend\Stdlib\SplPriorityQueue', $writers);
        $writer = $writers->extract();
        $this->assertTrue($writer instanceof \Zend\Log\Writer\Mock);
        $writer = $writers->extract();
        $this->assertTrue($writer instanceof \Zend\Log\Writer\Null);
    }

    public function testLogging()
    {
        $writer = new MockWriter;
        $this->logger->addWriter($writer);
        $this->logger->log(Logger::INFO, 'tottakai');

        $this->assertEquals(count($writer->events), 1);
        $this->assertContains('tottakai', $writer->events[0]['message']);
    }

    public function testLoggingArray()
    {
        $writer = new MockWriter;
        $this->logger->addWriter($writer);
        $this->logger->log(Logger::INFO, array('test'));

        $this->assertEquals(count($writer->events), 1);
        $this->assertContains('test', $writer->events[0]['message']);
    }

    public function testAddFilter()
    {
        $writer = new MockWriter;
        $filter = new MockFilter;
        $writer->addFilter($filter);
        $this->logger->addWriter($writer);
        $this->logger->log(Logger::INFO, array('test'));

        $this->assertEquals(count($filter->events), 1);
        $this->assertContains('test', $filter->events[0]['message']);
    }

    public function testAddFilterByName()
    {
        $writer = new MockWriter;
        $writer->addFilter('mock');
        $this->logger->addWriter($writer);
        $this->logger->log(Logger::INFO, array('test'));

        $this->assertEquals(count($writer->events), 1);
        $this->assertContains('test', $writer->events[0]['message']);
    }

    /**
     * provideTestFilters
     */
    public function provideTestFilters()
    {
        return array(
            array('priority', array('priority' => Logger::INFO)),
            array('regex', array( 'regex' => '/[0-9]+/' )),
            array('validator', array('validator' => new DigitsFilter)),
        );
    }

    /**
     * @dataProvider provideTestFilters
     */
    public function testAddFilterByNameWithParams($filter, $options)
    {
        $writer = new MockWriter;
        $writer->addFilter($filter, $options);
        $this->logger->addWriter($writer);

        $this->logger->log(Logger::INFO, '123');
        $this->assertEquals(count($writer->events), 1);
        $this->assertContains('123', $writer->events[0]['message']);
    }

    public static function provideAttributes()
    {
        return array(
            array(array()),
            array(array('user' => 'foo', 'ip' => '127.0.0.1')),
            array(new \ArrayObject(array('id' => 42))),
        );
    }

    /**
     * @dataProvider provideAttributes
     */
    public function testLoggingCustomAttributesForUserContext($extra)
    {
        $writer = new MockWriter;
        $this->logger->addWriter($writer);
        $this->logger->log(Logger::ERR, 'tottakai', $extra);

        $this->assertEquals(count($writer->events), 1);
        $this->assertInternalType('array', $writer->events[0]['extra']);
        $this->assertEquals(count($writer->events[0]['extra']), count($extra));
    }

    public static function provideInvalidArguments()
    {
        return array(
            array(new \stdClass(), array('valid')),
            array('valid', null),
            array('valid', true),
            array('valid', 10),
            array('valid', 'invalid'),
            array('valid', new \stdClass()),
        );
    }

    /**
     * @dataProvider provideInvalidArguments
     */
    public function testPassingInvalidArgumentToLogRaisesException($message, $extra)
    {
        $this->setExpectedException('Zend\Log\Exception\InvalidArgumentException');
        $this->logger->log(Logger::ERR, $message, $extra);
    }

    public function testRegisterErrorHandler()
    {
        $writer = new MockWriter;
        $this->logger->addWriter($writer);

        $this->assertTrue(Logger::registerErrorHandler($this->logger));
        // check for single error handler instance
        $this->assertFalse(Logger::registerErrorHandler($this->logger));
        // generate a warning
        echo $test;
        Logger::unregisterErrorHandler();
        $this->assertEquals($writer->events[0]['message'], 'Undefined variable: test');
    }

<<<<<<< HEAD
    public function testOptionsWithMock()
    {
        $options = array('writers' => array(
                             'first_writer' => array(
                                 'name'     => 'mock',
                             )
                        ));
        $logger = new Logger($options);

        $writers = $logger->getWriters()->toArray();
        $this->assertCount(1, $writers);
        $this->assertInstanceOf('Zend\Log\Writer\Mock', $writers[0]);
    }

    public function testOptionsWithWriterOptions()
    {
        $options = array('writers' => array(
                              array(
                                 'name'     => 'stream',
                                 'options'  => array(
                                     'stream' => 'php://output',
                                     'log_separator' => 'foo'
                                 ),
                              )
                         ));
        $logger = new Logger($options);

        $writers = $logger->getWriters()->toArray();
        $this->assertCount(1, $writers);
        $this->assertInstanceOf('Zend\Log\Writer\Stream', $writers[0]);
        $this->assertEquals('foo', $writers[0]->getLogSeparator());
=======

    public function testAddProcessor()
    {
        $processor = new Backtrace();
        $this->logger->addProcessor($processor);

        $processors = $this->logger->getProcessors()->toArray();
        $this->assertEquals($processor, $processors[0]);
    }

    public function testAddProcessorByName()
    {
        $this->logger->addProcessor('backtrace');

        $processors = $this->logger->getProcessors()->toArray();
        $this->assertInstanceOf('Zend\Log\Processor\Backtrace', $processors[0]);

        $writer = new MockWriter;
        $this->logger->addWriter($writer);
        $this->logger->log(Logger::ERR, 'foo');
    }

    public function testProcessorOutputAdded()
    {
        $processor = new Backtrace();
        $this->logger->addProcessor($processor);
        $writer = new MockWriter;
        $this->logger->addWriter($writer);

        $this->logger->log(Logger::ERR, 'foo');
        $this->assertEquals(__FILE__, $writer->events[0]['extra']['file']);
>>>>>>> 3542b175
    }
}<|MERGE_RESOLUTION|>--- conflicted
+++ resolved
@@ -262,7 +262,6 @@
         $this->assertEquals($writer->events[0]['message'], 'Undefined variable: test');
     }
 
-<<<<<<< HEAD
     public function testOptionsWithMock()
     {
         $options = array('writers' => array(
@@ -294,7 +293,7 @@
         $this->assertCount(1, $writers);
         $this->assertInstanceOf('Zend\Log\Writer\Stream', $writers[0]);
         $this->assertEquals('foo', $writers[0]->getLogSeparator());
-=======
+    }
 
     public function testAddProcessor()
     {
@@ -326,6 +325,5 @@
 
         $this->logger->log(Logger::ERR, 'foo');
         $this->assertEquals(__FILE__, $writer->events[0]['extra']['file']);
->>>>>>> 3542b175
     }
 }