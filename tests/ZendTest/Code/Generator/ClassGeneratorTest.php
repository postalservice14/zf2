--- conflicted
+++ resolved
@@ -354,7 +354,6 @@
         $this->assertContains('class FunClass', $received, $received);
     }
 
-<<<<<<< HEAD
     /**
      * @group ZF2-151
      */
@@ -368,7 +367,8 @@
 
         $this->assertContains('use My\First\Use\Class;', $generated);
         $this->assertContains('use My\Second\Use\Class as MyAlias;', $generated);
-=======
+    }
+
     public function testCreateFromArrayWithDocBlockFromArray()
     {
         $classGenerator = ClassGenerator::fromArray(
@@ -393,6 +393,5 @@
 
         $docBlock = $classGenerator->getDocBlock();
         $this->assertInstanceOf('Zend\Code\Generator\DocBlockGenerator', $docBlock);
->>>>>>> 0d40a882
     }
 }