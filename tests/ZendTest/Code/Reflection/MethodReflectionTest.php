<?php
/**
 * Zend Framework (http://framework.zend.com/)
 *
 * @link      http://github.com/zendframework/zf2 for the canonical source repository
 * @copyright Copyright (c) 2005-2013 Zend Technologies USA Inc. (http://www.zend.com)
 * @license   http://framework.zend.com/license/new-bsd New BSD License
 */

namespace ZendTest\Code\Reflection;

use Zend\Code\Reflection\MethodReflection;
use ZendTest\Code\Reflection\TestAsset\InjectableMethodReflection;

/**
 * @group      Zend_Reflection
 * @group      Zend_Reflection_Method
 */
class MethodReflectionTest extends \PHPUnit_Framework_TestCase
{
   public function testDeclaringClassReturn()
    {
        $method = new MethodReflection('ZendTest\Code\Reflection\TestAsset\TestSampleClass2', 'getProp1');
        $this->assertInstanceOf('Zend\Code\Reflection\ClassReflection', $method->getDeclaringClass());
    }

    public function testParemeterReturn()
    {
        $method = new MethodReflection('ZendTest\Code\Reflection\TestAsset\TestSampleClass2', 'getProp2');
        $parameters = $method->getParameters();
        $this->assertEquals(2, count($parameters));
        $this->assertInstanceOf('Zend\Code\Reflection\ParameterReflection', array_shift($parameters));
    }

    public function testStartLine()
    {
        $reflectionMethod = new MethodReflection('ZendTest\Code\Reflection\TestAsset\TestSampleClass5', 'doSomething');

        $this->assertEquals(37, $reflectionMethod->getStartLine());
        $this->assertEquals(21, $reflectionMethod->getStartLine(true));
    }

    public function testGetBodyReturnsCorrectBody()
    {
        $body = '        //we need a multi-line method body.
        $assigned = 1;
        $alsoAssigined = 2;
        return \'mixedValue\';';
        $reflectionMethod = new MethodReflection('ZendTest\Code\Reflection\TestAsset\TestSampleClass6', 'doSomething');
        $this->assertEquals($body, $reflectionMethod->getBody());
    }

    public function testGetContentsReturnsCorrectContent()
    {
        $reflectionMethod = new MethodReflection('ZendTest\Code\Reflection\TestAsset\TestSampleClass5', 'doSomething');
        $this->assertEquals("    {\n\n        return 'mixedValue';\n\n    }\n", $reflectionMethod->getContents(false));
    }

<<<<<<< HEAD
    public function testGetPrototypeMethod()
    {
        $reflectionMethod = new MethodReflection('ZendTest\Code\Reflection\TestAsset\TestSampleClass10', 'doSomethingElse');
        $prototype = array(
            'namespace' => 'ZendTest\Code\Reflection\TestAsset',
            'class' => 'TestSampleClass10',
            'name' => 'doSomethingElse',
            'visibility' => 'public',
            'return' => 'int',
            'arguments' => array(
                'one' => array(
                    'type'     => 'int',
                    'required' => true,
                    'by_ref'   => false,
                    'default'  => null,
                ),
                'two' => array(
                    'type'     => 'int',
                    'required' => false,
                    'by_ref'   => false,
                    'default'  => 2,
                ),
                'three' => array(
                    'type'     => 'string',
                    'required' => false,
                    'by_ref'   => false,
                    'default'  => 'three',
                ),
            ),
        );
        $this->assertEquals($prototype, $reflectionMethod->getPrototype());
        $this->assertEquals('public int doSomethingElse(int $one, int $two = 2, string $three = \'three\')', $reflectionMethod->getPrototype(MethodReflection::PROTOTYPE_AS_STRING));

        $reflectionMethod = new MethodReflection('ZendTest\Code\Reflection\TestAsset\TestSampleClass2', 'getProp2');
        $prototype = array(
            'namespace' => 'ZendTest\Code\Reflection\TestAsset',
            'class' => 'TestSampleClass2',
            'name' => 'getProp2',
            'visibility' => 'public',
            'return' => 'mixed',
            'arguments' => array(
                'param1' => array(
                    'type'     => '',
                    'required' => true,
                    'by_ref'   => false,
                    'default'  => null,
                ),
                'param2' => array(
                    'type'     => 'ZendTest\Code\Reflection\TestAsset\TestSampleClass',
                    'required' => true,
                    'by_ref'   => false,
                    'default'  => null,
                ),
            ),
        );
        $this->assertEquals($prototype, $reflectionMethod->getPrototype());
        $this->assertEquals('public mixed getProp2($param1, ZendTest\Code\Reflection\TestAsset\TestSampleClass $param2)', $reflectionMethod->getPrototype(MethodReflection::PROTOTYPE_AS_STRING));

        $reflectionMethod = new MethodReflection('ZendTest\Code\Reflection\TestAsset\TestSampleClass12', 'doSomething');
        $prototype = array(
            'namespace' => 'ZendTest\Code\Reflection\TestAsset',
            'class' => 'TestSampleClass12',
            'name' => 'doSomething',
            'visibility' => 'protected',
            'return' => 'string',
            'arguments' => array(
                'one' => array(
                    'type'     => 'int',
                    'required' => true,
                    'by_ref'   => true,
                    'default'  => null,
                ),
                'two' => array(
                    'type'     => 'int',
                    'required' => true,
                    'by_ref'   => false,
                    'default'  => null,
                ),
            ),
        );
        $this->assertEquals($prototype, $reflectionMethod->getPrototype());
        $this->assertEquals('protected string doSomething(int &$one, int $two)', $reflectionMethod->getPrototype(MethodReflection::PROTOTYPE_AS_STRING));
=======
    public function testGetAnnotationsWithNoNameInformations()
    {
        $reflectionMethod = new InjectableMethodReflection(
            // TestSampleClass5 has the annotations required to get to the
            // right point in the getAnnotations method.
            'ZendTest\Code\Reflection\TestAsset\TestSampleClass5',
            'doSomething'
        );

        $annotationManager = new \Zend\Code\Annotation\AnnotationManager();

        $fileScanner = $this->getMockBuilder('Zend\Code\Scanner\CachingFileScanner')
                            ->disableOriginalConstructor()
                            ->getMock();

        $reflectionMethod->setFileScanner($fileScanner);

        $fileScanner->expects($this->any())
                    ->method('getClassNameInformation')
                    ->will($this->returnValue(false));

        $this->assertFalse($reflectionMethod->getAnnotations($annotationManager));
>>>>>>> 83817e80
    }
}<|MERGE_RESOLUTION|>--- conflicted
+++ resolved
@@ -56,7 +56,6 @@
         $this->assertEquals("    {\n\n        return 'mixedValue';\n\n    }\n", $reflectionMethod->getContents(false));
     }
 
-<<<<<<< HEAD
     public function testGetPrototypeMethod()
     {
         $reflectionMethod = new MethodReflection('ZendTest\Code\Reflection\TestAsset\TestSampleClass10', 'doSomethingElse');
@@ -139,7 +138,8 @@
         );
         $this->assertEquals($prototype, $reflectionMethod->getPrototype());
         $this->assertEquals('protected string doSomething(int &$one, int $two)', $reflectionMethod->getPrototype(MethodReflection::PROTOTYPE_AS_STRING));
-=======
+    }
+
     public function testGetAnnotationsWithNoNameInformations()
     {
         $reflectionMethod = new InjectableMethodReflection(
@@ -162,6 +162,5 @@
                     ->will($this->returnValue(false));
 
         $this->assertFalse($reflectionMethod->getAnnotations($annotationManager));
->>>>>>> 83817e80
     }
 }