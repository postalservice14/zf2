--- conflicted
+++ resolved
@@ -364,7 +364,6 @@
         $uncheckedValue = $this->helper->getUncheckedValue();
         $this->assertSame('foo', $uncheckedValue);
     }
-<<<<<<< HEAD
 
     public function testGetDisableAttributeReturnTrue()
     {
@@ -372,37 +371,41 @@
         $element->setAttribute('disabled', 'true' );
         $this->assertSame('true', $element->getAttribute('disabled'));
     }
-=======
-    
+
+    public function testGetSelectedAttributeReturnTrue()
+    {
+        $element = new MultiCheckboxElement('foo');
+        $element->setAttribute('selected', 'true' );
+        $this->assertSame('true', $element->getAttribute('selected'));
+    }
+
     public function testGetDisableAttributeForGroupReturnTrue()
     {
-		$element = new MultiCheckboxElement('foo');
-		$element->setAttribute('disabled', 'true' );  
-		$element->setValueOptions(array(
+        $element = new MultiCheckboxElement('foo');
+        $element->setAttribute('disabled', 'true' );
+        $element->setValueOptions(array(
             array(
                 'label' => 'label1',
                 'value' => 'value1',
             ),
-        ));                                
+        ));
         $markup  = $this->helper->render($element);
         $this->assertRegexp('#disabled="disabled" value="value1"#', $markup);
-   
-	}
-	
-	public function testGetSelectedAttributeForGroupReturnTrue()
-    {
-		$element = new MultiCheckboxElement('foo');
-		$element->setAttribute('selected', 'true' );  
-		$element->setValueOptions(array(
+
+    }
+
+    public function testGetSelectedAttributeForGroupReturnTrue()
+    {
+        $element = new MultiCheckboxElement('foo');
+        $element->setAttribute('selected', 'true' );
+        $element->setValueOptions(array(
             array(
                 'label' => 'label1',
                 'value' => 'value1',
             ),
-        ));                                
-        $markup  = $this->helper->render($element);
-        $this->assertRegexp('#selected="selected" value="value1"#', $markup);
-   
-	}
->>>>>>> e7547de4
-
+        ));
+        $markup  = $this->helper->render($element);
+        $this->assertRegexp('#value="value1" checked="checked"#', $markup);
+
+    }
 }