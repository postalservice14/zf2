--- conflicted
+++ resolved
@@ -186,10 +186,7 @@
         $collection->setAttribute('id', 'some-identifier');
 
         $markup = $this->helper->render($collection);
-<<<<<<< HEAD
-=======
         // die(PHP_EOL . PHP_EOL . $markup . PHP_EOL . PHP_EOL);
->>>>>>> 96503493
         $this->assertContains(' id="some-identifier"', $markup);
     }
 }