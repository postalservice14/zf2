<?php
/**
 * Zend Framework (http://framework.zend.com/)
 *
 * @link      http://github.com/zendframework/zf2 for the canonical source repository
 * @copyright Copyright (c) 2005-2012 Zend Technologies USA Inc. (http://www.zend.com)
 * @license   http://framework.zend.com/license/new-bsd New BSD License
 * @package   Zend_Form
 */

namespace ZendTest\Form\View\Helper;

use PHPUnit_Framework_TestCase as TestCase;
use Zend\Form\Element;
use Zend\Form\View\HelperConfig;
use Zend\Form\View\Helper\FormRow as FormRowHelper;
use Zend\View\Renderer\PhpRenderer;

/**
 * @category   Zend
 * @package    Zend_Form
 * @subpackage UnitTest
 */
class FormRowTest extends TestCase
{
    protected $helper;
    protected $renderer;

    public function setUp()
    {
        $this->helper = new FormRowHelper();

        $this->renderer = new PhpRenderer;
        $helpers = $this->renderer->getHelperPluginManager();
        $config  = new HelperConfig();
        $config->configureServiceManager($helpers);

        $this->helper->setView($this->renderer);
    }

    public function testCanGenerateLabel()
    {
        $element = new Element('foo');
        $element->setLabel('The value for foo:');
        $markup = $this->helper->render($element);
        $this->assertContains('>The value for foo:<', $markup);
        $this->assertContains('<label', $markup);
        $this->assertContains('</label>', $markup);
    }

    public function testCanCreateLabelValueBeforeInput()
    {
        $element = new Element('foo');
        $element->setLabel('The value for foo:');
        $this->helper->setLabelPosition('prepend');
        $markup = $this->helper->render($element);
        $this->assertContains('<label><span>The value for foo:</span><', $markup);
        $this->assertContains('</label>', $markup);
    }

    public function testCanCreateLabelValueAfterInput()
    {
        $element = new Element('foo');
        $element->setOptions(array(
            'label' => 'The value for foo:',
        ));
        $this->helper->setLabelPosition('append');
        $markup = $this->helper->render($element);
        $this->assertContains('<label><input', $markup);
        $this->assertContains('</label>', $markup);
    }

    public function testCanRenderRowLabelAttributes()
    {
        $element = new Element('foo');
        $element->setLabel('The value for foo:');
        $element->setLabelAttributes(array('class' => 'bar'));
        $this->helper->setLabelPosition('append');
        $markup = $this->helper->render($element);
        $this->assertContains("<label class=\"bar\">", $markup);
    }

    public function testCanCreateMarkupWithoutLabel()
    {
        $element = new Element('foo');
        $element->setAttribute('type', 'text');
        $markup = $this->helper->render($element);
        $this->assertRegexp('/<input name="foo" type="text"[^\/>]*\/?>/', $markup);
    }

    public function testCanHandleMultiCheckboxesCorrectly()
    {
        $options = array(
            'This is the first label' => 'value1',
            'This is the second label' => 'value2',
            'This is the third label' => 'value3',
        );

        $element = new Element\MultiCheckbox('foo');
        $element->setAttribute('type', 'multi_checkbox');
        $element->setAttribute('options', $options);
        $element->setLabel('This is a multi-checkbox');
        $markup = $this->helper->render($element);
        $this->assertContains("<fieldset>", $markup);
        $this->assertContains("<legend>", $markup);
        $this->assertContains("<label>", $markup);
    }


    public function testRenderAttributeId()
    {
        $element = new Element\Text('foo');
        $element->setAttribute('type', 'text');
        $element->setAttribute('id', 'textId');
        $element->setLabel('This is a text');
        $markup = $this->helper->render($element);
        $this->assertContains('<label for="textId">This is a text</label>', $markup);
        $this->assertContains('<input type="text" name="foo" id="textId"', $markup);
    }

    public function testCanRenderErrors()
    {
        $element  = new Element('foo');
        $element->setMessages(array(
            'First error message',
            'Second error message',
            'Third error message',
        ));

        $markup = $this->helper->render($element);
        $this->assertRegexp('#<ul>\s*<li>First error message</li>\s*<li>Second error message</li>\s*<li>Third error message</li>\s*</ul>#s', $markup);
    }

    public function testDoesNotRenderErrorsListIfSetToFalse()
    {
        $element  = new Element('foo');
        $element->setMessages(array(
            'First error message',
            'Second error message',
            'Third error message',
        ));

        $markup = $this->helper->setRenderErrors(false)->render($element);
        $this->assertRegexp('/<input name="foo" class="input-error" type="text" [^\/>]*\/?>/', $markup);
    }

    public function testCanModifyDefaultErrorClass()
    {
        $element  = new Element('foo');
        $element->setMessages(array(
            'Error message'
        ));

        $markup = $this->helper->setInputErrorClass('custom-error-class')->render($element);
        $this->assertRegexp('/<input name="foo" class="custom-error-class" type="text" [^\/>]*\/?>/', $markup);
    }

    public function testDoesNotOverrideClassesIfAlreadyPresentWhenThereAreErrors()
    {
        $element  = new Element('foo');
        $element->setMessages(array(
            'Error message'
        ));
        $element->setAttribute('class', 'foo bar');

        $markup = $this->helper->setInputErrorClass('custom-error-class')->render($element);
        $this->assertRegexp('/<input name="foo" class="foo bar custom-error-class" type="text" [^\/>]*\/?>/', $markup);
    }

    public function testInvokeWithNoElementChainsHelper()
    {
        $this->assertSame($this->helper, $this->helper->__invoke());
    }

<<<<<<< HEAD
    public function testLabelWillBeTranslated()
    {
        $element = new Element('foo');
        $element->setLabel('The value for foo:');

        $mockTranslator = $this->getMock('Zend\I18n\Translator\Translator');
        $mockTranslator->expects($this->any())
            ->method('translate')
            ->will($this->returnValue('translated content'));

        $this->helper->setTranslator($mockTranslator);
        $this->assertTrue($this->helper->hasTranslator());

        $markup = $this->helper->__invoke($element);
        $this->assertContains('>translated content<', $markup);
        $this->assertContains('<label', $markup);
        $this->assertContains('</label>', $markup);

        // Additional coverage when element's id is set
        $element->setAttribute('id', 'foo');
        $markup = $this->helper->__invoke($element);
        $this->assertContains('>translated content<', $markup);
        $this->assertContains('<label', $markup);
        $this->assertContains('</label>', $markup);
    }



    public function testTranslatorMethods()
    {
        $translatorMock = $this->getMock('Zend\I18n\Translator\Translator');
        $this->helper->setTranslator($translatorMock, 'foo');

        $this->assertEquals($translatorMock, $this->helper->getTranslator());
        $this->assertEquals('foo', $this->helper->getTranslatorTextDomain());
        $this->assertTrue($this->helper->hasTranslator());
        $this->assertTrue($this->helper->isTranslatorEnabled());

        $this->helper->setTranslatorEnabled(false);
        $this->assertFalse($this->helper->isTranslatorEnabled());
=======
    public function testInvokeSetLabelPositionToAppend()
    {
        $element = new Element('foo');
        $this->helper->__invoke($element, 'append');

        $this->assertSame('append', $this->helper->getLabelPosition());
    }

    public function testSetLabelPositionInputNullRaisesException()
    {
        $this->setExpectedException('Zend\Form\Exception\InvalidArgumentException');
        $this->helper->setLabelPosition(null);
    }

    public function testGetLabelPositionReturnsDefaultPrepend()
    {
        $labelPosition = $this->helper->getLabelPosition();
        $this->assertEquals('prepend', $labelPosition);
    }

    public function testGetLabelPositionReturnsAppend()
    {
        $this->helper->setLabelPosition('append');
        $labelPosition = $this->helper->getLabelPosition();
        $this->assertEquals('append', $labelPosition);
    }

    public function testGetRenderErrorsReturnsDefaultTrue()
    {
        $renderErrors = $this->helper->getRenderErrors();
        $this->assertTrue($renderErrors);
    }

    public function testGetRenderErrorsSetToFalse()
    {
        $this->helper->setRenderErrors(false);
        $renderErrors = $this->helper->getRenderErrors();
        $this->assertFalse($renderErrors);
    }

    public function testSetLabelAttributes()
    {
        $this->helper->setLabelAttributes(array('foo', 'bar'));
        $this->assertEquals(array(0 => 'foo', 1 => 'bar'), $this->helper->getLabelAttributes());
>>>>>>> c33da3af
    }
}<|MERGE_RESOLUTION|>--- conflicted
+++ resolved
@@ -172,7 +172,6 @@
         $this->assertSame($this->helper, $this->helper->__invoke());
     }
 
-<<<<<<< HEAD
     public function testLabelWillBeTranslated()
     {
         $element = new Element('foo');
@@ -199,8 +198,6 @@
         $this->assertContains('</label>', $markup);
     }
 
-
-
     public function testTranslatorMethods()
     {
         $translatorMock = $this->getMock('Zend\I18n\Translator\Translator');
@@ -213,7 +210,8 @@
 
         $this->helper->setTranslatorEnabled(false);
         $this->assertFalse($this->helper->isTranslatorEnabled());
-=======
+    }
+
     public function testInvokeSetLabelPositionToAppend()
     {
         $element = new Element('foo');
@@ -258,6 +256,5 @@
     {
         $this->helper->setLabelAttributes(array('foo', 'bar'));
         $this->assertEquals(array(0 => 'foo', 1 => 'bar'), $this->helper->getLabelAttributes());
->>>>>>> c33da3af
     }
 }