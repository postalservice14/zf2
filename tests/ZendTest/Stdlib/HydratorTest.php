<?php
/**
 * Zend Framework (http://framework.zend.com/)
 *
 * @link      http://github.com/zendframework/zf2 for the canonical source repository
 * @copyright Copyright (c) 2005-2013 Zend Technologies USA Inc. (http://www.zend.com)
 * @license   http://framework.zend.com/license/new-bsd New BSD License
 * @package   Zend_Stdlib
 */

namespace ZendTest\Stdlib;

use Zend\Stdlib\Hydrator\ClassMethods;
use Zend\Stdlib\Hydrator\Reflection;
use Zend\Stdlib\Hydrator\ObjectProperty;
use Zend\Stdlib\Hydrator\ArraySerializable;
use Zend\Stdlib\Hydrator\Filter\FilterComposite;
use ZendTest\Stdlib\TestAsset\ClassMethodsCamelCase;
use ZendTest\Stdlib\TestAsset\ClassMethodsFilterProviderInterface;
use ZendTest\Stdlib\TestAsset\ClassMethodsUnderscore;
use ZendTest\Stdlib\TestAsset\ClassMethodsCamelCaseMissing;
use ZendTest\Stdlib\TestAsset\ClassMethodsInvalidParameter;
use ZendTest\Stdlib\TestAsset\Reflection as ReflectionAsset;
use ZendTest\Stdlib\TestAsset\ReflectionFilter;
use ZendTest\Stdlib\TestAsset\ObjectProperty as ObjectPropertyAsset;
use ZendTest\Stdlib\TestAsset\ArraySerializable as ArraySerializableAsset;
use Zend\Stdlib\Hydrator\Strategy\DefaultStrategy;
use Zend\Stdlib\Hydrator\Strategy\SerializableStrategy;


/**
 * @category   Zend
 * @package    Zend_Stdlib
 * @subpackage UnitTests
 * @group      Zend_Stdlib
 */
class HydratorTest extends \PHPUnit_Framework_TestCase
{

    /**
     * @var ClassMethodsCamelCase
     */
    protected $classMethodsCamelCase;

    /**
     * @var ClassMethodsCamelCaseMissing
     */
    protected $classMethodsCamelCaseMissing;

    /**
     * @var ClassMethodsUnderscore
     */
    protected $classMethodsUnderscore;

    /**
     * @var ClassMethodsInvalidParameter
     */
    protected $classMethodsInvalidParameter;

    /**
     * @var ReflectionAsset
     */
    protected $reflection;

    public function setUp()
    {
        $this->classMethodsCamelCase = new ClassMethodsCamelCase();
        $this->classMethodsCamelCaseMissing = new ClassMethodsCamelCaseMissing();
        $this->classMethodsUnderscore = new ClassMethodsUnderscore();
        $this->classMethodsInvalidParameter = new ClassMethodsInvalidParameter();
        $this->reflection = new ReflectionAsset;
        $this->classMethodsInvalidParameter = new ClassMethodsInvalidParameter();
    }

    public function testInitiateValues()
    {
        $this->assertEquals($this->classMethodsCamelCase->getFooBar(), '1');
        $this->assertEquals($this->classMethodsCamelCase->getFooBarBaz(), '2');
        $this->assertEquals($this->classMethodsCamelCase->getIsFoo(), true);
        $this->assertEquals($this->classMethodsCamelCase->isBar(), true);
        $this->assertEquals($this->classMethodsCamelCase->getHasFoo(), true);
        $this->assertEquals($this->classMethodsCamelCase->hasBar(), true);
        $this->assertEquals($this->classMethodsUnderscore->getFooBar(), '1');
        $this->assertEquals($this->classMethodsUnderscore->getFooBarBaz(), '2');
        $this->assertEquals($this->classMethodsUnderscore->getIsFoo(), true);
        $this->assertEquals($this->classMethodsUnderscore->isBar(), true);
        $this->assertEquals($this->classMethodsUnderscore->getHasFoo(), true);
        $this->assertEquals($this->classMethodsUnderscore->hasBar(), true);
    }

    public function testHydratorReflection()
    {
        $hydrator = new Reflection;
        $datas    = $hydrator->extract($this->reflection);
        $this->assertTrue(isset($datas['foo']));
        $this->assertEquals($datas['foo'], '1');
        $this->assertTrue(isset($datas['fooBar']));
        $this->assertEquals($datas['fooBar'], '2');
        $this->assertTrue(isset($datas['fooBarBaz']));
        $this->assertEquals($datas['fooBarBaz'], '3');

        $test = $hydrator->hydrate(array('foo' => 'foo', 'fooBar' => 'bar', 'fooBarBaz' => 'baz'), $this->reflection);
        $this->assertEquals($test->foo, 'foo');
        $this->assertEquals($test->getFooBar(), 'bar');
        $this->assertEquals($test->getFooBarBaz(), 'baz');
    }

    public function testHydratorClassMethodsCamelCase()
    {
        $hydrator = new ClassMethods(false);
        $datas = $hydrator->extract($this->classMethodsCamelCase);
        $this->assertTrue(isset($datas['fooBar']));
        $this->assertEquals($datas['fooBar'], '1');
        $this->assertTrue(isset($datas['fooBarBaz']));
        $this->assertFalse(isset($datas['foo_bar']));
        $this->assertTrue(isset($datas['isFoo']));
        $this->assertEquals($datas['isFoo'], true);
        $this->assertTrue(isset($datas['isBar']));
        $this->assertEquals($datas['isBar'], true);
        $this->assertTrue(isset($datas['hasFoo']));
        $this->assertEquals($datas['hasFoo'], true);
        $this->assertTrue(isset($datas['hasBar']));
        $this->assertEquals($datas['hasBar'], true);
        $test = $hydrator->hydrate(
            array(
                'fooBar' => 'foo',
                'fooBarBaz' => 'bar',
                'isFoo' => false,
                'isBar' => false,
                'hasFoo' => false,
                'hasBar' => false,
            ),
            $this->classMethodsCamelCase
        );
        $this->assertSame($this->classMethodsCamelCase, $test);
        $this->assertEquals($test->getFooBar(), 'foo');
        $this->assertEquals($test->getFooBarBaz(), 'bar');
        $this->assertEquals($test->getIsFoo(), false);
        $this->assertEquals($test->isBar(), false);
        $this->assertEquals($test->getHasFoo(), false);
        $this->assertEquals($test->hasBar(), false);
    }

    public function testHydratorClassMethodsUnderscore()
    {
        $hydrator = new ClassMethods(true);
        $datas = $hydrator->extract($this->classMethodsUnderscore);
        $this->assertTrue(isset($datas['foo_bar']));
        $this->assertEquals($datas['foo_bar'], '1');
        $this->assertTrue(isset($datas['foo_bar_baz']));
        $this->assertFalse(isset($datas['fooBar']));
        $this->assertTrue(isset($datas['is_foo']));
        $this->assertFalse(isset($datas['isFoo']));
        $this->assertEquals($datas['is_foo'], true);
        $this->assertTrue(isset($datas['is_bar']));
        $this->assertFalse(isset($datas['isBar']));
        $this->assertEquals($datas['is_bar'], true);
        $this->assertTrue(isset($datas['has_foo']));
        $this->assertFalse(isset($datas['hasFoo']));
        $this->assertEquals($datas['has_foo'], true);
        $this->assertTrue(isset($datas['has_bar']));
        $this->assertFalse(isset($datas['hasBar']));
        $this->assertEquals($datas['has_bar'], true);
        $test = $hydrator->hydrate(
            array(
                'foo_bar' => 'foo',
                'foo_bar_baz' => 'bar',
                'is_foo' => false,
                'is_bar' => false,
                'has_foo' => false,
                'has_bar' => false,
            ),
            $this->classMethodsUnderscore
        );
        $this->assertSame($this->classMethodsUnderscore, $test);
        $this->assertEquals($test->getFooBar(), 'foo');
        $this->assertEquals($test->getFooBarBaz(), 'bar');
        $this->assertEquals($test->getIsFoo(), false);
        $this->assertEquals($test->isBar(), false);
        $this->assertEquals($test->getHasFoo(), false);
        $this->assertEquals($test->hasBar(), false);
    }

    public function testHydratorClassMethodsOptions()
    {
        $hydrator = new ClassMethods();
        $this->assertTrue($hydrator->getUnderscoreSeparatedKeys());
        $hydrator->setOptions(array('underscoreSeparatedKeys' => false));
        $this->assertFalse($hydrator->getUnderscoreSeparatedKeys());
        $hydrator->setUnderscoreSeparatedKeys(true);
        $this->assertTrue($hydrator->getUnderscoreSeparatedKeys());
    }

    public function testHydratorClassMethodsIgnoresInvalidValues()
    {
        $hydrator = new ClassMethods(true);
        $data = array(
            'foo_bar' => '1',
            'foo_bar_baz' => '2',
            'invalid' => 'value'
        );
        $test = $hydrator->hydrate($data, $this->classMethodsUnderscore);
        $this->assertSame($this->classMethodsUnderscore, $test);
    }

    public function testHydratorClassMethodsDefaultBehaviorIsConvertUnderscoreToCamelCase()
    {
        $hydrator = new ClassMethods();
        $datas = $hydrator->extract($this->classMethodsUnderscore);
        $this->assertTrue(isset($datas['foo_bar']));
        $this->assertEquals($datas['foo_bar'], '1');
        $this->assertTrue(isset($datas['foo_bar_baz']));
        $this->assertFalse(isset($datas['fooBar']));
        $test = $hydrator->hydrate(array('foo_bar' => 'foo', 'foo_bar_baz' => 'bar'), $this->classMethodsUnderscore);
        $this->assertSame($this->classMethodsUnderscore, $test);
        $this->assertEquals($test->getFooBar(), 'foo');
        $this->assertEquals($test->getFooBarBaz(), 'bar');
    }

    public function testRetrieveWildStrategyAndOther()
    {
        $hydrator = new ClassMethods();
        $hydrator->addStrategy('default', new DefaultStrategy());
        $hydrator->addStrategy('*', new SerializableStrategy('phpserialize'));
        $default = $hydrator->getStrategy('default');
        $this->assertEquals(get_class($default), 'Zend\Stdlib\Hydrator\Strategy\DefaultStrategy');
        $serializable = $hydrator->getStrategy('*');
        $this->assertEquals(get_class($serializable), 'Zend\Stdlib\Hydrator\Strategy\SerializableStrategy');
    }

    public function testUseWildStrategyByDefault()
    {
        $hydrator = new ClassMethods();
        $datas = $hydrator->extract($this->classMethodsUnderscore);
        $this->assertEquals($datas['foo_bar'], '1');
        $hydrator->addStrategy('*', new SerializableStrategy('phpserialize'));
        $datas = $hydrator->extract($this->classMethodsUnderscore);
        $this->assertEquals($datas['foo_bar'], 's:1:"1";');
    }

    public function testUseWildStrategyAndOther()
    {
        $hydrator = new ClassMethods();
        $datas = $hydrator->extract($this->classMethodsUnderscore);
        $this->assertEquals($datas['foo_bar'], '1');
        $hydrator->addStrategy('foo_bar', new DefaultStrategy());
        $hydrator->addStrategy('*', new SerializableStrategy('phpserialize'));
        $datas = $hydrator->extract($this->classMethodsUnderscore);
        $this->assertEquals($datas['foo_bar'], '1');
        $this->assertEquals($datas['foo_bar_baz'], 's:1:"2";');
    }

    public function testHydratorClassMethodsCamelCaseWithSetterMissing()
    {
        $hydrator = new ClassMethods(false);

        $datas = $hydrator->extract($this->classMethodsCamelCaseMissing);
        $this->assertTrue(isset($datas['fooBar']));
        $this->assertEquals($datas['fooBar'], '1');
        $this->assertTrue(isset($datas['fooBarBaz']));
        $this->assertFalse(isset($datas['foo_bar']));
        $test = $hydrator->hydrate(array('fooBar' => 'foo', 'fooBarBaz' => 1), $this->classMethodsCamelCaseMissing);
        $this->assertSame($this->classMethodsCamelCaseMissing, $test);
        $this->assertEquals($test->getFooBar(), 'foo');
        $this->assertEquals($test->getFooBarBaz(), '2');
    }

<<<<<<< HEAD
    public function testHydratorClassMethodsWithServiceManager()
=======
    public function testHydratorClassMethodsManipulateFilter()
    {
        $hydrator = new ClassMethods(false);
        $datas = $hydrator->extract($this->classMethodsCamelCase);

        $this->assertTrue(isset($datas['fooBar']));
        $this->assertEquals($datas['fooBar'], '1');
        $this->assertTrue(isset($datas['fooBarBaz']));
        $this->assertFalse(isset($datas['foo_bar']));
        $this->assertTrue(isset($datas['isFoo']));
        $this->assertEquals($datas['isFoo'], true);
        $this->assertTrue(isset($datas['isBar']));
        $this->assertEquals($datas['isBar'], true);
        $this->assertTrue(isset($datas['hasFoo']));
        $this->assertEquals($datas['hasFoo'], true);
        $this->assertTrue(isset($datas['hasBar']));
        $this->assertEquals($datas['hasBar'], true);

        $hydrator->removeFilter('has');
        $datas = $hydrator->extract($this->classMethodsCamelCase);
        $this->assertTrue(isset($datas['hasFoo'])); //method is getHasFoo
        $this->assertFalse(isset($datas['hasBar'])); //method is hasBar
    }

    public function testHydratorClassMethodsWithCustomFilter()
    {
        $hydrator = new ClassMethods(false);
        $datas = $hydrator->extract($this->classMethodsCamelCase);
        $hydrator->addFilter("exclude",
            function($property) {
                list($class, $method) = explode('::', $property);

                if($method == 'getHasFoo') {
                    return false;
                }

                return true;
            }, FilterComposite::CONDITION_AND
        );

        $datas = $hydrator->extract($this->classMethodsCamelCase);
        $this->assertFalse(isset($datas['hasFoo']));
    }

    /**
     * @dataProvider filterProvider
     */
    public function testArraySerializableFilter($hydrator, $serializable)
    {
        $this->assertSame(
            array(
                "foo" => "bar",
                "bar" => "foo",
                "blubb" => "baz",
                "quo" => "blubb"
            ),
            $hydrator->extract($serializable)
        );

        $hydrator->addFilter("foo", function($property) {
                if ($property == "foo") {
                    return false;
                }
                return true;
            });

        $this->assertSame(
            array(
                "bar" => "foo",
                "blubb" => "baz",
                "quo" => "blubb"
            ),
            $hydrator->extract($serializable)
        );

        $hydrator->addFilter("len", function($property) {
                if (strlen($property) !== 3) {
                    return false;
                }
                return true;
            }, FilterComposite::CONDITION_AND);

        $this->assertSame(
            array(
                "bar" => "foo",
                "quo" => "blubb"
            ),
            $hydrator->extract($serializable)
        );

        $hydrator->removeFilter("len");
        $hydrator->removeFilter("foo");

        $this->assertSame(
            array(
                "foo" => "bar",
                "bar" => "foo",
                "blubb" => "baz",
                "quo" => "blubb"
            ),
            $hydrator->extract($serializable)
        );
    }

    public function filterProvider()
    {
        return array(
            array(new ObjectProperty(), new ObjectPropertyAsset),
            array(new ArraySerializable(), new ArraySerializableAsset),
            array(new Reflection(), new ReflectionFilter)
        );
    }

    public function testHydratorClassMethodsWithInvalidNumberOfParameters()
>>>>>>> 40527482
    {
        $hydrator = new ClassMethods(false);
        $datas = $hydrator->extract($this->classMethodsInvalidParameter);

        $this->assertTrue($datas['hasBar']);
        $this->assertEquals('Bar', $datas['foo']);
        $this->assertFalse($datas['isBla']);
    }
<<<<<<< HEAD
=======

    public function testObjectBasedFilters()
    {
        $hydrator = new ClassMethods(false);
        $foo = new ClassMethodsFilterProviderInterface();
        $data = $hydrator->extract($foo);
        $this->assertFalse(array_key_exists("filter", $data));
        $this->assertSame("bar", $data["foo"]);
        $this->assertSame("foo", $data["bar"]);
    }
>>>>>>> 40527482
}<|MERGE_RESOLUTION|>--- conflicted
+++ resolved
@@ -265,9 +265,6 @@
         $this->assertEquals($test->getFooBarBaz(), '2');
     }
 
-<<<<<<< HEAD
-    public function testHydratorClassMethodsWithServiceManager()
-=======
     public function testHydratorClassMethodsManipulateFilter()
     {
         $hydrator = new ClassMethods(false);
@@ -382,7 +379,6 @@
     }
 
     public function testHydratorClassMethodsWithInvalidNumberOfParameters()
->>>>>>> 40527482
     {
         $hydrator = new ClassMethods(false);
         $datas = $hydrator->extract($this->classMethodsInvalidParameter);
@@ -391,8 +387,6 @@
         $this->assertEquals('Bar', $datas['foo']);
         $this->assertFalse($datas['isBla']);
     }
-<<<<<<< HEAD
-=======
 
     public function testObjectBasedFilters()
     {
@@ -403,5 +397,4 @@
         $this->assertSame("bar", $data["foo"]);
         $this->assertSame("foo", $data["bar"]);
     }
->>>>>>> 40527482
 }