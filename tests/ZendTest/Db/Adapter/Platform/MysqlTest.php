<?php
/**
 * Zend Framework (http://framework.zend.com/)
 *
 * @link      http://github.com/zendframework/zf2 for the canonical source repository
 * @copyright Copyright (c) 2005-2013 Zend Technologies USA Inc. (http://www.zend.com)
 * @license   http://framework.zend.com/license/new-bsd New BSD License
 * @package   Zend_Db
 */

namespace ZendTest\Db\Adapter\Platform;

use Zend\Db\Adapter\Platform\Mysql;

class MysqlTest extends \PHPUnit_Framework_TestCase
{
    /**
     * @var Mysql
     */
    protected $platform;

    /**
     * Sets up the fixture, for example, opens a network connection.
     * This method is called before a test is executed.
     */
    protected function setUp()
    {
        $this->platform = new Mysql;
    }

    /**
     * @covers Zend\Db\Adapter\Platform\Mysql::getName
     */
    public function testGetName()
    {
        $this->assertEquals('MySQL', $this->platform->getName());
    }

    /**
     * @covers Zend\Db\Adapter\Platform\Mysql::getQuoteIdentifierSymbol
     */
    public function testGetQuoteIdentifierSymbol()
    {
        $this->assertEquals('`', $this->platform->getQuoteIdentifierSymbol());
    }

    /**
     * @covers Zend\Db\Adapter\Platform\Mysql::quoteIdentifier
     */
    public function testQuoteIdentifier()
    {
        $this->assertEquals('`identifier`', $this->platform->quoteIdentifier('identifier'));
        $this->assertEquals('`ident``ifier`', $this->platform->quoteIdentifier('ident`ifier'));
    }

    /**
     * @covers Zend\Db\Adapter\Platform\Mysql::quoteIdentifierChain
     */
    public function testQuoteIdentifierChain()
    {
        $this->assertEquals('`identifier`', $this->platform->quoteIdentifierChain('identifier'));
        $this->assertEquals('`identifier`', $this->platform->quoteIdentifierChain(array('identifier')));
        $this->assertEquals('`schema`.`identifier`', $this->platform->quoteIdentifierChain(array('schema','identifier')));

        $this->assertEquals('`ident``ifier`', $this->platform->quoteIdentifierChain('ident`ifier'));
        $this->assertEquals('`ident``ifier`', $this->platform->quoteIdentifierChain(array('ident`ifier')));
        $this->assertEquals('`schema`.`ident``ifier`', $this->platform->quoteIdentifierChain(array('schema','ident`ifier')));
    }

    /**
     * @covers Zend\Db\Adapter\Platform\Mysql::getQuoteValueSymbol
     */
    public function testGetQuoteValueSymbol()
    {
        $this->assertEquals("'", $this->platform->getQuoteValueSymbol());
    }

    /**
     * @covers Zend\Db\Adapter\Platform\Mysql::quoteValue
     */
    public function testQuoteValue()
    {
        $this->assertEquals("'value'", $this->platform->quoteValue('value'));
    }

    /**
     * @covers Zend\Db\Adapter\Platform\Mysql::quoteValueList
     */
    public function testQuoteValueList()
    {
        $this->assertEquals("'Foo O\\'Bar'", $this->platform->quoteValueList("Foo O'Bar"));
        $this->assertEquals("'Foo O\\'Bar'", $this->platform->quoteValueList(array("Foo O'Bar")));
        $this->assertEquals("'value', 'Foo O\\'Bar'", $this->platform->quoteValueList(array('value',"Foo O'Bar")));
    }

    /**
     * @covers Zend\Db\Adapter\Platform\Mysql::getIdentifierSeparator
     */
    public function testGetIdentifierSeparator()
    {
        $this->assertEquals('.', $this->platform->getIdentifierSeparator());
    }

    /**
     * @covers Zend\Db\Adapter\Platform\Mysql::quoteIdentifierInFragment
     */
    public function testQuoteIdentifierInFragment()
    {
        $this->assertEquals('`foo`.`bar`', $this->platform->quoteIdentifierInFragment('foo.bar'));
        $this->assertEquals('`foo` as `bar`', $this->platform->quoteIdentifierInFragment('foo as bar'));
<<<<<<< HEAD
        $this->assertEquals('`$TableName`.`bar`', $this->platform->quoteIdentifierInFragment('$TableName.bar'));
    }
=======
>>>>>>> 29081b8c

        // single char words
        $this->assertEquals('(`foo`.`bar` = `boo`.`baz`)', $this->platform->quoteIdentifierInFragment('(foo.bar = boo.baz)', array('(', ')', '=')));

        // case insensitive safe words
        $this->assertEquals(
            '(`foo`.`bar` = `boo`.`baz`) AND (`foo`.`baz` = `boo`.`baz`)',
            $this->platform->quoteIdentifierInFragment('(foo.bar = boo.baz) AND (foo.baz = boo.baz)', array('(', ')', '=', 'and'))
        );
    }
}<|MERGE_RESOLUTION|>--- conflicted
+++ resolved
@@ -108,11 +108,7 @@
     {
         $this->assertEquals('`foo`.`bar`', $this->platform->quoteIdentifierInFragment('foo.bar'));
         $this->assertEquals('`foo` as `bar`', $this->platform->quoteIdentifierInFragment('foo as bar'));
-<<<<<<< HEAD
         $this->assertEquals('`$TableName`.`bar`', $this->platform->quoteIdentifierInFragment('$TableName.bar'));
-    }
-=======
->>>>>>> 29081b8c
 
         // single char words
         $this->assertEquals('(`foo`.`bar` = `boo`.`baz`)', $this->platform->quoteIdentifierInFragment('(foo.bar = boo.baz)', array('(', ')', '=')));
