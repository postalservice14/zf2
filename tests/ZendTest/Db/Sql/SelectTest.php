--- conflicted
+++ resolved
@@ -316,7 +316,6 @@
     {
         $select = new Select;
 
-<<<<<<< HEAD
         // table
         $select->from('foo');
         $this->assertEquals('foo', $select->getRawState(Select::TABLE));
@@ -371,30 +370,6 @@
         $select->reset(Select::OFFSET);
         $this->assertNull($select->getRawState(Select::OFFSET));
 
-=======
-    /**
-     * @testdox unit test: Test group() returns same Select object (is chainable)
-     * @covers Zend\Db\Sql\Select::group
-     */
-    public function testGroupString()
-    {
-        $select = new Select;
-        $return = $select->group('col1');
-        $this->assertSame($select, $return);
-    }
-
-    /**
-     * @testdox unit test: Test getRawState() returns information populated via group()
-     * @covers Zend\Db\Sql\Select::getRawState
-     * @depends testGroup
-     */
-    public function testGetRawStateViaGroup(Select $select)
-    {
-        $this->assertEquals(
-            array('col1', 'col2'),
-            $select->getRawState('group')
-        );
->>>>>>> 257e8855
     }
 
     /**
