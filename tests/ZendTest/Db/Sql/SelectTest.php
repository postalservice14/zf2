<?php
/**
 * Zend Framework (http://framework.zend.com/)
 *
 * @link      http://github.com/zendframework/zf2 for the canonical source repository
 * @copyright Copyright (c) 2005-2014 Zend Technologies USA Inc. (http://www.zend.com)
 * @license   http://framework.zend.com/license/new-bsd New BSD License
 */

namespace ZendTest\Db\Sql;

use Zend\Db\Sql\Select;
use Zend\Db\Sql\Expression;
use Zend\Db\Sql\Where;
use Zend\Db\Sql\Having;
use Zend\Db\Sql\Predicate;
use Zend\Db\Sql\TableIdentifier;
use Zend\Db\Adapter\ParameterContainer;
use Zend\Db\Adapter\Platform\Sql92;
use ZendTest\Db\TestAsset\TrustingSql92Platform;

class SelectTest extends \PHPUnit_Framework_TestCase
{

    /**
     * @covers Zend\Db\Sql\Select::__construct
     */
    public function testConstruct()
    {
        $select = new Select('foo');
        $this->assertEquals('foo', $select->getRawState('table'));
    }

    /**
     * @testdox unit test: Test from() returns Select object (is chainable)
     * @covers Zend\Db\Sql\Select::from
     */
    public function testFrom()
    {
        $select = new Select;
        $return = $select->from('foo', 'bar');
        $this->assertSame($select, $return);

        return $return;
    }

    /**
     * @testdox unit test: Test getRawState() returns information populated via from()
     * @covers Zend\Db\Sql\Select::getRawState
     * @depends testFrom
     */
    public function testGetRawStateViaFrom(Select $select)
    {
        $this->assertEquals('foo', $select->getRawState('table'));
    }

    /**
     * @testdox unit test: Test quantifier() returns Select object (is chainable)
     * @covers Zend\Db\Sql\Select::quantifier
     */
    public function testQuantifier()
    {
        $select = new Select;
        $return = $select->quantifier($select::QUANTIFIER_DISTINCT);
        $this->assertSame($select, $return);
        return $return;
    }

    /**
     * @testdox unit test: Test getRawState() returns information populated via from()
     * @covers Zend\Db\Sql\Select::getRawState
     * @depends testQuantifier
     */
    public function testGetRawStateViaQuantifier(Select $select)
    {
        $this->assertEquals(Select::QUANTIFIER_DISTINCT, $select->getRawState('quantifier'));
    }

    /**
     * @testdox unit test: Test columns() returns Select object (is chainable)
     * @covers Zend\Db\Sql\Select::columns
     */
    public function testColumns()
    {
        $select = new Select;
        $return = $select->columns(array('foo', 'bar'));
        $this->assertSame($select, $return);

        return $select;
    }

    /**
     * @testdox unit test: Test isTableReadOnly() returns correct state for read only
     * @covers Zend\Db\Sql\Select::isTableReadOnly
     */
    public function testIsTableReadOnly()
    {
        $select = new Select('foo');
        $this->assertTrue($select->isTableReadOnly());

        $select = new Select;
        $this->assertFalse($select->isTableReadOnly());
    }

    /**
     * @testdox unit test: Test getRawState() returns information populated via columns()
     * @covers Zend\Db\Sql\Select::getRawState
     * @depends testColumns
     */
    public function testGetRawStateViaColumns(Select $select)
    {
        $this->assertEquals(array('foo', 'bar'), $select->getRawState('columns'));
    }

    /**
     * @testdox unit test: Test join() returns same Select object (is chainable)
     * @covers Zend\Db\Sql\Select::join
     */
    public function testJoin()
    {
        $select = new Select;
        $return = $select->join('foo', 'x = y', Select::SQL_STAR, Select::JOIN_INNER);
        $this->assertSame($select, $return);

        return $return;
    }

    /**
     * @testdox unit test: Test join() exception with bad join
     * @covers Zend\Db\Sql\Select::join
     */
    public function testBadJoin()
    {
        $select = new Select;
        $this->setExpectedException('Zend\Db\Sql\Exception\InvalidArgumentException', "expects 'foo' as");
        $select->join(array('foo'), 'x = y', Select::SQL_STAR, Select::JOIN_INNER);
    }

    /**
     * @testdox unit test: Test getRawState() returns information populated via join()
     * @covers Zend\Db\Sql\Select::getRawState
     * @depends testJoin
     */
    public function testGetRawStateViaJoin(Select $select)
    {
        $this->assertEquals(
            array(array(
                'name' => 'foo',
                'on' => 'x = y',
                'columns' => array(Select::SQL_STAR),
                'type' => Select::JOIN_INNER
            )),
            $select->getRawState('joins')
        );
    }

    /**
     * @testdox unit test: Test where() returns Select object (is chainable)
     * @covers Zend\Db\Sql\Select::where
     */
    public function testWhereReturnsSameSelectObject()
    {
        $select = new Select;
        $this->assertSame($select, $select->where('x = y'));
    }

    /**
     * @testdox unit test: Test where() will accept a string for the predicate to create an expression predicate
     * @covers Zend\Db\Sql\Select::where
     */
    public function testWhereArgument1IsString()
    {
        $select = new Select;
        $select->where('x = ?');

        /** @var $where Where */
        $where = $select->getRawState('where');
        $predicates = $where->getPredicates();
        $this->assertEquals(1, count($predicates));
        $this->assertInstanceOf('Zend\Db\Sql\Predicate\Expression', $predicates[0][1]);
        $this->assertEquals(Where::OP_AND, $predicates[0][0]);
        $this->assertEquals('x = ?', $predicates[0][1]->getExpression());

        $select = new Select;
        $select->where('x = y');

        /** @var $where Where */
        $where = $select->getRawState('where');
        $predicates = $where->getPredicates();
        $this->assertInstanceOf('Zend\Db\Sql\Predicate\Literal', $predicates[0][1]);
    }

    /**
     * @testdox unit test: Test where() will accept an array with a string key (containing ?) used as an expression with placeholder
     * @covers Zend\Db\Sql\Select::where
     */
    public function testWhereArgument1IsAssociativeArrayContainingReplacementCharacter()
    {
        $select = new Select;
        $select->where(array('foo > ?' => 5));

        /** @var $where Where */
        $where = $select->getRawState('where');
        $predicates = $where->getPredicates();
        $this->assertEquals(1, count($predicates));
        $this->assertInstanceOf('Zend\Db\Sql\Predicate\Expression', $predicates[0][1]);
        $this->assertEquals(Where::OP_AND, $predicates[0][0]);
        $this->assertEquals('foo > ?', $predicates[0][1]->getExpression());
        $this->assertEquals(array(5), $predicates[0][1]->getParameters());
    }

    /**
     * @testdox unit test: Test where() will accept any array with string key (without ?) to be used as Operator predicate
     * @covers Zend\Db\Sql\Select::where
     */
    public function testWhereArgument1IsAssociativeArrayNotContainingReplacementCharacter()
    {
        $select = new Select;
        $select->where(array('name' => 'Ralph', 'age' => 33));

        /** @var $where Where */
        $where = $select->getRawState('where');
        $predicates = $where->getPredicates();
        $this->assertEquals(2, count($predicates));

        $this->assertInstanceOf('Zend\Db\Sql\Predicate\Operator', $predicates[0][1]);
        $this->assertEquals(Where::OP_AND, $predicates[0][0]);
        $this->assertEquals('name', $predicates[0][1]->getLeft());
        $this->assertEquals('Ralph', $predicates[0][1]->getRight());

        $this->assertInstanceOf('Zend\Db\Sql\Predicate\Operator', $predicates[1][1]);
        $this->assertEquals(Where::OP_AND, $predicates[1][0]);
        $this->assertEquals('age', $predicates[1][1]->getLeft());
        $this->assertEquals(33, $predicates[1][1]->getRight());

        $select = new Select;
        $select->where(array('x = y'));

        $where = $select->getRawState('where');
        $predicates = $where->getPredicates();
        $this->assertInstanceOf('Zend\Db\Sql\Predicate\Literal', $predicates[0][1]);
    }

    /**
     * @testdox unit test: Test where() will accept any array with string key (without ?) with Predicate throw Exception
     * @covers Zend\Db\Sql\Select::where
     */
    public function testWhereArgument1IsAssociativeArrayIsPredicate()
    {
        $select = new Select;
            $where = array(
            'name' => new Predicate\Literal("name = 'Ralph'"),
            'age' => new Predicate\Expression('age = ?', 33),
        );
        $this->setExpectedException('Zend\Db\Sql\Exception\InvalidArgumentException', 'Using Predicate must not use string keys');
        $select->where($where);
    }

    /**
     * @testdox unit test: Test where() will accept an indexed array to be used by joining string expressions
     * @covers Zend\Db\Sql\Select::where
     */
    public function testWhereArgument1IsIndexedArray()
    {
        $select = new Select;
        $select->where(array('name = "Ralph"'));

        /** @var $where Where */
        $where = $select->getRawState('where');
        $predicates = $where->getPredicates();
        $this->assertEquals(1, count($predicates));

        $this->assertInstanceOf('Zend\Db\Sql\Predicate\Literal', $predicates[0][1]);
        $this->assertEquals(Where::OP_AND, $predicates[0][0]);
        $this->assertEquals('name = "Ralph"', $predicates[0][1]->getLiteral());
    }

    /**
     * @testdox unit test: Test where() will accept an indexed array to be used by joining string expressions, combined by OR
     * @covers Zend\Db\Sql\Select::where
     */
    public function testWhereArgument1IsIndexedArrayArgument2IsOr()
    {
        $select = new Select;
        $select->where(array('name = "Ralph"'), Where::OP_OR);

        /** @var $where Where */
        $where = $select->getRawState('where');
        $predicates = $where->getPredicates();
        $this->assertEquals(1, count($predicates));

        $this->assertInstanceOf('Zend\Db\Sql\Predicate\Literal', $predicates[0][1]);
        $this->assertEquals(Where::OP_OR, $predicates[0][0]);
        $this->assertEquals('name = "Ralph"', $predicates[0][1]->getLiteral());
    }

    /**
     * @testdox unit test: Test where() will accept a closure to be executed with Where object as argument
     * @covers Zend\Db\Sql\Select::where
     */
    public function testWhereArgument1IsClosure()
    {
        $select = new Select;
        $where = $select->getRawState('where');

        $test = $this;
        $select->where(function ($what) use ($test, $where) {
            $test->assertSame($where, $what);
        });
    }

    /**
     * @testdox unit test: Test where() will accept any Predicate object as-is
     * @covers Zend\Db\Sql\Select::where
     */
    public function testWhereArgument1IsPredicate()
    {
        $select = new Select;
        $predicate = new Predicate\Predicate(array(
            new Predicate\Expression('name = ?', 'Ralph'),
            new Predicate\Expression('age = ?', 33),
        ));
        $select->where($predicate);

        /** @var $where Where */
        $where = $select->getRawState('where');
        $predicates = $where->getPredicates();
        $this->assertSame($predicate, $predicates[0][1]);
    }

    /**
     * @testdox unit test: Test where() will accept a Where object
     * @covers Zend\Db\Sql\Select::where
     */
    public function testWhereArgument1IsWhereObject()
    {
        $select = new Select;
        $select->where($newWhere = new Where);
        $this->assertSame($newWhere, $select->getRawState('where'));
    }

    /**
     * @author Rob Allen
     * @testdox unit test: Test order()
     * @covers Zend\Db\Sql\Select::order
     */
    public function testOrder()
    {
        $select = new Select;
        $return = $select->order('id DESC');
        $this->assertSame($select, $return); // test fluent interface
        $this->assertEquals(array('id DESC'), $select->getRawState('order'));

        $select = new Select;
        $select->order('id DESC')
            ->order('name ASC, age DESC');
        $this->assertEquals(array('id DESC', 'name ASC', 'age DESC'), $select->getRawState('order'));

        $select = new Select;
        $select->order(array('name ASC', 'age DESC'));
        $this->assertEquals(array('name ASC', 'age DESC'), $select->getRawState('order'));

        $select = new Select;
        $select->order(new Expression('RAND()'));
        $this->assertEquals('RAND()', current($select->getRawState('order'))->getExpression());
    }

    /**
     * @testdox: unit test: test limit()
     * @covers Zend\Db\Sql\Select::limit
     */
    public function testLimit()
    {
        $select = new Select;
        $this->assertSame($select, $select->limit(5));
        return $select;
    }

    /**
     * @testdox: unit test: Test getRawState() returns information populated via limit()
     * @covers Zend\Db\Sql\Select::getRawState
     * @depends testLimit
     */
    public function testGetRawStateViaLimit(Select $select)
    {
        $this->assertEquals(5, $select->getRawState($select::LIMIT));
    }

    /**
     * @testdox: unit test: test limit() throws execption when invalid parameter passed
     * @covers Zend\Db\Sql\Select::limit
     */
    public function testLimitExceptionOnInvalidParameter()
    {
        $select = new Select;
        $this->setExpectedException('Zend\Db\Sql\Exception\InvalidArgumentException', 'Zend\Db\Sql\Select::limit expects parameter to be numeric');
        $select->limit('foobar');
    }

    /**
     * @testdox: unit test: test offset()
     * @covers Zend\Db\Sql\Select::offset
     */
    public function testOffset()
    {
        $select = new Select;
        $this->assertSame($select, $select->offset(10));
        return $select;
    }

    /**
     * @testdox: unit test: Test getRawState() returns information populated via offset()
     * @covers Zend\Db\Sql\Select::getRawState
     * @depends testOffset
     */
    public function testGetRawStateViaOffset(Select $select)
    {
        $this->assertEquals(10, $select->getRawState($select::OFFSET));
    }

    /**
     * @testdox: unit test: test offset() throws exception when invalid parameter passed
     * @covers Zend\Db\Sql\Select::offset
     */
    public function testOffsetExceptionOnInvalidParameter()
    {
        $select = new Select;
        $this->setExpectedException('Zend\Db\Sql\Exception\InvalidArgumentException', 'Zend\Db\Sql\Select::offset expects parameter to be numeric');
        $select->offset('foobar');
    }


    /**
     * @testdox unit test: Test group() returns same Select object (is chainable)
     * @covers Zend\Db\Sql\Select::group
     */
    public function testGroup()
    {
        $select = new Select;
        $return = $select->group(array('col1', 'col2'));
        $this->assertSame($select, $return);

        return $return;
    }

    /**
     * @testdox unit test: Test getRawState() returns information populated via group()
     * @covers Zend\Db\Sql\Select::getRawState
     * @depends testGroup
     */
    public function testGetRawStateViaGroup(Select $select)
    {
        $this->assertEquals(
            array('col1', 'col2'),
            $select->getRawState('group')
        );
    }

    /**
     * @testdox unit test: Test having() returns same Select object (is chainable)
     * @covers Zend\Db\Sql\Select::having
     */
    public function testHaving()
    {
        $select = new Select;
        $return = $select->having(array('x = ?' => 5));
        $this->assertSame($select, $return);

        return $return;
    }

    /**
     * @testdox unit test: Test having() returns same Select object (is chainable)
     * @covers Zend\Db\Sql\Select::having
     */
    public function testHavingArgument1IsHavingObject()
    {
        $select = new Select;
        $having = new Having();
        $return = $select->having($having);
        $this->assertSame($select, $return);
        $this->assertSame($having, $select->getRawState('having'));

        return $return;
    }

    /**
     * @testdox unit test: Test getRawState() returns information populated via having()
     * @covers Zend\Db\Sql\Select::getRawState
     * @depends testHaving
     */
    public function testGetRawStateViaHaving(Select $select)
    {
        $this->assertInstanceOf('Zend\Db\Sql\Having', $select->getRawState('having'));
    }

    /**
     * @testdox unit test: Test combine() returns same Select object (is chainable)
     * @covers Zend\Db\Sql\Select::combine
     */
    public function testCombine()
    {
        $select = new Select;
        $combine = new Select;
        $return = $select->combine($combine, $select::COMBINE_UNION, 'ALL');
        $this->assertSame($select, $return);

        return $return;
    }

    /**
     * @testdox unit test: Test getRawState() returns information populated via combine()
     * @covers Zend\Db\Sql\Select::getRawState
     * @depends testCombine
     */
    public function testGetRawStateViaCombine(Select $select)
    {
        $state = $select->getRawState('combine');
        $this->assertInstanceOf('Zend\Db\Sql\Select', $state['select']);
        $this->assertNotSame($select, $state['select']);
        $this->assertEquals(Select::COMBINE_UNION, $state['type']);
        $this->assertEquals('ALL', $state['modifier']);
    }

    /**
     * @testdox unit test: Test reset() resets internal stat of Select object, based on input
     * @covers Zend\Db\Sql\Select::reset
     */
    public function testReset()
    {
        $select = new Select;

        // table
        $select->from('foo');
        $this->assertEquals('foo', $select->getRawState(Select::TABLE));
        $select->reset(Select::TABLE);
        $this->assertNull($select->getRawState(Select::TABLE));

        // columns
        $select->columns(array('foo'));
        $this->assertEquals(array('foo'), $select->getRawState(Select::COLUMNS));
        $select->reset(Select::COLUMNS);
        $this->assertEmpty($select->getRawState(Select::COLUMNS));

        // joins
        $select->join('foo', 'id = boo');
        $this->assertEquals(array(array('name' => 'foo', 'on' => 'id = boo', 'columns' => array('*'), 'type' => 'inner')), $select->getRawState(Select::JOINS));
        $select->reset(Select::JOINS);
        $this->assertEmpty($select->getRawState(Select::JOINS));

        // where
        $select->where('foo = bar');
        $where1 = $select->getRawState(Select::WHERE);
        $this->assertEquals(1, $where1->count());
        $select->reset(Select::WHERE);
        $where2 = $select->getRawState(Select::WHERE);
        $this->assertEquals(0, $where2->count());
        $this->assertNotSame($where1, $where2);

        // group
        $select->group(array('foo'));
        $this->assertEquals(array('foo'), $select->getRawState(Select::GROUP));
        $select->reset(Select::GROUP);
        $this->assertEmpty($select->getRawState(Select::GROUP));

        // having
        $select->having('foo = bar');
        $having1 = $select->getRawState(Select::HAVING);
        $this->assertEquals(1, $having1->count());
        $select->reset(Select::HAVING);
        $having2 = $select->getRawState(Select::HAVING);
        $this->assertEquals(0, $having2->count());
        $this->assertNotSame($having1, $having2);

        // limit
        $select->limit(5);
        $this->assertEquals(5, $select->getRawState(Select::LIMIT));
        $select->reset(Select::LIMIT);
        $this->assertNull($select->getRawState(Select::LIMIT));

        // offset
        $select->offset(10);
        $this->assertEquals(10, $select->getRawState(Select::OFFSET));
        $select->reset(Select::OFFSET);
        $this->assertNull($select->getRawState(Select::OFFSET));

        // order
        $select->order('foo asc');
        $this->assertEquals(array('foo asc'), $select->getRawState(Select::ORDER));
        $select->reset(Select::ORDER);
        $this->assertEmpty($select->getRawState(Select::ORDER));
    }

    /**
     * @testdox unit test: Test prepareStatement() will produce expected sql and parameters based on a variety of provided arguments [uses data provider]
     * @covers Zend\Db\Sql\Select::prepareStatement
     * @dataProvider providerData
     */
    public function testPrepareStatement(Select $select, $expectedSqlString, $expectedParameters, $unused1, $unused2, $useNamedParameters = false)
    {
        $mockDriver = $this->getMock('Zend\Db\Adapter\Driver\DriverInterface');
        $mockDriver->expects($this->any())->method('formatParameterName')->will($this->returnCallback(
            function ($name) use ($useNamedParameters) { return (($useNamedParameters) ? ':' . $name : '?'); }
        ));
        $mockAdapter = $this->getMock('Zend\Db\Adapter\Adapter', null, array($mockDriver));

        $parameterContainer = new ParameterContainer();

        $mockStatement = $this->getMock('Zend\Db\Adapter\Driver\StatementInterface');
        $mockStatement->expects($this->any())->method('getParameterContainer')->will($this->returnValue($parameterContainer));
        $mockStatement->expects($this->any())->method('setSql')->with($this->equalTo($expectedSqlString));

        $select->prepareStatement($mockAdapter, $mockStatement);

        if ($expectedParameters) {
            $this->assertEquals($expectedParameters, $parameterContainer->getNamedArray());
        }
    }

    /**
     * @group ZF2-5192
     */
    public function testSelectUsingTableIdentifierWithEmptyScheme()
    {
        $select = new Select;
        $select->from(new TableIdentifier('foo'));
        $select->join(new TableIdentifier('bar'), 'foo.id = bar.fooid');

        $this->assertEquals('SELECT "foo".*, "bar".* FROM "foo" INNER JOIN "bar" ON "foo"."id" = "bar"."fooid"', $select->getSqlString(new TrustingSql92Platform()));
    }

    /**
     * @testdox unit test: Test getSqlString() will produce expected sql and parameters based on a variety of provided arguments [uses data provider]
     * @covers Zend\Db\Sql\Select::getSqlString
     * @dataProvider providerData
     */
    public function testGetSqlString(Select $select, $unused, $unused2, $expectedSqlString)
    {
        $this->assertEquals($expectedSqlString, $select->getSqlString(new TrustingSql92Platform()));
    }

    /**
     * @testdox unit test: Test __get() returns expected objects magically
     * @covers Zend\Db\Sql\Select::__get
     */
    public function test__get()
    {
        $select = new Select;
        $this->assertInstanceOf('Zend\Db\Sql\Where', $select->where);
    }

    /**
     * @testdox unit test: Test __clone() will clone the where object so that this select can be used in multiple contexts
     * @covers Zend\Db\Sql\Select::__clone
     */
    public function test__clone()
    {
        $select = new Select;
        $select1 = clone $select;
        $select1->where('id = foo');
        $select1->having('id = foo');

        $this->assertEquals(0, $select->where->count());
        $this->assertEquals(1, $select1->where->count());

        $this->assertEquals(0, $select->having->count());
        $this->assertEquals(1, $select1->having->count());
    }

    /**
     * @testdox unit test: Text process*() methods will return proper array when internally called, part of extension API
     * @dataProvider providerData
     * @covers Zend\Db\Sql\Select::processSelect
     * @covers Zend\Db\Sql\Select::processJoins
     * @covers Zend\Db\Sql\Select::processWhere
     * @covers Zend\Db\Sql\Select::processGroup
     * @covers Zend\Db\Sql\Select::processHaving
     * @covers Zend\Db\Sql\Select::processOrder
     * @covers Zend\Db\Sql\Select::processLimit
     * @covers Zend\Db\Sql\Select::processOffset
     * @covers Zend\Db\Sql\Select::processCombine
     */
    public function testProcessMethods(Select $select, $unused, $unused2, $unused3, $internalTests)
    {
        if (!$internalTests) {
            return;
        }

        $mockDriver = $this->getMock('Zend\Db\Adapter\Driver\DriverInterface');
        $mockDriver->expects($this->any())->method('formatParameterName')->will($this->returnValue('?'));
        $parameterContainer = new ParameterContainer();

        $sr = new \ReflectionObject($select);

        foreach ($internalTests as $method => $expected) {
            $mr = $sr->getMethod($method);
            $mr->setAccessible(true);
            $return = $mr->invokeArgs($select, array(new Sql92, $mockDriver, $parameterContainer));
            $this->assertEquals($expected, $return);
        }
    }

    public function providerData()
    {
        // basic table
        $select0 = new Select;
        $select0->from('foo');
        $sqlPrep0 = // same
        $sqlStr0 = 'SELECT "foo".* FROM "foo"';
        $internalTests0 = array(
            'processSelect' => array(array(array('"foo".*')), '"foo"')
        );

        // table as TableIdentifier
        $select1 = new Select;
        $select1->from(new TableIdentifier('foo', 'bar'));
        $sqlPrep1 = // same
        $sqlStr1 = 'SELECT "bar"."foo".* FROM "bar"."foo"';
        $internalTests1 = array(
            'processSelect' => array(array(array('"bar"."foo".*')), '"bar"."foo"')
        );

        // table with alias
        $select2 = new Select;
        $select2->from(array('f' => 'foo'));
        $sqlPrep2 = // same
        $sqlStr2 = 'SELECT "f".* FROM "foo" AS "f"';
        $internalTests2 = array(
            'processSelect' => array(array(array('"f".*')), '"foo" AS "f"')
        );

        // table with alias with table as TableIdentifier
        $select3 = new Select;
        $select3->from(array('f' => new TableIdentifier('foo')));
        $sqlPrep3 = // same
        $sqlStr3 = 'SELECT "f".* FROM "foo" AS "f"';
        $internalTests3 = array(
            'processSelect' => array(array(array('"f".*')), '"foo" AS "f"')
        );

        // columns
        $select4 = new Select;
        $select4->from('foo')->columns(array('bar', 'baz'));
        $sqlPrep4 = // same
        $sqlStr4 = 'SELECT "foo"."bar" AS "bar", "foo"."baz" AS "baz" FROM "foo"';
        $internalTests4 = array(
            'processSelect' => array(array(array('"foo"."bar"', '"bar"'), array('"foo"."baz"', '"baz"')), '"foo"')
        );

        // columns with AS associative array
        $select5 = new Select;
        $select5->from('foo')->columns(array('bar' => 'baz'));
        $sqlPrep5 = // same
        $sqlStr5 = 'SELECT "foo"."baz" AS "bar" FROM "foo"';
        $internalTests5 = array(
            'processSelect' => array(array(array('"foo"."baz"', '"bar"')), '"foo"')
        );

        // columns with AS associative array mixed
        $select6 = new Select;
        $select6->from('foo')->columns(array('bar' => 'baz', 'bam'));
        $sqlPrep6 = // same
        $sqlStr6 = 'SELECT "foo"."baz" AS "bar", "foo"."bam" AS "bam" FROM "foo"';
        $internalTests6 = array(
            'processSelect' => array(array(array('"foo"."baz"', '"bar"'), array('"foo"."bam"', '"bam"') ), '"foo"')
        );

        // columns where value is Expression, with AS
        $select7 = new Select;
        $select7->from('foo')->columns(array('bar' => new Expression('COUNT(some_column)')));
        $sqlPrep7 = // same
        $sqlStr7 = 'SELECT COUNT(some_column) AS "bar" FROM "foo"';
        $internalTests7 = array(
            'processSelect' => array(array(array('COUNT(some_column)', '"bar"')), '"foo"')
        );

        // columns where value is Expression
        $select8 = new Select;
        $select8->from('foo')->columns(array(new Expression('COUNT(some_column) AS bar')));
        $sqlPrep8 = // same
        $sqlStr8 = 'SELECT COUNT(some_column) AS bar FROM "foo"';
        $internalTests8 = array(
            'processSelect' => array(array(array('COUNT(some_column) AS bar')), '"foo"')
        );

        // columns where value is Expression with parameters
        $select9 = new Select;
        $select9->from('foo')->columns(
            array(
                new Expression(
                    '(COUNT(?) + ?) AS ?',
                    array('some_column', 5, 'bar'),
                    array(Expression::TYPE_IDENTIFIER, Expression::TYPE_VALUE, Expression::TYPE_IDENTIFIER)
                )
            )
        );
        $sqlPrep9 = 'SELECT (COUNT("some_column") + ?) AS "bar" FROM "foo"';
        $sqlStr9 = 'SELECT (COUNT("some_column") + \'5\') AS "bar" FROM "foo"';
        $params9 = array('column1' => 5);
        $internalTests9 = array(
            'processSelect' => array(array(array('(COUNT("some_column") + ?) AS "bar"')), '"foo"')
        );

        // joins (plain)
        $select10 = new Select;
        $select10->from('foo')->join('zac', 'm = n');
        $sqlPrep10 = // same
        $sqlStr10 = 'SELECT "foo".*, "zac".* FROM "foo" INNER JOIN "zac" ON "m" = "n"';
        $internalTests10 = array(
            'processSelect' => array(array(array('"foo".*'), array('"zac".*')), '"foo"'),
            'processJoins'   => array(array(array('INNER', '"zac"', '"m" = "n"')))
        );

        // join with columns
        $select11 = new Select;
        $select11->from('foo')->join('zac', 'm = n', array('bar', 'baz'));
        $sqlPrep11 = // same
        $sqlStr11 = 'SELECT "foo".*, "zac"."bar" AS "bar", "zac"."baz" AS "baz" FROM "foo" INNER JOIN "zac" ON "m" = "n"';
        $internalTests11 = array(
            'processSelect' => array(array(array('"foo".*'), array('"zac"."bar"', '"bar"'), array('"zac"."baz"', '"baz"')), '"foo"'),
            'processJoins'   => array(array(array('INNER', '"zac"', '"m" = "n"')))
        );

        // join with alternate type
        $select12 = new Select;
        $select12->from('foo')->join('zac', 'm = n', array('bar', 'baz'), Select::JOIN_OUTER);
        $sqlPrep12 = // same
        $sqlStr12 = 'SELECT "foo".*, "zac"."bar" AS "bar", "zac"."baz" AS "baz" FROM "foo" OUTER JOIN "zac" ON "m" = "n"';
        $internalTests12 = array(
            'processSelect' => array(array(array('"foo".*'), array('"zac"."bar"', '"bar"'), array('"zac"."baz"', '"baz"')), '"foo"'),
            'processJoins'   => array(array(array('OUTER', '"zac"', '"m" = "n"')))
        );

        // join with column aliases
        $select13 = new Select;
        $select13->from('foo')->join('zac', 'm = n', array('BAR' => 'bar', 'BAZ' => 'baz'));
        $sqlPrep13 = // same
        $sqlStr13 = 'SELECT "foo".*, "zac"."bar" AS "BAR", "zac"."baz" AS "BAZ" FROM "foo" INNER JOIN "zac" ON "m" = "n"';
        $internalTests13 = array(
            'processSelect' => array(array(array('"foo".*'), array('"zac"."bar"', '"BAR"'), array('"zac"."baz"', '"BAZ"')), '"foo"'),
            'processJoins'   => array(array(array('INNER', '"zac"', '"m" = "n"')))
        );

        // join with table aliases
        $select14 = new Select;
        $select14->from('foo')->join(array('b' => 'bar'), 'b.foo_id = foo.foo_id');
        $sqlPrep14 = // same
        $sqlStr14 = 'SELECT "foo".*, "b".* FROM "foo" INNER JOIN "bar" AS "b" ON "b"."foo_id" = "foo"."foo_id"';
        $internalTests14 = array(
            'processSelect' => array(array(array('"foo".*'), array('"b".*')), '"foo"'),
            'processJoins' => array(array(array('INNER', '"bar" AS "b"', '"b"."foo_id" = "foo"."foo_id"')))
        );

        // where (simple string)
        $select15 = new Select;
        $select15->from('foo')->where('x = 5');
        $sqlPrep15 = // same
        $sqlStr15 = 'SELECT "foo".* FROM "foo" WHERE x = 5';
        $internalTests15 = array(
            'processSelect' => array(array(array('"foo".*')), '"foo"'),
            'processWhere'  => array('x = 5')
        );

        // where (returning parameters)
        $select16 = new Select;
        $select16->from('foo')->where(array('x = ?' => 5));
        $sqlPrep16 = 'SELECT "foo".* FROM "foo" WHERE x = ?';
        $sqlStr16 = 'SELECT "foo".* FROM "foo" WHERE x = \'5\'';
        $params16 = array('where1' => 5);
        $internalTests16 = array(
            'processSelect' => array(array(array('"foo".*')), '"foo"'),
            'processWhere'  => array('x = ?')
        );

        // group
        $select17 = new Select;
        $select17->from('foo')->group(array('col1', 'col2'));
        $sqlPrep17 = // same
        $sqlStr17 = 'SELECT "foo".* FROM "foo" GROUP BY "col1", "col2"';
        $internalTests17 = array(
            'processSelect' => array(array(array('"foo".*')), '"foo"'),
            'processGroup'  => array(array('"col1"', '"col2"'))
        );

        $select18 = new Select;
        $select18->from('foo')->group('col1')->group('col2');
        $sqlPrep18 = // same
        $sqlStr18 = 'SELECT "foo".* FROM "foo" GROUP BY "col1", "col2"';
        $internalTests18 = array(
            'processSelect' => array(array(array('"foo".*')), '"foo"'),
            'processGroup'  => array(array('"col1"', '"col2"'))
        );

        $select19 = new Select;
        $select19->from('foo')->group(new Expression('DAY(?)', array('col1'), array(Expression::TYPE_IDENTIFIER)));
        $sqlPrep19 = // same
        $sqlStr19 = 'SELECT "foo".* FROM "foo" GROUP BY DAY("col1")';
        $internalTests19 = array(
            'processSelect' => array(array(array('"foo".*')), '"foo"'),
            'processGroup'  => array(array('DAY("col1")'))
        );

        // having (simple string)
        $select20 = new Select;
        $select20->from('foo')->having('x = 5');
        $sqlPrep20 = // same
        $sqlStr20 = 'SELECT "foo".* FROM "foo" HAVING x = 5';
        $internalTests20 = array(
            'processSelect' => array(array(array('"foo".*')), '"foo"'),
            'processHaving'  => array('x = 5')
        );

        // having (returning parameters)
        $select21 = new Select;
        $select21->from('foo')->having(array('x = ?' => 5));
        $sqlPrep21 = 'SELECT "foo".* FROM "foo" HAVING x = ?';
        $sqlStr21 = 'SELECT "foo".* FROM "foo" HAVING x = \'5\'';
        $params21 = array('having1' => 5);
        $internalTests21 = array(
            'processSelect' => array(array(array('"foo".*')), '"foo"'),
            'processHaving'  => array('x = ?')
        );

        // order
        $select22 = new Select;
        $select22->from('foo')->order('c1');
        $sqlPrep22 = //
        $sqlStr22 = 'SELECT "foo".* FROM "foo" ORDER BY "c1" ASC';
        $internalTests22 = array(
            'processSelect' => array(array(array('"foo".*')), '"foo"'),
            'processOrder'  => array(array(array('"c1"', Select::ORDER_ASCENDING)))
        );

        $select23 = new Select;
        $select23->from('foo')->order(array('c1', 'c2'));
        $sqlPrep23 = // same
        $sqlStr23 = 'SELECT "foo".* FROM "foo" ORDER BY "c1" ASC, "c2" ASC';
        $internalTests23 = array(
            'processSelect' => array(array(array('"foo".*')), '"foo"'),
            'processOrder'  => array(array(array('"c1"', Select::ORDER_ASCENDING), array('"c2"', Select::ORDER_ASCENDING)))
        );

        $select24 = new Select;
        $select24->from('foo')->order(array('c1' => 'DESC', 'c2' => 'Asc')); // notice partially lower case ASC
        $sqlPrep24 = // same
        $sqlStr24 = 'SELECT "foo".* FROM "foo" ORDER BY "c1" DESC, "c2" ASC';
        $internalTests24 = array(
            'processSelect' => array(array(array('"foo".*')), '"foo"'),
            'processOrder'  => array(array(array('"c1"', Select::ORDER_DESCENDING), array('"c2"', Select::ORDER_ASCENDING)))
        );

        $select25 = new Select;
        $select25->from('foo')->order(array('c1' => 'asc'))->order('c2 desc'); // notice partially lower case ASC
        $sqlPrep25 = // same
        $sqlStr25 = 'SELECT "foo".* FROM "foo" ORDER BY "c1" ASC, "c2" DESC';
        $internalTests25 = array(
            'processSelect' => array(array(array('"foo".*')), '"foo"'),
            'processOrder'  => array(array(array('"c1"', Select::ORDER_ASCENDING), array('"c2"', Select::ORDER_DESCENDING)))
        );

        // limit
        $select26 = new Select;
        $select26->from('foo')->limit(5);
        $sqlPrep26 = 'SELECT "foo".* FROM "foo" LIMIT ?';
        $sqlStr26 = 'SELECT "foo".* FROM "foo" LIMIT \'5\'';
        $params26 = array('limit' => 5);
        $internalTests26 = array(
            'processSelect' => array(array(array('"foo".*')), '"foo"'),
            'processLimit'  => array('?')
        );

        // limit with offset
        $select27 = new Select;
        $select27->from('foo')->limit(5)->offset(10);
        $sqlPrep27 = 'SELECT "foo".* FROM "foo" LIMIT ? OFFSET ?';
        $sqlStr27 = 'SELECT "foo".* FROM "foo" LIMIT \'5\' OFFSET \'10\'';
        $params27 = array('limit' => 5, 'offset' => 10);
        $internalTests27 = array(
            'processSelect' => array(array(array('"foo".*')), '"foo"'),
            'processLimit'  => array('?'),
            'processOffset' => array('?')
        );

        // joins with a few keywords in the on clause
        $select28 = new Select;
        $select28->from('foo')->join('zac', '(m = n AND c.x) BETWEEN x AND y.z OR (c.x < y.z AND c.x <= y.z AND c.x > y.z AND c.x >= y.z)');
        $sqlPrep28 = // same
        $sqlStr28 = 'SELECT "foo".*, "zac".* FROM "foo" INNER JOIN "zac" ON ("m" = "n" AND "c"."x") BETWEEN "x" AND "y"."z" OR ("c"."x" < "y"."z" AND "c"."x" <= "y"."z" AND "c"."x" > "y"."z" AND "c"."x" >= "y"."z")';
        $internalTests28 = array(
            'processSelect' => array(array(array('"foo".*'), array('"zac".*')), '"foo"'),
            'processJoins'  => array(array(array('INNER', '"zac"', '("m" = "n" AND "c"."x") BETWEEN "x" AND "y"."z" OR ("c"."x" < "y"."z" AND "c"."x" <= "y"."z" AND "c"."x" > "y"."z" AND "c"."x" >= "y"."z")')))
        );

        // order with compound name
        $select29 = new Select;
        $select29->from('foo')->order('c1.d2');
        $sqlPrep29 = //
        $sqlStr29 = 'SELECT "foo".* FROM "foo" ORDER BY "c1"."d2" ASC';
        $internalTests29 = array(
            'processSelect' => array(array(array('"foo".*')), '"foo"'),
            'processOrder'  => array(array(array('"c1"."d2"', Select::ORDER_ASCENDING)))
        );

        // group with compound name
        $select30 = new Select;
        $select30->from('foo')->group('c1.d2');
        $sqlPrep30 = // same
        $sqlStr30 = 'SELECT "foo".* FROM "foo" GROUP BY "c1"."d2"';
        $internalTests30 = array(
            'processSelect' => array(array(array('"foo".*')), '"foo"'),
            'processGroup'  => array(array('"c1"."d2"'))
        );

        // join with expression in ON part
        $select31 = new Select;
        $select31->from('foo')->join('zac', new Expression('(m = n AND c.x) BETWEEN x AND y.z'));
        $sqlPrep31 = // same
        $sqlStr31 = 'SELECT "foo".*, "zac".* FROM "foo" INNER JOIN "zac" ON (m = n AND c.x) BETWEEN x AND y.z';
        $internalTests31 = array(
            'processSelect' => array(array(array('"foo".*'), array('"zac".*')), '"foo"'),
            'processJoins'   => array(array(array('INNER', '"zac"', '(m = n AND c.x) BETWEEN x AND y.z')))
        );

        $select32subselect = new Select;
        $select32subselect->from('bar')->where->like('y', '%Foo%');
        $select32 = new Select;
        $select32->from(array('x' => $select32subselect));
        $sqlPrep32 = 'SELECT "x".* FROM (SELECT "bar".* FROM "bar" WHERE "y" LIKE ?) AS "x"';
        $sqlStr32 = 'SELECT "x".* FROM (SELECT "bar".* FROM "bar" WHERE "y" LIKE \'%Foo%\') AS "x"';
        $internalTests32 = array(
            'processSelect' => array(array(array('"x".*')), '(SELECT "bar".* FROM "bar" WHERE "y" LIKE ?) AS "x"'),
        );

        $select33 = new Select;
        $select33->from('table')->columns(array('*'))->where(array(
            'c1' => null,
            'c2' => array(1, 2, 3),
            new \Zend\Db\Sql\Predicate\IsNotNull('c3')
        ));
        $sqlPrep33 = 'SELECT "table".* FROM "table" WHERE "c1" IS NULL AND "c2" IN (?, ?, ?) AND "c3" IS NOT NULL';
        $sqlStr33 = 'SELECT "table".* FROM "table" WHERE "c1" IS NULL AND "c2" IN (\'1\', \'2\', \'3\') AND "c3" IS NOT NULL';
        $internalTests33 = array(
            'processSelect' => array(array(array('"table".*')), '"table"'),
            'processWhere'  => array('"c1" IS NULL AND "c2" IN (?, ?, ?) AND "c3" IS NOT NULL')
        );

        // @author Demian Katz
        $select34 = new Select;
        $select34->from('table')->order(array(
            new Expression('isnull(?) DESC', array('name'), array(Expression::TYPE_IDENTIFIER)),
            'name'
        ));
        $sqlPrep34 = 'SELECT "table".* FROM "table" ORDER BY isnull("name") DESC, "name" ASC';
        $sqlStr34 = 'SELECT "table".* FROM "table" ORDER BY isnull("name") DESC, "name" ASC';
        $internalTests34 = array(
            'processOrder'  => array(array(array('isnull("name") DESC'), array('"name"', Select::ORDER_ASCENDING)))
        );

        // join with Expression object in COLUMNS part (ZF2-514)
        // @co-author Koen Pieters (kpieters)
        $select35 = new Select;
        $select35->from('foo')->columns(array())->join('bar', 'm = n', array('thecount' => new Expression("COUNT(*)")));
        $sqlPrep35 = // same
        $sqlStr35 = 'SELECT COUNT(*) AS "thecount" FROM "foo" INNER JOIN "bar" ON "m" = "n"';
        $internalTests35 = array(
            'processSelect' => array(array(array('COUNT(*)', '"thecount"')), '"foo"'),
            'processJoins'   => array(array(array('INNER', '"bar"', '"m" = "n"')))
        );

        // multiple joins with expressions
        // reported by @jdolieslager
        $select36 = new Select;
        $select36->from('foo')
            ->join('tableA', new Predicate\Operator('id', '=', 1))
            ->join('tableB', new Predicate\Operator('id', '=', 2))
            ->join('tableC', new Predicate\PredicateSet(array(
                new Predicate\Operator('id', '=', 3),
                new Predicate\Operator('number', '>', 20)
            )));
        $sqlPrep36 = 'SELECT "foo".*, "tableA".*, "tableB".*, "tableC".* FROM "foo"'
            . ' INNER JOIN "tableA" ON "id" = :join1part1 INNER JOIN "tableB" ON "id" = :join2part1 '
            . 'INNER JOIN "tableC" ON "id" = :join3part1 AND "number" > :join3part2';
        $sqlStr36 = 'SELECT "foo".*, "tableA".*, "tableB".*, "tableC".* FROM "foo" '
            . 'INNER JOIN "tableA" ON "id" = \'1\' INNER JOIN "tableB" ON "id" = \'2\' '
            . 'INNER JOIN "tableC" ON "id" = \'3\' AND "number" > \'20\'';
        $internalTests36 = array();
        $useNamedParams36 = true;

        /**
         * @author robertbasic
         * @link https://github.com/zendframework/zf2/pull/2714
         */
        $select37 = new Select;
        $select37->from('foo')->columns(array('bar'), false);
        $sqlPrep37 = // same
        $sqlStr37 = 'SELECT "bar" AS "bar" FROM "foo"';
        $internalTests37 = array(
            'processSelect' => array(array(array('"bar"', '"bar"')), '"foo"')
        );

        // @link https://github.com/zendframework/zf2/issues/3294
        // Test TableIdentifier In Joins
        $select38 = new Select;
        $select38->from('foo')->columns(array())->join(new TableIdentifier('bar', 'baz'), 'm = n', array('thecount' => new Expression("COUNT(*)")));
        $sqlPrep38 = // same
        $sqlStr38 = 'SELECT COUNT(*) AS "thecount" FROM "foo" INNER JOIN "baz"."bar" ON "m" = "n"';
        $internalTests38 = array(
            'processSelect' => array(array(array('COUNT(*)', '"thecount"')), '"foo"'),
            'processJoins'   => array(array(array('INNER', '"baz"."bar"', '"m" = "n"')))
        );

        // subselect in join
        $select39subselect = new Select;
        $select39subselect->from('bar')->where->like('y', '%Foo%');
        $select39 = new Select;
        $select39->from('foo')->join(array('z' => $select39subselect), 'z.foo = bar.id');
        $sqlPrep39 = 'SELECT "foo".*, "z".* FROM "foo" INNER JOIN (SELECT "bar".* FROM "bar" WHERE "y" LIKE ?) AS "z" ON "z"."foo" = "bar"."id"';
        $sqlStr39 = 'SELECT "foo".*, "z".* FROM "foo" INNER JOIN (SELECT "bar".* FROM "bar" WHERE "y" LIKE \'%Foo%\') AS "z" ON "z"."foo" = "bar"."id"';
        $internalTests39 = array(
            'processJoins' => array(array(array('INNER', '(SELECT "bar".* FROM "bar" WHERE "y" LIKE ?) AS "z"', '"z"."foo" = "bar"."id"')))
        );

        // @link https://github.com/zendframework/zf2/issues/3294
        // Test TableIdentifier In Joins, with multiple joins
        $select40 = new Select;
        $select40->from('foo')
            ->join(array('a' => new TableIdentifier('another_foo', 'another_schema')), 'a.x = foo.foo_column')
            ->join('bar', 'foo.colx = bar.colx');
        $sqlPrep40 = // same
        $sqlStr40 = 'SELECT "foo".*, "a".*, "bar".* FROM "foo"'
            . ' INNER JOIN "another_schema"."another_foo" AS "a" ON "a"."x" = "foo"."foo_column"'
            . ' INNER JOIN "bar" ON "foo"."colx" = "bar"."colx"';
        $internalTests40 = array(
            'processSelect' => array(array(array('"foo".*'), array('"a".*'), array('"bar".*')), '"foo"'),
            'processJoins'  => array(array(
                array('INNER', '"another_schema"."another_foo" AS "a"', '"a"."x" = "foo"."foo_column"'),
                array('INNER', '"bar"', '"foo"."colx" = "bar"."colx"')
            ))
        );

        $select41 = new Select;
        $select41->from('foo')->quantifier(Select::QUANTIFIER_DISTINCT);
        $sqlPrep41 = // same
        $sqlStr41 = 'SELECT DISTINCT "foo".* FROM "foo"';
        $internalTests41 = array(
            'processSelect' => array(SELECT::QUANTIFIER_DISTINCT, array(array('"foo".*')), '"foo"'),
        );

        $select42 = new Select;
        $select42->from('foo')->quantifier(new Expression('TOP ?', array(10)));
        $sqlPrep42 = 'SELECT TOP ? "foo".* FROM "foo"';
        $sqlStr42 = 'SELECT TOP \'10\' "foo".* FROM "foo"';
        $internalTests42 = array(
            'processSelect' => array('TOP ?', array(array('"foo".*')), '"foo"'),
        );

        $select43 = new Select();
        $select43->from(array('x' => 'foo'))->columns(array('bar'), false);
        $sqlPrep43 = 'SELECT "bar" AS "bar" FROM "foo" AS "x"';
        $sqlStr43 = 'SELECT "bar" AS "bar" FROM "foo" AS "x"';
        $internalTests43 = array(
            'processSelect' => array(array(array('"bar"', '"bar"')), '"foo" AS "x"')
        );

        $select44 = new Select;
        $select44->from('foo')->where('a = b');
        $select44b = new Select;
        $select44b->from('bar')->where('c = d');
        $select44->combine($select44b, Select::COMBINE_UNION, 'ALL');
        $sqlPrep44 = // same
        $sqlStr44 = '( SELECT "foo".* FROM "foo" WHERE a = b ) UNION ALL ( SELECT "bar".* FROM "bar" WHERE c = d )';
        $internalTests44 = array(
            'processCombine' => array('UNION ALL', 'SELECT "bar".* FROM "bar" WHERE c = d')
        );

        // limit with offset
        $select45 = new Select;
        $select45->from('foo')->limit("5")->offset("10");
        $sqlPrep45 = 'SELECT "foo".* FROM "foo" LIMIT ? OFFSET ?';
        $sqlStr45 = 'SELECT "foo".* FROM "foo" LIMIT \'5\' OFFSET \'10\'';
        $params45 = array('limit' => 5, 'offset' => 10);
        $internalTests45 = array(
            'processSelect' => array(array(array('"foo".*')), '"foo"'),
            'processLimit'  => array('?'),
            'processOffset' => array('?')
        );

<<<<<<< HEAD
        // functions without table
        $select46 = new Select;
        $select46->columns(array(
            new Expression('SOME_DB_FUNCTION_ONE()'),
            'foo' => new Expression('SOME_DB_FUNCTION_TWO()'),
        ));
        $sqlPrep46 = 'SELECT SOME_DB_FUNCTION_ONE() AS Expression1, SOME_DB_FUNCTION_TWO() AS "foo"';
        $sqlStr46 = 'SELECT SOME_DB_FUNCTION_ONE() AS Expression1, SOME_DB_FUNCTION_TWO() AS "foo"';
        $params46 = array();
        $internalTests46 = array();

        // limit with big offset and limit
        $select47 = new Select;
        $select47->from('foo')->limit("10000000000000000000")->offset("10000000000000000000");
        $sqlPrep47 = 'SELECT "foo".* FROM "foo" LIMIT ? OFFSET ?';
        $sqlStr47 = 'SELECT "foo".* FROM "foo" LIMIT \'10000000000000000000\' OFFSET \'10000000000000000000\'';
        $params47 = array('limit' => 10000000000000000000, 'offset' => 10000000000000000000);
        $internalTests47 = array(
            'processSelect' => array(array(array('"foo".*')), '"foo"'),
            'processLimit'  => array('?'),
            'processOffset' => array('?')
=======
        //combine and union with order at the end
        $select46 = new Select;
        $select46->from('foo')->where('a = b');
        $select46b = new Select;
        $select46b->from('bar')->where('c = d');
        $select46->combine($select46b);

        $selectcombined = new Select();
        $select46 = $selectcombined->from(array('sub' => $select46))->order('id DESC');
        $sqlPrep46 = // same
        $sqlStr46 = 'SELECT "sub".* FROM (( SELECT "foo".* FROM "foo" WHERE a = b ) UNION ( SELECT "bar".* FROM "bar" WHERE c = d )) AS "sub" ORDER BY "id" DESC';
        $internalTests46 = array(
            'processCombine' => null,
>>>>>>> df1790a0
        );

        /**
         * $select = the select object
         * $sqlPrep = the sql as a result of preparation
         * $params = the param container contents result of preparation
         * $sqlStr = the sql as a result of getting a string back
         * $internalTests what the internal functions should return (safe-guarding extension)
         */

        return array(
            //    $select    $sqlPrep    $params     $sqlStr    $internalTests    // use named param
            array($select0,  $sqlPrep0,  array(),    $sqlStr0,  $internalTests0),
            array($select1,  $sqlPrep1,  array(),    $sqlStr1,  $internalTests1),
            array($select2,  $sqlPrep2,  array(),    $sqlStr2,  $internalTests2),
            array($select3,  $sqlPrep3,  array(),    $sqlStr3,  $internalTests3),
            array($select4,  $sqlPrep4,  array(),    $sqlStr4,  $internalTests4),
            array($select5,  $sqlPrep5,  array(),    $sqlStr5,  $internalTests5),
            array($select6,  $sqlPrep6,  array(),    $sqlStr6,  $internalTests6),
            array($select7,  $sqlPrep7,  array(),    $sqlStr7,  $internalTests7),
            array($select8,  $sqlPrep8,  array(),    $sqlStr8,  $internalTests8),
            array($select9,  $sqlPrep9,  $params9,   $sqlStr9,  $internalTests9),
            array($select10, $sqlPrep10, array(),    $sqlStr10, $internalTests10),
            array($select11, $sqlPrep11, array(),    $sqlStr11, $internalTests11),
            array($select12, $sqlPrep12, array(),    $sqlStr12, $internalTests12),
            array($select13, $sqlPrep13, array(),    $sqlStr13, $internalTests13),
            array($select14, $sqlPrep14, array(),    $sqlStr14, $internalTests14),
            array($select15, $sqlPrep15, array(),    $sqlStr15, $internalTests15),
            array($select16, $sqlPrep16, $params16,  $sqlStr16, $internalTests16),
            array($select17, $sqlPrep17, array(),    $sqlStr17, $internalTests17),
            array($select18, $sqlPrep18, array(),    $sqlStr18, $internalTests18),
            array($select19, $sqlPrep19, array(),    $sqlStr19, $internalTests19),
            array($select20, $sqlPrep20, array(),    $sqlStr20, $internalTests20),
            array($select21, $sqlPrep21, $params21,  $sqlStr21, $internalTests21),
            array($select22, $sqlPrep22, array(),    $sqlStr22, $internalTests22),
            array($select23, $sqlPrep23, array(),    $sqlStr23, $internalTests23),
            array($select24, $sqlPrep24, array(),    $sqlStr24, $internalTests24),
            array($select25, $sqlPrep25, array(),    $sqlStr25, $internalTests25),
            array($select26, $sqlPrep26, $params26,  $sqlStr26, $internalTests26),
            array($select27, $sqlPrep27, $params27,  $sqlStr27, $internalTests27),
            array($select28, $sqlPrep28, array(),    $sqlStr28, $internalTests28),
            array($select29, $sqlPrep29, array(),    $sqlStr29, $internalTests29),
            array($select30, $sqlPrep30, array(),    $sqlStr30, $internalTests30),
            array($select31, $sqlPrep31, array(),    $sqlStr31, $internalTests31),
            array($select32, $sqlPrep32, array(),    $sqlStr32, $internalTests32),
            array($select33, $sqlPrep33, array(),    $sqlStr33, $internalTests33),
            array($select34, $sqlPrep34, array(),    $sqlStr34, $internalTests34),
            array($select35, $sqlPrep35, array(),    $sqlStr35, $internalTests35),
            array($select36, $sqlPrep36, array(),    $sqlStr36, $internalTests36,  $useNamedParams36),
            array($select37, $sqlPrep37, array(),    $sqlStr37, $internalTests37),
            array($select38, $sqlPrep38, array(),    $sqlStr38, $internalTests38),
            array($select39, $sqlPrep39, array(),    $sqlStr39, $internalTests39),
            array($select40, $sqlPrep40, array(),    $sqlStr40, $internalTests40),
            array($select41, $sqlPrep41, array(),    $sqlStr41, $internalTests41),
            array($select42, $sqlPrep42, array(),    $sqlStr42, $internalTests42),
            array($select43, $sqlPrep43, array(),    $sqlStr43, $internalTests43),
            array($select44, $sqlPrep44, array(),    $sqlStr44, $internalTests44),
            array($select45, $sqlPrep45, $params45,  $sqlStr45, $internalTests45),
<<<<<<< HEAD
            array($select46, $sqlPrep46, $params46,  $sqlStr46, $internalTests46),
            array($select47, $sqlPrep47, $params47,  $sqlStr47, $internalTests47),
=======
            array($select46, $sqlPrep46, array(),  $sqlStr46, $internalTests46),
>>>>>>> df1790a0
        );
    }
}<|MERGE_RESOLUTION|>--- conflicted
+++ resolved
@@ -1185,7 +1185,6 @@
             'processOffset' => array('?')
         );
 
-<<<<<<< HEAD
         // functions without table
         $select46 = new Select;
         $select46->columns(array(
@@ -1207,21 +1206,21 @@
             'processSelect' => array(array(array('"foo".*')), '"foo"'),
             'processLimit'  => array('?'),
             'processOffset' => array('?')
-=======
+        );
+
         //combine and union with order at the end
-        $select46 = new Select;
-        $select46->from('foo')->where('a = b');
-        $select46b = new Select;
-        $select46b->from('bar')->where('c = d');
-        $select46->combine($select46b);
-
-        $selectcombined = new Select();
-        $select46 = $selectcombined->from(array('sub' => $select46))->order('id DESC');
-        $sqlPrep46 = // same
-        $sqlStr46 = 'SELECT "sub".* FROM (( SELECT "foo".* FROM "foo" WHERE a = b ) UNION ( SELECT "bar".* FROM "bar" WHERE c = d )) AS "sub" ORDER BY "id" DESC';
-        $internalTests46 = array(
+        $select48 = new Select;
+        $select48->from('foo')->where('a = b');
+        $select48b = new Select;
+        $select48b->from('bar')->where('c = d');
+        $select48->combine($select48b);
+
+        $select48combined = new Select();
+        $select48 = $select48combined->from(array('sub' => $select48))->order('id DESC');
+        $sqlPrep48 = // same
+        $sqlStr48 = 'SELECT "sub".* FROM (( SELECT "foo".* FROM "foo" WHERE a = b ) UNION ( SELECT "bar".* FROM "bar" WHERE c = d )) AS "sub" ORDER BY "id" DESC';
+        $internalTests48 = array(
             'processCombine' => null,
->>>>>>> df1790a0
         );
 
         /**
@@ -1280,12 +1279,9 @@
             array($select43, $sqlPrep43, array(),    $sqlStr43, $internalTests43),
             array($select44, $sqlPrep44, array(),    $sqlStr44, $internalTests44),
             array($select45, $sqlPrep45, $params45,  $sqlStr45, $internalTests45),
-<<<<<<< HEAD
             array($select46, $sqlPrep46, $params46,  $sqlStr46, $internalTests46),
             array($select47, $sqlPrep47, $params47,  $sqlStr47, $internalTests47),
-=======
-            array($select46, $sqlPrep46, array(),  $sqlStr46, $internalTests46),
->>>>>>> df1790a0
+            array($select48, $sqlPrep48, array(),    $sqlStr48, $internalTests48),
         );
     }
 }