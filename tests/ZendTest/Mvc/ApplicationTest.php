--- conflicted
+++ resolved
@@ -660,7 +660,7 @@
         $this->assertSame($this->application, $result);
     }
 
-<<<<<<< HEAD
+
     public function testCustomListener()
     {
         $this->application->bootstrap(array('BootstrapListener'));
@@ -680,7 +680,8 @@
 
         $listeners = $this->application->getEventManager()->getListeners(MvcEvent::EVENT_FINISH);
         $this->assertEquals(1, count($listeners));
-=======
+    }
+
     public function eventPropagation()
     {
         return array(
@@ -725,6 +726,5 @@
         foreach ($events as $event) {
             $this->assertFalse($marker->{$event}, sprintf('Assertion failed for event "%s"', $event));
         }
->>>>>>> e97d58f5
     }
 }